--- conflicted
+++ resolved
@@ -102,13 +102,6 @@
 			flags.CertFlag,
 			flags.BeaconRPCProviderFlag,
 			flags.BeaconRPCGatewayProviderFlag,
-<<<<<<< HEAD
-			flags.BeaconRESTApiProviderFlag,
-			flags.CertFlag,
-			flags.DisablePenaltyRewardLogFlag,
-			flags.GraffitiFlag,
-=======
->>>>>>> b8cd7794
 			flags.EnableRPCFlag,
 			flags.RPCHost,
 			flags.RPCPort,
