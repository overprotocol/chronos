package blocks

import (
	"github.com/pkg/errors"
	consensus_types "github.com/prysmaticlabs/prysm/v5/consensus-types"
	"github.com/prysmaticlabs/prysm/v5/encoding/bytesutil"
	enginev1 "github.com/prysmaticlabs/prysm/v5/proto/engine/v1"
	eth "github.com/prysmaticlabs/prysm/v5/proto/prysm/v1alpha1"
	"github.com/prysmaticlabs/prysm/v5/runtime/version"
	"google.golang.org/protobuf/proto"
)

// Proto converts the signed beacon block to a protobuf object.
func (b *SignedBeaconBlock) Proto() (proto.Message, error) { // nolint:gocognit
	if b == nil {
		return nil, errNilBlock
	}

	blockMessage, err := b.block.Proto()
	if err != nil {
		return nil, err
	}

	switch b.version {
	case version.Phase0:
		var block *eth.BeaconBlock
		if blockMessage != nil {
			var ok bool
			block, ok = blockMessage.(*eth.BeaconBlock)
			if !ok {
				return nil, errIncorrectBlockVersion
			}
		}
		return &eth.SignedBeaconBlock{
			Block:     block,
			Signature: b.signature[:],
		}, nil
	case version.Altair:
		var block *eth.BeaconBlockAltair
		if blockMessage != nil {
			var ok bool
			block, ok = blockMessage.(*eth.BeaconBlockAltair)
			if !ok {
				return nil, errIncorrectBlockVersion
			}
		}
		return &eth.SignedBeaconBlockAltair{
			Block:     block,
			Signature: b.signature[:],
		}, nil
	case version.Bellatrix:
		if b.IsBlinded() {
			var block *eth.BlindedBeaconBlockBellatrix
			if blockMessage != nil {
				var ok bool
				block, ok = blockMessage.(*eth.BlindedBeaconBlockBellatrix)
				if !ok {
					return nil, errIncorrectBlockVersion
				}
			}
			return &eth.SignedBlindedBeaconBlockBellatrix{
				Block:     block,
				Signature: b.signature[:],
			}, nil
		}
		var block *eth.BeaconBlockBellatrix
		if blockMessage != nil {
			var ok bool
			block, ok = blockMessage.(*eth.BeaconBlockBellatrix)
			if !ok {
				return nil, errIncorrectBlockVersion
			}
		}
		return &eth.SignedBeaconBlockBellatrix{
			Block:     block,
			Signature: b.signature[:],
		}, nil
	case version.Capella:
		if b.IsBlinded() {
			var block *eth.BlindedBeaconBlockCapella
			if blockMessage != nil {
				var ok bool
				block, ok = blockMessage.(*eth.BlindedBeaconBlockCapella)
				if !ok {
					return nil, errIncorrectBlockVersion
				}
			}
			return &eth.SignedBlindedBeaconBlockCapella{
				Block:     block,
				Signature: b.signature[:],
			}, nil
		}
		var block *eth.BeaconBlockCapella
		if blockMessage != nil {
			var ok bool
			block, ok = blockMessage.(*eth.BeaconBlockCapella)
			if !ok {
				return nil, errIncorrectBlockVersion
			}
		}
		return &eth.SignedBeaconBlockCapella{
			Block:     block,
			Signature: b.signature[:],
		}, nil
	case version.Deneb:
		if b.IsBlinded() {
			var block *eth.BlindedBeaconBlockDeneb
			if blockMessage != nil {
				var ok bool
				block, ok = blockMessage.(*eth.BlindedBeaconBlockDeneb)
				if !ok {
					return nil, errIncorrectBlockVersion
				}
			}
			return &eth.SignedBlindedBeaconBlockDeneb{
				Message:   block,
				Signature: b.signature[:],
			}, nil
		}
		var block *eth.BeaconBlockDeneb
		if blockMessage != nil {
			var ok bool
			block, ok = blockMessage.(*eth.BeaconBlockDeneb)
			if !ok {
				return nil, errIncorrectBlockVersion
			}
		}
		return &eth.SignedBeaconBlockDeneb{
			Block:     block,
			Signature: b.signature[:],
		}, nil
	case version.Electra:
		if b.IsBlinded() {
			var block *eth.BlindedBeaconBlockElectra
			if blockMessage != nil {
				var ok bool
				block, ok = blockMessage.(*eth.BlindedBeaconBlockElectra)
				if !ok {
					return nil, errIncorrectBlockVersion
				}
			}
			return &eth.SignedBlindedBeaconBlockElectra{
				Message:   block,
				Signature: b.signature[:],
			}, nil
		}
		var block *eth.BeaconBlockElectra
		if blockMessage != nil {
			var ok bool
			block, ok = blockMessage.(*eth.BeaconBlockElectra)
			if !ok {
				return nil, errIncorrectBlockVersion
			}
		}
		return &eth.SignedBeaconBlockElectra{
			Block:     block,
			Signature: b.signature[:],
		}, nil
	default:
		return nil, errors.New("unsupported signed beacon block version")
	}
}

// Proto converts the beacon block to a protobuf object.
func (b *BeaconBlock) Proto() (proto.Message, error) { // nolint:gocognit
	if b == nil {
		return nil, nil
	}

	bodyMessage, err := b.body.Proto()
	if err != nil {
		return nil, err
	}

	switch b.version {
	case version.Phase0:
		var body *eth.BeaconBlockBody
		if bodyMessage != nil {
			var ok bool
			body, ok = bodyMessage.(*eth.BeaconBlockBody)
			if !ok {
				return nil, errIncorrectBodyVersion
			}
		}
		return &eth.BeaconBlock{
			Slot:          b.slot,
			ProposerIndex: b.proposerIndex,
			ParentRoot:    b.parentRoot[:],
			StateRoot:     b.stateRoot[:],
			Body:          body,
		}, nil
	case version.Altair:
		var body *eth.BeaconBlockBodyAltair
		if bodyMessage != nil {
			var ok bool
			body, ok = bodyMessage.(*eth.BeaconBlockBodyAltair)
			if !ok {
				return nil, errIncorrectBodyVersion
			}
		}
		return &eth.BeaconBlockAltair{
			Slot:          b.slot,
			ProposerIndex: b.proposerIndex,
			ParentRoot:    b.parentRoot[:],
			StateRoot:     b.stateRoot[:],
			Body:          body,
		}, nil
	case version.Bellatrix:
		if b.IsBlinded() {
			var body *eth.BlindedBeaconBlockBodyBellatrix
			if bodyMessage != nil {
				var ok bool
				body, ok = bodyMessage.(*eth.BlindedBeaconBlockBodyBellatrix)
				if !ok {
					return nil, errIncorrectBodyVersion
				}
			}
			return &eth.BlindedBeaconBlockBellatrix{
				Slot:          b.slot,
				ProposerIndex: b.proposerIndex,
				ParentRoot:    b.parentRoot[:],
				StateRoot:     b.stateRoot[:],
				Body:          body,
			}, nil
		}
		var body *eth.BeaconBlockBodyBellatrix
		if bodyMessage != nil {
			var ok bool
			body, ok = bodyMessage.(*eth.BeaconBlockBodyBellatrix)
			if !ok {
				return nil, errIncorrectBodyVersion
			}
		}
		return &eth.BeaconBlockBellatrix{
			Slot:          b.slot,
			ProposerIndex: b.proposerIndex,
			ParentRoot:    b.parentRoot[:],
			StateRoot:     b.stateRoot[:],
			Body:          body,
		}, nil
	case version.Capella:
		if b.IsBlinded() {
			var body *eth.BlindedBeaconBlockBodyCapella
			if bodyMessage != nil {
				var ok bool
				body, ok = bodyMessage.(*eth.BlindedBeaconBlockBodyCapella)
				if !ok {
					return nil, errIncorrectBodyVersion
				}
			}
			return &eth.BlindedBeaconBlockCapella{
				Slot:          b.slot,
				ProposerIndex: b.proposerIndex,
				ParentRoot:    b.parentRoot[:],
				StateRoot:     b.stateRoot[:],
				Body:          body,
			}, nil
		}
		var body *eth.BeaconBlockBodyCapella
		if bodyMessage != nil {
			var ok bool
			body, ok = bodyMessage.(*eth.BeaconBlockBodyCapella)
			if !ok {
				return nil, errIncorrectBodyVersion
			}
		}
		return &eth.BeaconBlockCapella{
			Slot:          b.slot,
			ProposerIndex: b.proposerIndex,
			ParentRoot:    b.parentRoot[:],
			StateRoot:     b.stateRoot[:],
			Body:          body,
		}, nil
	case version.Deneb:
		if b.IsBlinded() {
			var body *eth.BlindedBeaconBlockBodyDeneb
			if bodyMessage != nil {
				var ok bool
				body, ok = bodyMessage.(*eth.BlindedBeaconBlockBodyDeneb)
				if !ok {
					return nil, errIncorrectBodyVersion
				}
			}
			return &eth.BlindedBeaconBlockDeneb{
				Slot:          b.slot,
				ProposerIndex: b.proposerIndex,
				ParentRoot:    b.parentRoot[:],
				StateRoot:     b.stateRoot[:],
				Body:          body,
			}, nil
		}
		var body *eth.BeaconBlockBodyDeneb
		if bodyMessage != nil {
			var ok bool
			body, ok = bodyMessage.(*eth.BeaconBlockBodyDeneb)
			if !ok {
				return nil, errIncorrectBodyVersion
			}
		}
		return &eth.BeaconBlockDeneb{
			Slot:          b.slot,
			ProposerIndex: b.proposerIndex,
			ParentRoot:    b.parentRoot[:],
			StateRoot:     b.stateRoot[:],
			Body:          body,
		}, nil
	case version.Electra:
		if b.IsBlinded() {
			var body *eth.BlindedBeaconBlockBodyElectra
			if bodyMessage != nil {
				var ok bool
				body, ok = bodyMessage.(*eth.BlindedBeaconBlockBodyElectra)
				if !ok {
					return nil, errIncorrectBodyVersion
				}
			}
			return &eth.BlindedBeaconBlockElectra{
				Slot:          b.slot,
				ProposerIndex: b.proposerIndex,
				ParentRoot:    b.parentRoot[:],
				StateRoot:     b.stateRoot[:],
				Body:          body,
			}, nil
		}
		var body *eth.BeaconBlockBodyElectra
		if bodyMessage != nil {
			var ok bool
			body, ok = bodyMessage.(*eth.BeaconBlockBodyElectra)
			if !ok {
				return nil, errIncorrectBodyVersion
			}
		}
		return &eth.BeaconBlockElectra{
			Slot:          b.slot,
			ProposerIndex: b.proposerIndex,
			ParentRoot:    b.parentRoot[:],
			StateRoot:     b.stateRoot[:],
			Body:          body,
		}, nil

	default:
		return nil, errors.New("unsupported beacon block version")
	}
}

// Proto converts the beacon block body to a protobuf object.
func (b *BeaconBlockBody) Proto() (proto.Message, error) {
	if b == nil {
		return nil, nil
	}

	switch b.version {
	case version.Phase0:
		return &eth.BeaconBlockBody{
			RandaoReveal:      b.randaoReveal[:],
			Eth1Data:          b.eth1Data,
			Graffiti:          b.graffiti[:],
			ProposerSlashings: b.proposerSlashings,
			AttesterSlashings: b.attesterSlashings,
			Attestations:      b.attestations,
			Deposits:          b.deposits,
			VoluntaryExits:    b.voluntaryExits,
		}, nil
	case version.Altair:
		return &eth.BeaconBlockBodyAltair{
			RandaoReveal:      b.randaoReveal[:],
			Eth1Data:          b.eth1Data,
			Graffiti:          b.graffiti[:],
			ProposerSlashings: b.proposerSlashings,
			AttesterSlashings: b.attesterSlashings,
			Attestations:      b.attestations,
			Deposits:          b.deposits,
			VoluntaryExits:    b.voluntaryExits,
		}, nil
	case version.Bellatrix:
		if b.IsBlinded() {
			var ph *enginev1.ExecutionPayloadHeader
			var ok bool
			if b.executionPayloadHeader != nil {
				ph, ok = b.executionPayloadHeader.Proto().(*enginev1.ExecutionPayloadHeader)
				if !ok {
					return nil, errPayloadHeaderWrongType
				}
			}
			return &eth.BlindedBeaconBlockBodyBellatrix{
				RandaoReveal:           b.randaoReveal[:],
				Eth1Data:               b.eth1Data,
				Graffiti:               b.graffiti[:],
				ProposerSlashings:      b.proposerSlashings,
				AttesterSlashings:      b.attesterSlashings,
				Attestations:           b.attestations,
				Deposits:               b.deposits,
				VoluntaryExits:         b.voluntaryExits,
				ExecutionPayloadHeader: ph,
			}, nil
		}
		var p *enginev1.ExecutionPayload
		var ok bool
		if b.executionPayload != nil {
			p, ok = b.executionPayload.Proto().(*enginev1.ExecutionPayload)
			if !ok {
				return nil, errPayloadWrongType
			}
		}
		return &eth.BeaconBlockBodyBellatrix{
			RandaoReveal:      b.randaoReveal[:],
			Eth1Data:          b.eth1Data,
			Graffiti:          b.graffiti[:],
			ProposerSlashings: b.proposerSlashings,
			AttesterSlashings: b.attesterSlashings,
			Attestations:      b.attestations,
			Deposits:          b.deposits,
			VoluntaryExits:    b.voluntaryExits,
			ExecutionPayload:  p,
		}, nil
	case version.Capella:
		if b.IsBlinded() {
			var ph *enginev1.ExecutionPayloadHeaderCapella
			var ok bool
			if b.executionPayloadHeader != nil {
				ph, ok = b.executionPayloadHeader.Proto().(*enginev1.ExecutionPayloadHeaderCapella)
				if !ok {
					return nil, errPayloadHeaderWrongType
				}
			}
			return &eth.BlindedBeaconBlockBodyCapella{
				RandaoReveal:           b.randaoReveal[:],
				Eth1Data:               b.eth1Data,
				Graffiti:               b.graffiti[:],
				ProposerSlashings:      b.proposerSlashings,
				AttesterSlashings:      b.attesterSlashings,
				Attestations:           b.attestations,
				Deposits:               b.deposits,
				VoluntaryExits:         b.voluntaryExits,
				ExecutionPayloadHeader: ph,
				BlsToExecutionChanges:  b.blsToExecutionChanges,
			}, nil
		}
		var p *enginev1.ExecutionPayloadCapella
		var ok bool
		if b.executionPayload != nil {
			p, ok = b.executionPayload.Proto().(*enginev1.ExecutionPayloadCapella)
			if !ok {
				return nil, errPayloadWrongType
			}
		}
		return &eth.BeaconBlockBodyCapella{
			RandaoReveal:          b.randaoReveal[:],
			Eth1Data:              b.eth1Data,
			Graffiti:              b.graffiti[:],
			ProposerSlashings:     b.proposerSlashings,
			AttesterSlashings:     b.attesterSlashings,
			Attestations:          b.attestations,
			Deposits:              b.deposits,
			VoluntaryExits:        b.voluntaryExits,
			ExecutionPayload:      p,
			BlsToExecutionChanges: b.blsToExecutionChanges,
		}, nil
	case version.Deneb:
		if b.IsBlinded() {
			var ph *enginev1.ExecutionPayloadHeaderDeneb
			var ok bool
			if b.executionPayloadHeader != nil {
				ph, ok = b.executionPayloadHeader.Proto().(*enginev1.ExecutionPayloadHeaderDeneb)
				if !ok {
					return nil, errPayloadHeaderWrongType
				}
			}
			return &eth.BlindedBeaconBlockBodyDeneb{
				RandaoReveal:           b.randaoReveal[:],
				Eth1Data:               b.eth1Data,
				Graffiti:               b.graffiti[:],
				ProposerSlashings:      b.proposerSlashings,
				AttesterSlashings:      b.attesterSlashings,
				Attestations:           b.attestations,
				Deposits:               b.deposits,
				VoluntaryExits:         b.voluntaryExits,
				ExecutionPayloadHeader: ph,
				BlsToExecutionChanges:  b.blsToExecutionChanges,
				BlobKzgCommitments:     b.blobKzgCommitments,
			}, nil
		}
		var p *enginev1.ExecutionPayloadDeneb
		var ok bool
		if b.executionPayload != nil {
			p, ok = b.executionPayload.Proto().(*enginev1.ExecutionPayloadDeneb)
			if !ok {
				return nil, errPayloadWrongType
			}
		}
		return &eth.BeaconBlockBodyDeneb{
			RandaoReveal:          b.randaoReveal[:],
			Eth1Data:              b.eth1Data,
			Graffiti:              b.graffiti[:],
			ProposerSlashings:     b.proposerSlashings,
			AttesterSlashings:     b.attesterSlashings,
			Attestations:          b.attestations,
			Deposits:              b.deposits,
			VoluntaryExits:        b.voluntaryExits,
			ExecutionPayload:      p,
			BlsToExecutionChanges: b.blsToExecutionChanges,
			BlobKzgCommitments:    b.blobKzgCommitments,
		}, nil
	case version.Electra:
		if b.IsBlinded() {
			var ph *enginev1.ExecutionPayloadHeaderElectra
			var ok bool
			if b.executionPayloadHeader != nil {
				ph, ok = b.executionPayloadHeader.Proto().(*enginev1.ExecutionPayloadHeaderElectra)
				if !ok {
					return nil, errPayloadHeaderWrongType
				}
			}
			return &eth.BlindedBeaconBlockBodyElectra{
				RandaoReveal:           b.randaoReveal[:],
				Graffiti:               b.graffiti[:],
				ProposerSlashings:      b.proposerSlashings,
				AttesterSlashings:      b.attesterSlashingsElectra,
				Attestations:           b.attestationsElectra,
				VoluntaryExits:         b.voluntaryExits,
				ExecutionPayloadHeader: ph,
				BlobKzgCommitments:     b.blobKzgCommitments,
				ExecutionRequests:      b.executionRequests,
			}, nil
		}
		var p *enginev1.ExecutionPayloadElectra
		var ok bool
		if b.executionPayload != nil {
			p, ok = b.executionPayload.Proto().(*enginev1.ExecutionPayloadElectra)
			if !ok {
				return nil, errPayloadWrongType
			}
		}
		return &eth.BeaconBlockBodyElectra{
<<<<<<< HEAD
			RandaoReveal:       b.randaoReveal[:],
			Graffiti:           b.graffiti[:],
			ProposerSlashings:  b.proposerSlashings,
			AttesterSlashings:  b.attesterSlashingsElectra,
			Attestations:       b.attestationsElectra,
			VoluntaryExits:     b.voluntaryExits,
			SyncAggregate:      b.syncAggregate,
			ExecutionPayload:   p,
			BlobKzgCommitments: b.blobKzgCommitments,
			ExecutionRequests:  b.executionRequests,
=======
			RandaoReveal:          b.randaoReveal[:],
			Eth1Data:              b.eth1Data,
			Graffiti:              b.graffiti[:],
			ProposerSlashings:     b.proposerSlashings,
			AttesterSlashings:     b.attesterSlashingsElectra,
			Attestations:          b.attestationsElectra,
			Deposits:              b.deposits,
			VoluntaryExits:        b.voluntaryExits,
			ExecutionPayload:      p,
			BlsToExecutionChanges: b.blsToExecutionChanges,
			BlobKzgCommitments:    b.blobKzgCommitments,
			ExecutionRequests:     b.executionRequests,
>>>>>>> 6790b06a
		}, nil

	default:
		return nil, errors.New("unsupported beacon block body version")
	}
}

func initSignedBlockFromProtoPhase0(pb *eth.SignedBeaconBlock) (*SignedBeaconBlock, error) {
	if pb == nil {
		return nil, errNilBlock
	}

	block, err := initBlockFromProtoPhase0(pb.Block)
	if err != nil {
		return nil, err
	}
	b := &SignedBeaconBlock{
		version:   version.Phase0,
		block:     block,
		signature: bytesutil.ToBytes96(pb.Signature),
	}
	return b, nil
}

func initSignedBlockFromProtoAltair(pb *eth.SignedBeaconBlockAltair) (*SignedBeaconBlock, error) {
	if pb == nil {
		return nil, errNilBlock
	}

	block, err := initBlockFromProtoAltair(pb.Block)
	if err != nil {
		return nil, err
	}
	b := &SignedBeaconBlock{
		version:   version.Altair,
		block:     block,
		signature: bytesutil.ToBytes96(pb.Signature),
	}
	return b, nil
}

func initSignedBlockFromProtoBellatrix(pb *eth.SignedBeaconBlockBellatrix) (*SignedBeaconBlock, error) {
	if pb == nil {
		return nil, errNilBlock
	}

	block, err := initBlockFromProtoBellatrix(pb.Block)
	if err != nil {
		return nil, err
	}
	b := &SignedBeaconBlock{
		version:   version.Bellatrix,
		block:     block,
		signature: bytesutil.ToBytes96(pb.Signature),
	}
	return b, nil
}

func initSignedBlockFromProtoCapella(pb *eth.SignedBeaconBlockCapella) (*SignedBeaconBlock, error) {
	if pb == nil {
		return nil, errNilBlock
	}

	block, err := initBlockFromProtoCapella(pb.Block)
	if err != nil {
		return nil, err
	}
	b := &SignedBeaconBlock{
		version:   version.Capella,
		block:     block,
		signature: bytesutil.ToBytes96(pb.Signature),
	}
	return b, nil
}

func initSignedBlockFromProtoDeneb(pb *eth.SignedBeaconBlockDeneb) (*SignedBeaconBlock, error) {
	if pb == nil {
		return nil, errNilBlock
	}

	block, err := initBlockFromProtoDeneb(pb.Block)
	if err != nil {
		return nil, err
	}
	b := &SignedBeaconBlock{
		version:   version.Deneb,
		block:     block,
		signature: bytesutil.ToBytes96(pb.Signature),
	}
	return b, nil
}

func initSignedBlockFromProtoElectra(pb *eth.SignedBeaconBlockElectra) (*SignedBeaconBlock, error) {
	if pb == nil {
		return nil, errNilBlock
	}

	block, err := initBlockFromProtoElectra(pb.Block)
	if err != nil {
		return nil, err
	}
	b := &SignedBeaconBlock{
		version:   version.Electra,
		block:     block,
		signature: bytesutil.ToBytes96(pb.Signature),
	}
	return b, nil
}

func initBlindedSignedBlockFromProtoBellatrix(pb *eth.SignedBlindedBeaconBlockBellatrix) (*SignedBeaconBlock, error) {
	if pb == nil {
		return nil, errNilBlock
	}

	block, err := initBlindedBlockFromProtoBellatrix(pb.Block)
	if err != nil {
		return nil, err
	}
	b := &SignedBeaconBlock{
		version:   version.Bellatrix,
		block:     block,
		signature: bytesutil.ToBytes96(pb.Signature),
	}
	return b, nil
}

func initBlindedSignedBlockFromProtoCapella(pb *eth.SignedBlindedBeaconBlockCapella) (*SignedBeaconBlock, error) {
	if pb == nil {
		return nil, errNilBlock
	}

	block, err := initBlindedBlockFromProtoCapella(pb.Block)
	if err != nil {
		return nil, err
	}
	b := &SignedBeaconBlock{
		version:   version.Capella,
		block:     block,
		signature: bytesutil.ToBytes96(pb.Signature),
	}
	return b, nil
}

func initBlindedSignedBlockFromProtoDeneb(pb *eth.SignedBlindedBeaconBlockDeneb) (*SignedBeaconBlock, error) {
	if pb == nil {
		return nil, errNilBlock
	}

	block, err := initBlindedBlockFromProtoDeneb(pb.Message)
	if err != nil {
		return nil, err
	}
	b := &SignedBeaconBlock{
		version:   version.Deneb,
		block:     block,
		signature: bytesutil.ToBytes96(pb.Signature),
	}
	return b, nil
}

func initBlindedSignedBlockFromProtoElectra(pb *eth.SignedBlindedBeaconBlockElectra) (*SignedBeaconBlock, error) {
	if pb == nil {
		return nil, errNilBlock
	}

	block, err := initBlindedBlockFromProtoElectra(pb.Message)
	if err != nil {
		return nil, err
	}
	b := &SignedBeaconBlock{
		version:   version.Electra,
		block:     block,
		signature: bytesutil.ToBytes96(pb.Signature),
	}
	return b, nil
}

func initBlockFromProtoPhase0(pb *eth.BeaconBlock) (*BeaconBlock, error) {
	if pb == nil {
		return nil, errNilBlock
	}

	body, err := initBlockBodyFromProtoPhase0(pb.Body)
	if err != nil {
		return nil, err
	}
	b := &BeaconBlock{
		version:       version.Phase0,
		slot:          pb.Slot,
		proposerIndex: pb.ProposerIndex,
		parentRoot:    bytesutil.ToBytes32(pb.ParentRoot),
		stateRoot:     bytesutil.ToBytes32(pb.StateRoot),
		body:          body,
	}
	return b, nil
}

func initBlockFromProtoAltair(pb *eth.BeaconBlockAltair) (*BeaconBlock, error) {
	if pb == nil {
		return nil, errNilBlock
	}

	body, err := initBlockBodyFromProtoAltair(pb.Body)
	if err != nil {
		return nil, err
	}
	b := &BeaconBlock{
		version:       version.Altair,
		slot:          pb.Slot,
		proposerIndex: pb.ProposerIndex,
		parentRoot:    bytesutil.ToBytes32(pb.ParentRoot),
		stateRoot:     bytesutil.ToBytes32(pb.StateRoot),
		body:          body,
	}
	return b, nil
}

func initBlockFromProtoBellatrix(pb *eth.BeaconBlockBellatrix) (*BeaconBlock, error) {
	if pb == nil {
		return nil, errNilBlock
	}

	body, err := initBlockBodyFromProtoBellatrix(pb.Body)
	if err != nil {
		return nil, err
	}
	b := &BeaconBlock{
		version:       version.Bellatrix,
		slot:          pb.Slot,
		proposerIndex: pb.ProposerIndex,
		parentRoot:    bytesutil.ToBytes32(pb.ParentRoot),
		stateRoot:     bytesutil.ToBytes32(pb.StateRoot),
		body:          body,
	}
	return b, nil
}

func initBlindedBlockFromProtoBellatrix(pb *eth.BlindedBeaconBlockBellatrix) (*BeaconBlock, error) {
	if pb == nil {
		return nil, errNilBlock
	}

	body, err := initBlindedBlockBodyFromProtoBellatrix(pb.Body)
	if err != nil {
		return nil, err
	}
	b := &BeaconBlock{
		version:       version.Bellatrix,
		slot:          pb.Slot,
		proposerIndex: pb.ProposerIndex,
		parentRoot:    bytesutil.ToBytes32(pb.ParentRoot),
		stateRoot:     bytesutil.ToBytes32(pb.StateRoot),
		body:          body,
	}
	return b, nil
}

func initBlockFromProtoCapella(pb *eth.BeaconBlockCapella) (*BeaconBlock, error) {
	if pb == nil {
		return nil, errNilBlock
	}

	body, err := initBlockBodyFromProtoCapella(pb.Body)
	if err != nil {
		return nil, err
	}
	b := &BeaconBlock{
		version:       version.Capella,
		slot:          pb.Slot,
		proposerIndex: pb.ProposerIndex,
		parentRoot:    bytesutil.ToBytes32(pb.ParentRoot),
		stateRoot:     bytesutil.ToBytes32(pb.StateRoot),
		body:          body,
	}
	return b, nil
}

func initBlockFromProtoDeneb(pb *eth.BeaconBlockDeneb) (*BeaconBlock, error) {
	if pb == nil {
		return nil, errNilBlock
	}

	body, err := initBlockBodyFromProtoDeneb(pb.Body)
	if err != nil {
		return nil, err
	}
	b := &BeaconBlock{
		version:       version.Deneb,
		slot:          pb.Slot,
		proposerIndex: pb.ProposerIndex,
		parentRoot:    bytesutil.ToBytes32(pb.ParentRoot),
		stateRoot:     bytesutil.ToBytes32(pb.StateRoot),
		body:          body,
	}
	return b, nil
}

func initBlockFromProtoElectra(pb *eth.BeaconBlockElectra) (*BeaconBlock, error) {
	if pb == nil {
		return nil, errNilBlock
	}

	body, err := initBlockBodyFromProtoElectra(pb.Body)
	if err != nil {
		return nil, err
	}
	b := &BeaconBlock{
		version:       version.Electra,
		slot:          pb.Slot,
		proposerIndex: pb.ProposerIndex,
		parentRoot:    bytesutil.ToBytes32(pb.ParentRoot),
		stateRoot:     bytesutil.ToBytes32(pb.StateRoot),
		body:          body,
	}
	return b, nil
}

func initBlindedBlockFromProtoCapella(pb *eth.BlindedBeaconBlockCapella) (*BeaconBlock, error) {
	if pb == nil {
		return nil, errNilBlock
	}

	body, err := initBlindedBlockBodyFromProtoCapella(pb.Body)
	if err != nil {
		return nil, err
	}
	b := &BeaconBlock{
		version:       version.Capella,
		slot:          pb.Slot,
		proposerIndex: pb.ProposerIndex,
		parentRoot:    bytesutil.ToBytes32(pb.ParentRoot),
		stateRoot:     bytesutil.ToBytes32(pb.StateRoot),
		body:          body,
	}
	return b, nil
}

func initBlindedBlockFromProtoDeneb(pb *eth.BlindedBeaconBlockDeneb) (*BeaconBlock, error) {
	if pb == nil {
		return nil, errNilBlock
	}

	body, err := initBlindedBlockBodyFromProtoDeneb(pb.Body)
	if err != nil {
		return nil, err
	}
	b := &BeaconBlock{
		version:       version.Deneb,
		slot:          pb.Slot,
		proposerIndex: pb.ProposerIndex,
		parentRoot:    bytesutil.ToBytes32(pb.ParentRoot),
		stateRoot:     bytesutil.ToBytes32(pb.StateRoot),
		body:          body,
	}
	return b, nil
}

func initBlindedBlockFromProtoElectra(pb *eth.BlindedBeaconBlockElectra) (*BeaconBlock, error) {
	if pb == nil {
		return nil, errNilBlock
	}

	body, err := initBlindedBlockBodyFromProtoElectra(pb.Body)
	if err != nil {
		return nil, err
	}
	b := &BeaconBlock{
		version:       version.Electra,
		slot:          pb.Slot,
		proposerIndex: pb.ProposerIndex,
		parentRoot:    bytesutil.ToBytes32(pb.ParentRoot),
		stateRoot:     bytesutil.ToBytes32(pb.StateRoot),
		body:          body,
	}
	return b, nil
}

func initBlockBodyFromProtoPhase0(pb *eth.BeaconBlockBody) (*BeaconBlockBody, error) {
	if pb == nil {
		return nil, errNilBlockBody
	}

	b := &BeaconBlockBody{
		version:           version.Phase0,
		randaoReveal:      bytesutil.ToBytes96(pb.RandaoReveal),
		eth1Data:          pb.Eth1Data,
		graffiti:          bytesutil.ToBytes32(pb.Graffiti),
		proposerSlashings: pb.ProposerSlashings,
		attesterSlashings: pb.AttesterSlashings,
		attestations:      pb.Attestations,
		deposits:          pb.Deposits,
		voluntaryExits:    pb.VoluntaryExits,
	}
	return b, nil
}

func initBlockBodyFromProtoAltair(pb *eth.BeaconBlockBodyAltair) (*BeaconBlockBody, error) {
	if pb == nil {
		return nil, errNilBlockBody
	}

	b := &BeaconBlockBody{
		version:           version.Altair,
		randaoReveal:      bytesutil.ToBytes96(pb.RandaoReveal),
		eth1Data:          pb.Eth1Data,
		graffiti:          bytesutil.ToBytes32(pb.Graffiti),
		proposerSlashings: pb.ProposerSlashings,
		attesterSlashings: pb.AttesterSlashings,
		attestations:      pb.Attestations,
		deposits:          pb.Deposits,
		voluntaryExits:    pb.VoluntaryExits,
	}
	return b, nil
}

func initBlockBodyFromProtoBellatrix(pb *eth.BeaconBlockBodyBellatrix) (*BeaconBlockBody, error) {
	if pb == nil {
		return nil, errNilBlockBody
	}

	p, err := WrappedExecutionPayload(pb.ExecutionPayload)
	// We allow the payload to be nil
	if err != nil && !errors.Is(err, consensus_types.ErrNilObjectWrapped) {
		return nil, err
	}
	b := &BeaconBlockBody{
		version:           version.Bellatrix,
		randaoReveal:      bytesutil.ToBytes96(pb.RandaoReveal),
		eth1Data:          pb.Eth1Data,
		graffiti:          bytesutil.ToBytes32(pb.Graffiti),
		proposerSlashings: pb.ProposerSlashings,
		attesterSlashings: pb.AttesterSlashings,
		attestations:      pb.Attestations,
		deposits:          pb.Deposits,
		voluntaryExits:    pb.VoluntaryExits,
		executionPayload:  p,
	}
	return b, nil
}

func initBlindedBlockBodyFromProtoBellatrix(pb *eth.BlindedBeaconBlockBodyBellatrix) (*BeaconBlockBody, error) {
	if pb == nil {
		return nil, errNilBlockBody
	}

	ph, err := WrappedExecutionPayloadHeader(pb.ExecutionPayloadHeader)
	// We allow the payload to be nil
	if err != nil && !errors.Is(err, consensus_types.ErrNilObjectWrapped) {
		return nil, err
	}
	b := &BeaconBlockBody{
		version:                version.Bellatrix,
		randaoReveal:           bytesutil.ToBytes96(pb.RandaoReveal),
		eth1Data:               pb.Eth1Data,
		graffiti:               bytesutil.ToBytes32(pb.Graffiti),
		proposerSlashings:      pb.ProposerSlashings,
		attesterSlashings:      pb.AttesterSlashings,
		attestations:           pb.Attestations,
		deposits:               pb.Deposits,
		voluntaryExits:         pb.VoluntaryExits,
		executionPayloadHeader: ph,
	}
	return b, nil
}

func initBlockBodyFromProtoCapella(pb *eth.BeaconBlockBodyCapella) (*BeaconBlockBody, error) {
	if pb == nil {
		return nil, errNilBlockBody
	}

	p, err := WrappedExecutionPayloadCapella(pb.ExecutionPayload)
	// We allow the payload to be nil
	if err != nil && !errors.Is(err, consensus_types.ErrNilObjectWrapped) {
		return nil, err
	}
	b := &BeaconBlockBody{
		version:               version.Capella,
		randaoReveal:          bytesutil.ToBytes96(pb.RandaoReveal),
		eth1Data:              pb.Eth1Data,
		graffiti:              bytesutil.ToBytes32(pb.Graffiti),
		proposerSlashings:     pb.ProposerSlashings,
		attesterSlashings:     pb.AttesterSlashings,
		attestations:          pb.Attestations,
		deposits:              pb.Deposits,
		voluntaryExits:        pb.VoluntaryExits,
		executionPayload:      p,
		blsToExecutionChanges: pb.BlsToExecutionChanges,
	}
	return b, nil
}

func initBlindedBlockBodyFromProtoCapella(pb *eth.BlindedBeaconBlockBodyCapella) (*BeaconBlockBody, error) {
	if pb == nil {
		return nil, errNilBlockBody
	}

	ph, err := WrappedExecutionPayloadHeaderCapella(pb.ExecutionPayloadHeader)
	// We allow the payload to be nil
	if err != nil && !errors.Is(err, consensus_types.ErrNilObjectWrapped) {
		return nil, err
	}
	b := &BeaconBlockBody{
		version:                version.Capella,
		randaoReveal:           bytesutil.ToBytes96(pb.RandaoReveal),
		eth1Data:               pb.Eth1Data,
		graffiti:               bytesutil.ToBytes32(pb.Graffiti),
		proposerSlashings:      pb.ProposerSlashings,
		attesterSlashings:      pb.AttesterSlashings,
		attestations:           pb.Attestations,
		deposits:               pb.Deposits,
		voluntaryExits:         pb.VoluntaryExits,
		executionPayloadHeader: ph,
		blsToExecutionChanges:  pb.BlsToExecutionChanges,
	}
	return b, nil
}

func initBlockBodyFromProtoDeneb(pb *eth.BeaconBlockBodyDeneb) (*BeaconBlockBody, error) {
	if pb == nil {
		return nil, errNilBlockBody
	}

	p, err := WrappedExecutionPayloadDeneb(pb.ExecutionPayload)
	// We allow the payload to be nil
	if err != nil && !errors.Is(err, consensus_types.ErrNilObjectWrapped) {
		return nil, err
	}
	b := &BeaconBlockBody{
		version:               version.Deneb,
		randaoReveal:          bytesutil.ToBytes96(pb.RandaoReveal),
		eth1Data:              pb.Eth1Data,
		graffiti:              bytesutil.ToBytes32(pb.Graffiti),
		proposerSlashings:     pb.ProposerSlashings,
		attesterSlashings:     pb.AttesterSlashings,
		attestations:          pb.Attestations,
		deposits:              pb.Deposits,
		voluntaryExits:        pb.VoluntaryExits,
		executionPayload:      p,
		blsToExecutionChanges: pb.BlsToExecutionChanges,
		blobKzgCommitments:    pb.BlobKzgCommitments,
	}
	return b, nil
}

func initBlindedBlockBodyFromProtoDeneb(pb *eth.BlindedBeaconBlockBodyDeneb) (*BeaconBlockBody, error) {
	if pb == nil {
		return nil, errNilBlockBody
	}

	ph, err := WrappedExecutionPayloadHeaderDeneb(pb.ExecutionPayloadHeader)
	// We allow the payload to be nil
	if err != nil && !errors.Is(err, consensus_types.ErrNilObjectWrapped) {
		return nil, err
	}
	b := &BeaconBlockBody{
		version:                version.Deneb,
		randaoReveal:           bytesutil.ToBytes96(pb.RandaoReveal),
		eth1Data:               pb.Eth1Data,
		graffiti:               bytesutil.ToBytes32(pb.Graffiti),
		proposerSlashings:      pb.ProposerSlashings,
		attesterSlashings:      pb.AttesterSlashings,
		attestations:           pb.Attestations,
		deposits:               pb.Deposits,
		voluntaryExits:         pb.VoluntaryExits,
		executionPayloadHeader: ph,
		blsToExecutionChanges:  pb.BlsToExecutionChanges,
		blobKzgCommitments:     pb.BlobKzgCommitments,
	}
	return b, nil
}

func initBlockBodyFromProtoElectra(pb *eth.BeaconBlockBodyElectra) (*BeaconBlockBody, error) {
	if pb == nil {
		return nil, errNilBlockBody
	}

	p, err := WrappedExecutionPayloadElectra(pb.ExecutionPayload)
	// We allow the payload to be nil
	if err != nil && !errors.Is(err, consensus_types.ErrNilObjectWrapped) {
		return nil, err
	}
	er := pb.ExecutionRequests
	if er == nil {
		er = &enginev1.ExecutionRequests{}
	}
	b := &BeaconBlockBody{
		version:                  version.Electra,
		randaoReveal:             bytesutil.ToBytes96(pb.RandaoReveal),
		graffiti:                 bytesutil.ToBytes32(pb.Graffiti),
		proposerSlashings:        pb.ProposerSlashings,
		attesterSlashingsElectra: pb.AttesterSlashings,
		attestationsElectra:      pb.Attestations,
		voluntaryExits:           pb.VoluntaryExits,
		executionPayload:         p,
		blobKzgCommitments:       pb.BlobKzgCommitments,
		executionRequests:        er,
	}
	return b, nil
}

func initBlindedBlockBodyFromProtoElectra(pb *eth.BlindedBeaconBlockBodyElectra) (*BeaconBlockBody, error) {
	if pb == nil {
		return nil, errNilBlockBody
	}

	ph, err := WrappedExecutionPayloadHeaderElectra(pb.ExecutionPayloadHeader)
	// We allow the payload to be nil
	if err != nil && !errors.Is(err, consensus_types.ErrNilObjectWrapped) {
		return nil, err
	}
	er := pb.ExecutionRequests
	if er == nil {
		er = &enginev1.ExecutionRequests{}
	}
	b := &BeaconBlockBody{
		version:                  version.Electra,
		randaoReveal:             bytesutil.ToBytes96(pb.RandaoReveal),
		graffiti:                 bytesutil.ToBytes32(pb.Graffiti),
		proposerSlashings:        pb.ProposerSlashings,
		attesterSlashingsElectra: pb.AttesterSlashings,
		attestationsElectra:      pb.Attestations,
		voluntaryExits:           pb.VoluntaryExits,
		executionPayloadHeader:   ph,
		blobKzgCommitments:       pb.BlobKzgCommitments,
		executionRequests:        er,
	}
	return b, nil
}<|MERGE_RESOLUTION|>--- conflicted
+++ resolved
@@ -532,31 +532,15 @@
 			}
 		}
 		return &eth.BeaconBlockBodyElectra{
-<<<<<<< HEAD
 			RandaoReveal:       b.randaoReveal[:],
 			Graffiti:           b.graffiti[:],
 			ProposerSlashings:  b.proposerSlashings,
 			AttesterSlashings:  b.attesterSlashingsElectra,
 			Attestations:       b.attestationsElectra,
 			VoluntaryExits:     b.voluntaryExits,
-			SyncAggregate:      b.syncAggregate,
 			ExecutionPayload:   p,
 			BlobKzgCommitments: b.blobKzgCommitments,
 			ExecutionRequests:  b.executionRequests,
-=======
-			RandaoReveal:          b.randaoReveal[:],
-			Eth1Data:              b.eth1Data,
-			Graffiti:              b.graffiti[:],
-			ProposerSlashings:     b.proposerSlashings,
-			AttesterSlashings:     b.attesterSlashingsElectra,
-			Attestations:          b.attestationsElectra,
-			Deposits:              b.deposits,
-			VoluntaryExits:        b.voluntaryExits,
-			ExecutionPayload:      p,
-			BlsToExecutionChanges: b.blsToExecutionChanges,
-			BlobKzgCommitments:    b.blobKzgCommitments,
-			ExecutionRequests:     b.executionRequests,
->>>>>>> 6790b06a
 		}, nil
 
 	default:
