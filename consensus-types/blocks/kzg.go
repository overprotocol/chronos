package blocks

import (
	"github.com/pkg/errors"
	"github.com/prysmaticlabs/gohashtree"
	field_params "github.com/prysmaticlabs/prysm/v5/config/fieldparams"
	"github.com/prysmaticlabs/prysm/v5/config/params"
	"github.com/prysmaticlabs/prysm/v5/consensus-types/interfaces"
	"github.com/prysmaticlabs/prysm/v5/container/trie"
	"github.com/prysmaticlabs/prysm/v5/encoding/ssz"
	"github.com/prysmaticlabs/prysm/v5/runtime/version"
)

const (
<<<<<<< HEAD
	bodyLength    = 13 // The number of elements in the BeaconBlockBody Container
=======
	bodyLength    = 13 // The number of elements in the BeaconBlockBody Container for Electra
>>>>>>> f4984638
	logBodyLength = 4  // The log 2 of bodyLength
	kzgPosition   = 12 // The index of the KZG commitment list in the Body
	kzgRootIndex  = 56 // The Merkle index of the KZG commitment list's root in the Body's Merkle tree
	KZGOffset     = kzgRootIndex * field_params.MaxBlobCommitmentsPerBlock
)

var (
	errInvalidIndex          = errors.New("index out of bounds")
	errInvalidBodyRoot       = errors.New("invalid Beacon Block Body root")
	errInvalidInclusionProof = errors.New("invalid KZG commitment inclusion proof")
)

// VerifyKZGInclusionProof verifies the Merkle proof in a Blob sidecar against
// the beacon block body root.
func VerifyKZGInclusionProof(blob ROBlob) error {
	if blob.SignedBlockHeader == nil {
		return errNilBlockHeader
	}
	if blob.SignedBlockHeader.Header == nil {
		return errNilBlockHeader
	}
	root := blob.SignedBlockHeader.Header.BodyRoot
	if len(root) != field_params.RootLength {
		return errInvalidBodyRoot
	}
	chunks := makeChunk(blob.KzgCommitment)
	gohashtree.HashChunks(chunks, chunks)
	verified := trie.VerifyMerkleProof(root, chunks[0][:], blob.Index+KZGOffset, blob.CommitmentInclusionProof)
	if !verified {
		return errInvalidInclusionProof
	}
	return nil
}

// MerkleProofKZGCommitment constructs a Merkle proof of inclusion of the KZG
// commitment of index `index` into the Beacon Block with the given `body`
func MerkleProofKZGCommitment(body interfaces.ReadOnlyBeaconBlockBody, index int) ([][]byte, error) {
	bodyVersion := body.Version()
	if bodyVersion < version.Deneb {
		return nil, errUnsupportedBeaconBlockBody
	}
	commitments, err := body.BlobKzgCommitments()
	if err != nil {
		return nil, err
	}
	proof, err := bodyProof(commitments, index)
	if err != nil {
		return nil, err
	}
	membersRoots, err := topLevelRoots(body)
	if err != nil {
		return nil, err
	}
	sparse, err := trie.GenerateTrieFromItems(membersRoots, logBodyLength)
	if err != nil {
		return nil, err
	}
	topProof, err := sparse.MerkleProof(kzgPosition)
	if err != nil {
		return nil, err
	}
	// sparse.MerkleProof always includes the length of the slice this is
	// why we remove the last element that is not needed in topProof
	proof = append(proof, topProof[:len(topProof)-1]...)
	return proof, nil
}

// leavesFromCommitments hashes each commitment to construct a slice of roots
func leavesFromCommitments(commitments [][]byte) [][]byte {
	leaves := make([][]byte, len(commitments))
	for i, kzg := range commitments {
		chunk := makeChunk(kzg)
		gohashtree.HashChunks(chunk, chunk)
		leaves[i] = chunk[0][:]
	}
	return leaves
}

// makeChunk constructs a chunk from a KZG commitment.
func makeChunk(commitment []byte) [][32]byte {
	chunk := make([][32]byte, 2)
	copy(chunk[0][:], commitment)
	copy(chunk[1][:], commitment[field_params.RootLength:])
	return chunk
}

// bodyProof returns the Merkle proof of the subtree up to the root of the KZG
// commitment list.
func bodyProof(commitments [][]byte, index int) ([][]byte, error) {
	if index < 0 || index >= len(commitments) {
		return nil, errInvalidIndex
	}
	leaves := leavesFromCommitments(commitments)
	sparse, err := trie.GenerateTrieFromItems(leaves, field_params.LogMaxBlobCommitments)
	if err != nil {
		return nil, err
	}
	proof, err := sparse.MerkleProof(index)
	if err != nil {
		return nil, err
	}
	return proof, err
}

// topLevelRoots computes the slice with the roots of each element in the
// BeaconBlockBody. Notice that the KZG commitments root is not needed for the
// proof computation thus it's omitted
func topLevelRoots(body interfaces.ReadOnlyBeaconBlockBody) ([][]byte, error) {
	layer := make([][]byte, bodyLength)
	for i := range layer {
		layer[i] = make([]byte, 32)
	}

	// Randao Reveal
	randao := body.RandaoReveal()
	root, err := ssz.MerkleizeByteSliceSSZ(randao[:])
	if err != nil {
		return nil, err
	}
	copy(layer[0], root[:])

	// eth1_data
	eth1 := body.Eth1Data()
	root, err = eth1.HashTreeRoot()
	if err != nil {
		return nil, err
	}
	copy(layer[1], root[:])

	// graffiti
	root = body.Graffiti()
	copy(layer[2], root[:])

	// Proposer slashings
	ps := body.ProposerSlashings()
	root, err = ssz.MerkleizeListSSZ(ps, params.BeaconConfig().MaxProposerSlashings)
	if err != nil {
		return nil, err
	}
	copy(layer[3], root[:])

	// Attester slashings
	as := body.AttesterSlashings()
	bodyVersion := body.Version()
	if bodyVersion < version.Electra {
		root, err = ssz.MerkleizeListSSZ(as, params.BeaconConfig().MaxAttesterSlashings)
	} else {
		root, err = ssz.MerkleizeListSSZ(as, params.BeaconConfig().MaxAttesterSlashingsElectra)
	}
	if err != nil {
		return nil, err
	}
	copy(layer[4], root[:])

	// Attestations
	att := body.Attestations()
	if bodyVersion < version.Electra {
		root, err = ssz.MerkleizeListSSZ(att, params.BeaconConfig().MaxAttestations)
	} else {
		root, err = ssz.MerkleizeListSSZ(att, params.BeaconConfig().MaxAttestationsElectra)
	}
	if err != nil {
		return nil, err
	}
	copy(layer[5], root[:])

	// Deposits
	dep := body.Deposits()
	root, err = ssz.MerkleizeListSSZ(dep, params.BeaconConfig().MaxDeposits)
	if err != nil {
		return nil, err
	}
	copy(layer[6], root[:])

	// Voluntary Exits
	ve := body.VoluntaryExits()
	root, err = ssz.MerkleizeListSSZ(ve, params.BeaconConfig().MaxVoluntaryExits)
	if err != nil {
		return nil, err
	}
	copy(layer[7], root[:])

	// Sync Aggregate
	sa, err := body.SyncAggregate()
	if err != nil {
		return nil, err
	}
	root, err = sa.HashTreeRoot()
	if err != nil {
		return nil, err
	}
	copy(layer[8], root[:])

	bo, err := body.BailOuts()
	if err != nil {
		return nil, err
	}
	root, err = ssz.MerkleizeListSSZ(bo, params.BeaconConfig().MaxBailOuts)
	if err != nil {
		return nil, err
	}
	copy(layer[9], root[:])

	// Execution Payload
	ep, err := body.Execution()
	if err != nil {
		return nil, err
	}
	root, err = ep.HashTreeRoot()
	if err != nil {
		return nil, err
	}
	copy(layer[10], root[:])

	// BLS Changes
	bls, err := body.BLSToExecutionChanges()
	if err != nil {
		return nil, err
	}
	root, err = ssz.MerkleizeListSSZ(bls, params.BeaconConfig().MaxBlsToExecutionChanges)
	if err != nil {
		return nil, err
	}
	copy(layer[11], root[:])

	// KZG commitments is not needed

	// Execution requests
	if body.Version() >= version.Electra {
		er, err := body.ExecutionRequests()
		if err != nil {
			return nil, err
		}
		root, err = er.HashTreeRoot()
		if err != nil {
			return nil, err
		}
		copy(layer[12], root[:])
	}
	return layer, nil
}<|MERGE_RESOLUTION|>--- conflicted
+++ resolved
@@ -12,11 +12,7 @@
 )
 
 const (
-<<<<<<< HEAD
-	bodyLength    = 13 // The number of elements in the BeaconBlockBody Container
-=======
 	bodyLength    = 13 // The number of elements in the BeaconBlockBody Container for Electra
->>>>>>> f4984638
 	logBodyLength = 4  // The log 2 of bodyLength
 	kzgPosition   = 12 // The index of the KZG commitment list in the Body
 	kzgRootIndex  = 56 // The Merkle index of the KZG commitment list's root in the Body's Merkle tree
@@ -254,7 +250,7 @@
 		if err != nil {
 			return nil, err
 		}
-		copy(layer[12], root[:])
+		copy(layer[13], root[:])
 	}
 	return layer, nil
 }