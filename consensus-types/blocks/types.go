--- conflicted
+++ resolved
@@ -38,23 +38,6 @@
 
 // BeaconBlockBody is the main beacon block body structure. It can represent any block type.
 type BeaconBlockBody struct {
-<<<<<<< HEAD
-	version                int
-	randaoReveal           [field_params.BLSSignatureLength]byte
-	eth1Data               *eth.Eth1Data
-	graffiti               [field_params.RootLength]byte
-	proposerSlashings      []*eth.ProposerSlashing
-	attesterSlashings      []*eth.AttesterSlashing
-	attestations           []*eth.Attestation
-	deposits               []*eth.Deposit
-	voluntaryExits         []*eth.SignedVoluntaryExit
-	syncAggregate          *eth.SyncAggregate
-	bailOuts               []*eth.BailOut
-	executionPayload       interfaces.ExecutionData
-	executionPayloadHeader interfaces.ExecutionData
-	blsToExecutionChanges  []*eth.SignedBLSToExecutionChange
-	blobKzgCommitments     [][]byte
-=======
 	version                  int
 	randaoReveal             [field_params.BLSSignatureLength]byte
 	eth1Data                 *eth.Eth1Data
@@ -67,11 +50,11 @@
 	deposits                 []*eth.Deposit
 	voluntaryExits           []*eth.SignedVoluntaryExit
 	syncAggregate            *eth.SyncAggregate
+	bailOuts                 []*eth.BailOut
 	executionPayload         interfaces.ExecutionData
 	executionPayloadHeader   interfaces.ExecutionData
 	blsToExecutionChanges    []*eth.SignedBLSToExecutionChange
 	blobKzgCommitments       [][]byte
->>>>>>> b8cd7794
 }
 
 var _ interfaces.ReadOnlyBeaconBlockBody = &BeaconBlockBody{}
