--- conflicted
+++ resolved
@@ -580,16 +580,6 @@
 	return &eth.BeaconBlockBodyElectra{
 		RandaoReveal: make([]byte, fieldparams.BLSSignatureLength),
 		Graffiti:     make([]byte, fieldparams.RootLength),
-<<<<<<< HEAD
-		SyncAggregate: &eth.SyncAggregate{
-			SyncCommitteeBits:      make([]byte, fieldparams.SyncAggregateSyncCommitteeBytesLength),
-			SyncCommitteeSignature: make([]byte, fieldparams.BLSSignatureLength),
-=======
-		Eth1Data: &eth.Eth1Data{
-			DepositRoot: make([]byte, fieldparams.RootLength),
-			BlockHash:   make([]byte, fieldparams.RootLength),
->>>>>>> 6790b06a
-		},
 		ExecutionPayload: &pb.ExecutionPayloadElectra{
 			ParentHash:    make([]byte, fieldparams.RootLength),
 			FeeRecipient:  make([]byte, 20),
