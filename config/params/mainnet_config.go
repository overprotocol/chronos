package params

import (
	"math"
	"time"

	fieldparams "github.com/prysmaticlabs/prysm/v5/config/fieldparams"
	"github.com/prysmaticlabs/prysm/v5/encoding/bytesutil"
)

// MainnetConfig returns the configuration to be used in the main network.
func MainnetConfig() *BeaconChainConfig {
	if mainnetBeaconConfig.ForkVersionSchedule == nil {
		mainnetBeaconConfig.InitializeForkSchedule()
	}
	mainnetBeaconConfig.InitializeDepositPlan()
	return mainnetBeaconConfig
}

const (
	// Genesis Fork Epoch for the mainnet config.
	genesisForkEpoch = 0
	// Altair Fork Epoch for mainnet config.
	mainnetAltairForkEpoch = 0 // epoch 0
	// Bellatrix Fork Epoch for mainnet config.
	mainnetBellatrixForkEpoch = 0 // epoch 0
	// Capella Fork Epoch for mainnet config.
	mainnetCapellaForkEpoch = 10 // epoch 10
	// Deneb Fork Epoch for mainnet config.
	mainnetDenebForkEpoch = math.MaxUint64 // not activated
	// Electra Fork Epoch for mainnet config
	mainnetElectraForkEpoch = math.MaxUint64 // Far future / to be defined
)

var mainnetNetworkConfig = &NetworkConfig{
	ETH2Key:                    "over",
	AttSubnetKey:               "attnets",
	SyncCommsSubnetKey:         "syncnets",
	MinimumPeersInSubnetSearch: 20,
	ContractDeploymentBlock:    0, // Note: contract was deployed in genesis block.
	BootstrapNodes: []string{
		// Over Mainnet Bootnodes
		"enr:-LG4QMDxg9JWyQFDFDmNWYgsTBhH5dFmIW-X8q6g6S-3ZpDcMu6ouv4NnCOvZ9BGsIkWrwtx2iVaUAJn7dgS_TEA_XOGAZGN3idXh2F0dG5ldHOIAAAAAAAAAACCaWSCdjSCaXCEj8Zt-YRvdmVykNBNsU8AAAAY__________-Jc2VjcDI1NmsxoQOuL8NQY7JaHKQ43e9HleHJNX0fBiGnX80b5y0z1fl82oN1ZHCCyyA", // Bootnode1
		"enr:-LG4QCu6n9asLF4GydPqGVMhGvM3QJ4CPdGTmxehYTnYWh17eh26of_NXeeh7f5YxMtR3MOnibbQ_iWo_WjREufzv-SGAZGN3icdh2F0dG5ldHOIAAAAAAAAAACCaWSCdjSCaXCEmCriZYRvdmVykNBNsU8AAAAY__________-Jc2VjcDI1NmsxoQJUB5E3lpebYb4TgRatlNrvOxqhSmeX9ZwWOCEND5cllIN1ZHCCyyA", // Bootnode2
	},
}

var mainnetBeaconConfig = &BeaconChainConfig{
	// Constants (Non-configurable)
	FarFutureEpoch:           math.MaxUint64,
	FarFutureSlot:            math.MaxUint64,
	BaseRewardsPerEpoch:      4,
	DepositContractTreeDepth: 32,
	GenesisDelay:             30, // 30 seconds

	// Misc constant.
	TargetCommitteeSize:               128,
	MaxValidatorsPerCommittee:         2048,
	MaxCommitteesPerSlot:              64,
	MinPerEpochChurnLimit:             4,
	ChurnLimitQuotient:                1 << 16,
	ChurnLimitBias:                    1,
	ShuffleRoundCount:                 90,
	MinGenesisActiveValidatorCount:    16384,
	MinGenesisTime:                    1718690400, // Jun 19, 2024, 00 AM UTC+9.
	TargetAggregatorsPerCommittee:     16,
	HysteresisQuotient:                4,
	HysteresisDownwardMultiplier:      1,
	HysteresisUpwardMultiplier:        5,
	IssuanceRate:                      [11]uint64{20, 20, 20, 20, 20, 20, 20, 20, 20, 20, 0},
	IssuancePrecision:                 1000,
	DepositPlanEarlyEnd:               4,
	DepositPlanLaterEnd:               10,
	RewardFeedbackPrecision:           1000000000000,
	RewardFeedbackThresholdReciprocal: 10,
	TargetChangeRate:                  1500000,
	MaxBoostYield:                     [11]uint64{10000000000, 10000000000, 10000000000, 10000000000, 10000000000, 10000000000, 10000000000, 10000000000, 10000000000, 10000000000, 10000000000},

	// Gwei value constants.
	MinDepositAmount:          1 * 1e9,
	MaxEffectiveBalance:       256 * 1e9,
	EjectionBalance:           128 * 1e9,
	EffectiveBalanceIncrement: 8 * 1e9,
	MaxTokenSupply:            1000000000 * 1e9,
	IssuancePerYear:           20000000 * 1e9,

	// Initial value constants.
	BLSWithdrawalPrefixByte:         byte(0),
	ETH1AddressWithdrawalPrefixByte: byte(1),
	CompoundingWithdrawalPrefixByte: byte(2),
	ZeroHash:                        [32]byte{},

	// Time parameter constants.
	MinAttestationInclusionDelay:     1,
	SecondsPerSlot:                   12,
	SlotsPerEpoch:                    32,
	SqrRootSlotsPerEpoch:             5,
	EpochsPerYear:                    82125, // 365(Days)*24(Hours)*60(minutes)*60(Seconds)/12(Seconds per slot)/32(Slots per epoch)
	MinSeedLookahead:                 1,
	MaxSeedLookahead:                 4,
	EpochsPerEth1VotingPeriod:        64,
	SlotsPerHistoricalRoot:           8192,
	MinValidatorWithdrawabilityDelay: 256,
	ShardCommitteePeriod:             256,
	MinEpochsToInactivityPenalty:     4,
	Eth1FollowDistance:               1024,

	// Fork choice algorithm constants.
	ProposerScoreBoost:              40,
	ReorgWeightThreshold:            20,
	ReorgParentWeightThreshold:      160,
	ReorgMaxEpochsSinceFinalization: 2,
	IntervalsPerSlot:                3,

	// Ethereum PoW parameters.
	DepositChainID:         54176, // Chain ID of over mainnet.
	DepositNetworkID:       54176, // Network ID of over mainnet.
	DepositContractAddress: "000000000000000000000000000000000beac017",

	// Validator params.
	RandomSubnetsPerValidator:         1 << 0,
	EpochsPerRandomSubnetSubscription: 1 << 8,

	// While eth1 mainnet block times are closer to 13s, we must conform with other clients in
	// order to vote on the correct eth1 blocks.
	//
	// Additional context: https://github.com/ethereum/consensus-specs/issues/2132
	// Bug prompting this change: https://github.com/prysmaticlabs/prysm/issues/7856
	// Future optimization: https://github.com/prysmaticlabs/prysm/issues/7739
	SecondsPerETH1Block: 12,

	// State list length constants.
	EpochsPerHistoricalVector: 65536,
	EpochsPerSlashingsVector:  8192,
	HistoricalRootsLimit:      16777216,
	ValidatorRegistryLimit:    1099511627776,

	// Reward and penalty quotients constants.
	BaseRewardFactor:               64,
	WhistleBlowerRewardQuotient:    512,
	ProposerRewardQuotient:         8,
	InactivityPenaltyQuotient:      67108864,
	MinSlashingPenaltyQuotient:     128,
	ProportionalSlashingMultiplier: 1,

	// Max operations per block constants.
	MaxProposerSlashings:             16,
	MaxAttesterSlashings:             2,
	MaxAttesterSlashingsElectra:      1,
	MaxAttestations:                  128,
	MaxAttestationsElectra:           8,
	MaxDeposits:                      16,
	MaxVoluntaryExits:                16,
	MaxWithdrawalsPerPayload:         16,
	MaxBlsToExecutionChanges:         16,
	MaxValidatorsPerWithdrawalsSweep: 16384,

	// BLS domain values.
	DomainBeaconProposer:              bytesutil.Uint32ToBytes4(0x00000000),
	DomainBeaconAttester:              bytesutil.Uint32ToBytes4(0x01000000),
	DomainRandao:                      bytesutil.Uint32ToBytes4(0x02000000),
	DomainDeposit:                     bytesutil.Uint32ToBytes4(0x03000000),
	DomainVoluntaryExit:               bytesutil.Uint32ToBytes4(0x04000000),
	DomainSelectionProof:              bytesutil.Uint32ToBytes4(0x05000000),
	DomainAggregateAndProof:           bytesutil.Uint32ToBytes4(0x06000000),
	DomainSyncCommittee:               bytesutil.Uint32ToBytes4(0x07000000),
	DomainSyncCommitteeSelectionProof: bytesutil.Uint32ToBytes4(0x08000000),
	DomainContributionAndProof:        bytesutil.Uint32ToBytes4(0x09000000),
	DomainApplicationMask:             bytesutil.Uint32ToBytes4(0x00000001),
	DomainApplicationBuilder:          bytesutil.Uint32ToBytes4(0x00000001),
	DomainBLSToExecutionChange:        bytesutil.Uint32ToBytes4(0x0A000000),

	// Prysm constants.
	GenesisValidatorsRoot:          [32]byte{154, 88, 112, 11, 10, 202, 22, 117, 115, 223, 51, 208, 134, 148, 59, 15, 188, 63, 208, 114, 173, 178, 172, 38, 223, 166, 31, 224, 147, 73, 147, 245},
	GweiPerEth:                     1000000000,
	BLSSecretKeyLength:             32,
	BLSPubkeyLength:                48,
	DefaultBufferSize:              10000,
	WithdrawalPrivkeyFileName:      "/shardwithdrawalkey",
	ValidatorPrivkeyFileName:       "/validatorprivatekey",
	RPCSyncCheck:                   1,
	EmptySignature:                 [96]byte{},
	DefaultPageSize:                250,
	MaxPeersToSync:                 15,
	SlotsPerArchivedPoint:          2048,
	GenesisCountdownInterval:       time.Minute,
	ConfigName:                     MainnetName,
	PresetBase:                     "mainnet",
	BeaconStateFieldCount:          24,
<<<<<<< HEAD
	BeaconStateAltairFieldCount:    28,
	BeaconStateBellatrixFieldCount: 29,
	BeaconStateCapellaFieldCount:   32,
	BeaconStateDenebFieldCount:     32,
	BeaconStateElectraFieldCount:   38,
=======
	BeaconStateAltairFieldCount:    27,
	BeaconStateBellatrixFieldCount: 28,
	BeaconStateCapellaFieldCount:   31,
	BeaconStateDenebFieldCount:     31,
	BeaconStateElectraFieldCount:   40,
>>>>>>> b2d2d508

	// Slasher related values.
	WeakSubjectivityPeriod:          54000,
	PruneSlasherStoragePeriod:       10,
	SlashingProtectionPruningEpochs: 512,

	// Weak subjectivity values.
	SafetyDecay: 10,

	// Fork related values.
	GenesisEpoch:         genesisForkEpoch,
	GenesisForkVersion:   []byte{0x00, 0x00, 0x00, 0x18},
	AltairForkVersion:    []byte{0x01, 0x00, 0x00, 0x18},
	AltairForkEpoch:      mainnetAltairForkEpoch,
	BellatrixForkVersion: []byte{0x02, 0x00, 0x00, 0x18},
	BellatrixForkEpoch:   mainnetBellatrixForkEpoch,
	CapellaForkVersion:   []byte{0x03, 0x00, 0x00, 0x18},
	CapellaForkEpoch:     mainnetCapellaForkEpoch,
	DenebForkVersion:     []byte{0x04, 0x00, 0x00, 0x18},
	DenebForkEpoch:       mainnetDenebForkEpoch,
	ElectraForkVersion:   []byte{0x05, 0x00, 0x00, 0x18},
	ElectraForkEpoch:     mainnetElectraForkEpoch,

	// New values introduced in Altair hard fork 1.
	// Participation flag indices.
	TimelySourceFlagIndex: 0,
	TimelyTargetFlagIndex: 1,
	TimelyHeadFlagIndex:   2,

	// Incentivization weight values.
	TimelySourceWeight: 12,
	TimelyTargetWeight: 24,
	TimelyHeadWeight:   12,
	SyncRewardWeight:   0,
	ProposerWeight:     8,
	LightLayerWeight:   8,
	WeightDenominator:  64,

	// Validator related values.
	TargetAggregatorsPerSyncSubcommittee: 16,
	SyncCommitteeSubnetCount:             4,

	// Misc values.
	SyncCommitteeSize:            512,
	InactivityScoreBias:          4,
	InactivityScoreRecoveryRate:  16,
	EpochsPerSyncCommitteePeriod: 256,

	// Updated penalty values.
	InactivityPenaltyQuotientAltair:         3 * 1 << 24, // 50331648
	MinSlashingPenaltyQuotientAltair:        64,
	ProportionalSlashingMultiplierAltair:    2,
	MinSlashingPenaltyQuotientBellatrix:     32,
	ProportionalSlashingMultiplierBellatrix: 3,
	InactivityPenaltyQuotientBellatrix:      1 << 24,

	// Light client
	MinSyncCommitteeParticipants: 1,
	MaxRequestLightClientUpdates: 128,

	// Bellatrix
	TerminalBlockHashActivationEpoch: 18446744073709551615,
	TerminalBlockHash:                [32]byte{},
	TerminalTotalDifficulty:          "0",
	EthBurnAddressHex:                "0x0000000000000000000000000000000000000000",
	DefaultBuilderGasLimit:           uint64(30000000),

	// Mevboost circuit breaker
	MaxBuilderConsecutiveMissedSlots: 3,
	MaxBuilderEpochMissedSlots:       5,
	// Execution engine timeout value
	ExecutionEngineTimeoutValue: 8, // 8 seconds default based on: https://github.com/ethereum/execution-apis/blob/main/src/engine/specification.md#core

	// Subnet value
	BlobsidecarSubnetCount: 6,

	MinEpochsForBlobsSidecarsRequest: 4096,
	MaxRequestBlobSidecars:           768,
	MaxRequestBlocksDeneb:            128,

	// Values related to electra
	// TODO: Fix electra values
	MaxRequestDataColumnSidecars:          16384,
	DataColumnSidecarSubnetCount:          128,
	MinPerEpochChurnLimitElectra:          128_000_000_000,
	MaxPerEpochActivationExitChurnLimit:   256_000_000_000,
	MaxEffectiveBalanceElectra:            16384_000_000_000,
	MinSlashingPenaltyQuotientElectra:     4096,
	WhistleBlowerRewardQuotientElectra:    4096,
	PendingDepositLimit:                   134_217_728,
	PendingPartialWithdrawalsLimit:        134_217_728,
	MinActivationBalance:                  256_000_000_000,
	MaxPendingPartialsPerWithdrawalsSweep: 8,
	MaxPendingDepositsPerEpoch:            16,
	FullExitRequestAmount:                 0,
	MaxWithdrawalRequestsPerPayload:       16,
	MaxDepositRequestsPerPayload:          8192, // 2**13 (= 8192)
	UnsetDepositRequestsStartIndex:        math.MaxUint64,

	// PeerDAS
	NumberOfColumns:          128,
	MaxCellsInExtendedMatrix: 768,

	// Values related to networking parameters.
	GossipMaxSize:                   10 * 1 << 20, // 10 MiB
	MaxChunkSize:                    10 * 1 << 20, // 10 MiB
	AttestationSubnetCount:          64,
	AttestationPropagationSlotRange: 32,
	MaxRequestBlocks:                1 << 10, // 1024
	TtfbTimeout:                     5,
	RespTimeout:                     10,
	MaximumGossipClockDisparity:     500,
	MessageDomainInvalidSnappy:      [4]byte{00, 00, 00, 00},
	MessageDomainValidSnappy:        [4]byte{01, 00, 00, 00},
	MinEpochsForBlockRequests:       33024, // MIN_VALIDATOR_WITHDRAWABILITY_DELAY + CHURN_LIMIT_QUOTIENT / 2 (= 33024, ~5 months)
	EpochsPerSubnetSubscription:     256,
	AttestationSubnetExtraBits:      0,
	AttestationSubnetPrefixBits:     6,
	SubnetsPerNode:                  2,
	NodeIdBits:                      256,
}

// MainnetTestConfig provides a version of the mainnet config that has a different name
// and a different fork choice schedule. This can be used in cases where we want to use config values
// that are consistent with mainnet, but won't conflict or cause the hard-coded genesis to be loaded.
func MainnetTestConfig() *BeaconChainConfig {
	mn := MainnetConfig().Copy()
	mn.ConfigName = MainnetTestName
	FillTestVersions(mn, 128)
	return mn
}

// FillTestVersions replaces the fork schedule in the given BeaconChainConfig with test values, using the given
// byte argument as the high byte (common across forks).
func FillTestVersions(c *BeaconChainConfig, b byte) {
	c.GenesisForkVersion = make([]byte, fieldparams.VersionLength)
	c.AltairForkVersion = make([]byte, fieldparams.VersionLength)
	c.BellatrixForkVersion = make([]byte, fieldparams.VersionLength)
	c.CapellaForkVersion = make([]byte, fieldparams.VersionLength)
	c.DenebForkVersion = make([]byte, fieldparams.VersionLength)
	c.ElectraForkVersion = make([]byte, fieldparams.VersionLength)

	c.GenesisForkVersion[fieldparams.VersionLength-1] = b
	c.AltairForkVersion[fieldparams.VersionLength-1] = b
	c.BellatrixForkVersion[fieldparams.VersionLength-1] = b
	c.CapellaForkVersion[fieldparams.VersionLength-1] = b
	c.DenebForkVersion[fieldparams.VersionLength-1] = b
	c.ElectraForkVersion[fieldparams.VersionLength-1] = b

	c.GenesisForkVersion[0] = 0
	c.AltairForkVersion[0] = 1
	c.BellatrixForkVersion[0] = 2
	c.CapellaForkVersion[0] = 3
	c.DenebForkVersion[0] = 4
	c.ElectraForkVersion[0] = 5
}<|MERGE_RESOLUTION|>--- conflicted
+++ resolved
@@ -187,19 +187,11 @@
 	ConfigName:                     MainnetName,
 	PresetBase:                     "mainnet",
 	BeaconStateFieldCount:          24,
-<<<<<<< HEAD
-	BeaconStateAltairFieldCount:    28,
-	BeaconStateBellatrixFieldCount: 29,
-	BeaconStateCapellaFieldCount:   32,
-	BeaconStateDenebFieldCount:     32,
-	BeaconStateElectraFieldCount:   38,
-=======
 	BeaconStateAltairFieldCount:    27,
 	BeaconStateBellatrixFieldCount: 28,
 	BeaconStateCapellaFieldCount:   31,
 	BeaconStateDenebFieldCount:     31,
-	BeaconStateElectraFieldCount:   40,
->>>>>>> b2d2d508
+	BeaconStateElectraFieldCount:   37,
 
 	// Slasher related values.
 	WeakSubjectivityPeriod:          54000,
