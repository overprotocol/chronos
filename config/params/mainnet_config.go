--- conflicted
+++ resolved
@@ -172,11 +172,7 @@
 	DomainBLSToExecutionChange:        bytesutil.Uint32ToBytes4(0x0A000000),
 
 	// Prysm constants.
-<<<<<<< HEAD
 	GenesisValidatorsRoot:          [32]byte{99, 42, 118, 239, 199, 87, 26, 107, 33, 162, 145, 86, 222, 195, 237, 225, 100, 124, 246, 131, 47, 17, 180, 161, 75, 90, 31, 0, 178, 164, 214, 126},
-=======
-	GenesisValidatorsRoot:          [32]byte{75, 54, 61, 185, 78, 40, 97, 32, 215, 110, 185, 5, 52, 15, 221, 78, 84, 191, 233, 240, 107, 243, 63, 246, 207, 90, 210, 127, 81, 27, 254, 149},
->>>>>>> f4984638
 	GweiPerEth:                     1000000000,
 	BLSSecretKeyLength:             32,
 	BLSPubkeyLength:                48,
