--- conflicted
+++ resolved
@@ -181,21 +181,12 @@
 	GenesisCountdownInterval:       time.Minute,
 	ConfigName:                     MainnetName,
 	PresetBase:                     "mainnet",
-<<<<<<< HEAD
-	BeaconStateFieldCount:          23,
-	BeaconStateAltairFieldCount:    24,
-	BeaconStateBellatrixFieldCount: 25,
-	BeaconStateCapellaFieldCount:   28,
-	BeaconStateDenebFieldCount:     28,
-	BeaconStateElectraFieldCount:   34,
-=======
 	BeaconStateFieldCount:          22,
 	BeaconStateAltairFieldCount:    25,
 	BeaconStateBellatrixFieldCount: 26,
 	BeaconStateCapellaFieldCount:   29,
 	BeaconStateDenebFieldCount:     29,
 	BeaconStateElectraFieldCount:   35,
->>>>>>> e54584bf
 
 	// Slasher related values.
 	WeakSubjectivityPeriod:          54000,
