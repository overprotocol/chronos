--- conflicted
+++ resolved
@@ -198,11 +198,7 @@
 	// Return the result
 	result := &ethpbv2.LightClientFinalityUpdateWithVersion{
 		Version: ethpbv2.Version(signed.Version()),
-<<<<<<< HEAD
-		Data:    lightclient.CreateLightClientFinalityUpdate(update),
-=======
 		Data:    update,
->>>>>>> f4984638
 	}
 
 	// Send event
@@ -241,11 +237,7 @@
 	// Return the result
 	result := &ethpbv2.LightClientOptimisticUpdateWithVersion{
 		Version: ethpbv2.Version(signed.Version()),
-<<<<<<< HEAD
-		Data:    lightclient.CreateLightClientOptimisticUpdate(update),
-=======
 		Data:    update,
->>>>>>> f4984638
 	}
 
 	return s.cfg.StateNotifier.StateFeed().Send(&feed.Event{
