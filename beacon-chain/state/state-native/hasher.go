--- conflicted
+++ resolved
@@ -307,21 +307,8 @@
 		eeeRoot := ssz.Uint64Root(uint64(state.earliestExitEpoch))
 		fieldRoots[types.EarliestExitEpoch.RealPosition()] = eeeRoot[:]
 
-<<<<<<< HEAD
-		// PendingBalanceDeposits root.
-		pbdRoot, err := stateutil.PendingBalanceDepositsRoot(state.pendingBalanceDeposits)
-=======
-		// ConsolidationBalanceToConsume root.
-		cbtcRoot := ssz.Uint64Root(uint64(state.consolidationBalanceToConsume))
-		fieldRoots[types.ConsolidationBalanceToConsume.RealPosition()] = cbtcRoot[:]
-
-		// EarliestConsolidationEpoch root.
-		eceRoot := ssz.Uint64Root(uint64(state.earliestConsolidationEpoch))
-		fieldRoots[types.EarliestConsolidationEpoch.RealPosition()] = eceRoot[:]
-
 		// PendingDeposits root.
 		pbdRoot, err := stateutil.PendingDepositsRoot(state.pendingDeposits)
->>>>>>> 91dfe007
 		if err != nil {
 			return nil, errors.Wrap(err, "could not compute pending balance deposits merkleization")
 		}
