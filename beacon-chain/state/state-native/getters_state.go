package state_native

import (
	"github.com/pkg/errors"
	customtypes "github.com/prysmaticlabs/prysm/v5/beacon-chain/state/state-native/custom-types"
	"github.com/prysmaticlabs/prysm/v5/config/features"
	consensus_types "github.com/prysmaticlabs/prysm/v5/consensus-types"
	ethpb "github.com/prysmaticlabs/prysm/v5/proto/prysm/v1alpha1"
	"github.com/prysmaticlabs/prysm/v5/runtime/version"
)

// ToProtoUnsafe returns the pointer value of the underlying
// beacon state proto object, bypassing immutability. Use with care.
func (b *BeaconState) ToProtoUnsafe() interface{} {
	if b == nil {
		return nil
	}

	gvrCopy := b.genesisValidatorsRoot
	br := b.blockRootsVal().Slice()
	sr := b.stateRootsVal().Slice()
	rm := b.randaoMixesVal().Slice()
	var vals []*ethpb.Validator
	var bals []uint64
	if features.Get().EnableExperimentalState {
		vals = b.validatorsVal()
		bals = b.balancesVal()
	} else {
		vals = b.validators
		bals = b.balances
	}

	switch b.version {
	case version.Phase0:
		return &ethpb.BeaconState{
			GenesisTime:                 b.genesisTime,
			GenesisValidatorsRoot:       gvrCopy[:],
			Slot:                        b.slot,
			Fork:                        b.fork,
			LatestBlockHeader:           b.latestBlockHeader,
			BlockRoots:                  br,
			StateRoots:                  sr,
			HistoricalRoots:             b.historicalRoots.Slice(),
			RewardAdjustmentFactor:      b.rewardAdjustmentFactor,
			Eth1Data:                    b.eth1Data,
			Eth1DataVotes:               b.eth1DataVotes,
			Eth1DepositIndex:            b.eth1DepositIndex,
			Validators:                  vals,
			Balances:                    bals,
			PreviousEpochReserve:        b.previousEpochReserve,
			CurrentEpochReserve:         b.currentEpochReserve,
			RandaoMixes:                 rm,
			Slashings:                   b.slashings,
			PreviousEpochAttestations:   b.previousEpochAttestations,
			CurrentEpochAttestations:    b.currentEpochAttestations,
			JustificationBits:           b.justificationBits,
			PreviousJustifiedCheckpoint: b.previousJustifiedCheckpoint,
			CurrentJustifiedCheckpoint:  b.currentJustifiedCheckpoint,
			FinalizedCheckpoint:         b.finalizedCheckpoint,
		}
	case version.Altair:
		return &ethpb.BeaconStateAltair{
			GenesisTime:                 b.genesisTime,
			GenesisValidatorsRoot:       gvrCopy[:],
			Slot:                        b.slot,
			Fork:                        b.fork,
			LatestBlockHeader:           b.latestBlockHeader,
			BlockRoots:                  br,
			StateRoots:                  sr,
			HistoricalRoots:             b.historicalRoots.Slice(),
			RewardAdjustmentFactor:      b.rewardAdjustmentFactor,
			Eth1Data:                    b.eth1Data,
			Eth1DataVotes:               b.eth1DataVotes,
			Eth1DepositIndex:            b.eth1DepositIndex,
			Validators:                  vals,
			Balances:                    bals,
			PreviousEpochReserve:        b.previousEpochReserve,
			CurrentEpochReserve:         b.currentEpochReserve,
			RandaoMixes:                 rm,
			Slashings:                   b.slashings,
			PreviousEpochParticipation:  b.previousEpochParticipation,
			CurrentEpochParticipation:   b.currentEpochParticipation,
			JustificationBits:           b.justificationBits,
			PreviousJustifiedCheckpoint: b.previousJustifiedCheckpoint,
			CurrentJustifiedCheckpoint:  b.currentJustifiedCheckpoint,
			FinalizedCheckpoint:         b.finalizedCheckpoint,
			InactivityScores:            b.inactivityScoresVal(),
			CurrentSyncCommittee:        b.currentSyncCommittee,
			NextSyncCommittee:           b.nextSyncCommittee,
			BailOutScores:               b.bailoutScoresVal(),
		}
	case version.Bellatrix:
		return &ethpb.BeaconStateBellatrix{
			GenesisTime:                  b.genesisTime,
			GenesisValidatorsRoot:        gvrCopy[:],
			Slot:                         b.slot,
			Fork:                         b.fork,
			LatestBlockHeader:            b.latestBlockHeader,
			BlockRoots:                   br,
			StateRoots:                   sr,
			HistoricalRoots:              b.historicalRoots.Slice(),
			RewardAdjustmentFactor:       b.rewardAdjustmentFactor,
			Eth1Data:                     b.eth1Data,
			Eth1DataVotes:                b.eth1DataVotes,
			Eth1DepositIndex:             b.eth1DepositIndex,
			Validators:                   vals,
			Balances:                     bals,
			PreviousEpochReserve:         b.previousEpochReserve,
			CurrentEpochReserve:          b.currentEpochReserve,
			RandaoMixes:                  rm,
			Slashings:                    b.slashings,
			PreviousEpochParticipation:   b.previousEpochParticipation,
			CurrentEpochParticipation:    b.currentEpochParticipation,
			JustificationBits:            b.justificationBits,
			PreviousJustifiedCheckpoint:  b.previousJustifiedCheckpoint,
			CurrentJustifiedCheckpoint:   b.currentJustifiedCheckpoint,
			FinalizedCheckpoint:          b.finalizedCheckpoint,
			InactivityScores:             b.inactivityScoresVal(),
			CurrentSyncCommittee:         b.currentSyncCommittee,
			NextSyncCommittee:            b.nextSyncCommittee,
			BailOutScores:                b.bailoutScoresVal(),
			LatestExecutionPayloadHeader: b.latestExecutionPayloadHeader,
		}
	case version.Capella:
		return &ethpb.BeaconStateCapella{
			GenesisTime:                  b.genesisTime,
			GenesisValidatorsRoot:        gvrCopy[:],
			Slot:                         b.slot,
			Fork:                         b.fork,
			LatestBlockHeader:            b.latestBlockHeader,
			BlockRoots:                   br,
			StateRoots:                   sr,
			HistoricalRoots:              b.historicalRoots.Slice(),
			RewardAdjustmentFactor:       b.rewardAdjustmentFactor,
			Eth1Data:                     b.eth1Data,
			Eth1DataVotes:                b.eth1DataVotes,
			Eth1DepositIndex:             b.eth1DepositIndex,
			Validators:                   vals,
			Balances:                     bals,
			PreviousEpochReserve:         b.previousEpochReserve,
			CurrentEpochReserve:          b.currentEpochReserve,
			RandaoMixes:                  rm,
			Slashings:                    b.slashings,
			PreviousEpochParticipation:   b.previousEpochParticipation,
			CurrentEpochParticipation:    b.currentEpochParticipation,
			JustificationBits:            b.justificationBits,
			PreviousJustifiedCheckpoint:  b.previousJustifiedCheckpoint,
			CurrentJustifiedCheckpoint:   b.currentJustifiedCheckpoint,
			FinalizedCheckpoint:          b.finalizedCheckpoint,
			InactivityScores:             b.inactivityScoresVal(),
			CurrentSyncCommittee:         b.currentSyncCommittee,
			NextSyncCommittee:            b.nextSyncCommittee,
			BailOutScores:                b.bailoutScoresVal(),
			LatestExecutionPayloadHeader: b.latestExecutionPayloadHeaderCapella,
			NextWithdrawalIndex:          b.nextWithdrawalIndex,
			NextWithdrawalValidatorIndex: b.nextWithdrawalValidatorIndex,
			HistoricalSummaries:          b.historicalSummaries,
		}
	case version.Deneb:
		return &ethpb.BeaconStateDeneb{
			GenesisTime:                  b.genesisTime,
			GenesisValidatorsRoot:        gvrCopy[:],
			Slot:                         b.slot,
			Fork:                         b.fork,
			LatestBlockHeader:            b.latestBlockHeader,
			BlockRoots:                   br,
			StateRoots:                   sr,
			HistoricalRoots:              b.historicalRoots.Slice(),
			RewardAdjustmentFactor:       b.rewardAdjustmentFactor,
			Eth1Data:                     b.eth1Data,
			Eth1DataVotes:                b.eth1DataVotes,
			Eth1DepositIndex:             b.eth1DepositIndex,
			Validators:                   vals,
			Balances:                     bals,
			PreviousEpochReserve:         b.previousEpochReserve,
			CurrentEpochReserve:          b.currentEpochReserve,
			RandaoMixes:                  rm,
			Slashings:                    b.slashings,
			PreviousEpochParticipation:   b.previousEpochParticipation,
			CurrentEpochParticipation:    b.currentEpochParticipation,
			JustificationBits:            b.justificationBits,
			PreviousJustifiedCheckpoint:  b.previousJustifiedCheckpoint,
			CurrentJustifiedCheckpoint:   b.currentJustifiedCheckpoint,
			FinalizedCheckpoint:          b.finalizedCheckpoint,
			InactivityScores:             b.inactivityScoresVal(),
			CurrentSyncCommittee:         b.currentSyncCommittee,
			NextSyncCommittee:            b.nextSyncCommittee,
			BailOutScores:                b.bailoutScoresVal(),
			LatestExecutionPayloadHeader: b.latestExecutionPayloadHeaderDeneb,
			NextWithdrawalIndex:          b.nextWithdrawalIndex,
			NextWithdrawalValidatorIndex: b.nextWithdrawalValidatorIndex,
			HistoricalSummaries:          b.historicalSummaries,
		}
	case version.Electra:
		return &ethpb.BeaconStateElectra{
			GenesisTime:                   b.genesisTime,
			GenesisValidatorsRoot:         gvrCopy[:],
			Slot:                          b.slot,
			Fork:                          b.fork,
			LatestBlockHeader:             b.latestBlockHeader,
			BlockRoots:                    br,
			StateRoots:                    sr,
			HistoricalRoots:               b.historicalRoots.Slice(),
			RewardAdjustmentFactor:        b.rewardAdjustmentFactor,
			Eth1Data:                      b.eth1Data,
			Eth1DataVotes:                 b.eth1DataVotes,
			Eth1DepositIndex:              b.eth1DepositIndex,
			Validators:                    vals,
			Balances:                      bals,
			PreviousEpochReserve:          b.previousEpochReserve,
			CurrentEpochReserve:           b.currentEpochReserve,
			RandaoMixes:                   rm,
			Slashings:                     b.slashings,
			PreviousEpochParticipation:    b.previousEpochParticipation,
			CurrentEpochParticipation:     b.currentEpochParticipation,
			JustificationBits:             b.justificationBits,
			PreviousJustifiedCheckpoint:   b.previousJustifiedCheckpoint,
			CurrentJustifiedCheckpoint:    b.currentJustifiedCheckpoint,
			FinalizedCheckpoint:           b.finalizedCheckpoint,
			InactivityScores:              b.inactivityScoresVal(),
			CurrentSyncCommittee:          b.currentSyncCommittee,
			NextSyncCommittee:             b.nextSyncCommittee,
<<<<<<< HEAD
			BailOutScores:                 b.bailoutScoresVal(),
			LatestExecutionPayloadHeader:  b.latestExecutionPayloadHeaderElectra,
=======
			LatestExecutionPayloadHeader:  b.latestExecutionPayloadHeaderDeneb,
>>>>>>> f4984638
			NextWithdrawalIndex:           b.nextWithdrawalIndex,
			NextWithdrawalValidatorIndex:  b.nextWithdrawalValidatorIndex,
			HistoricalSummaries:           b.historicalSummaries,
			DepositRequestsStartIndex:     b.depositRequestsStartIndex,
			DepositBalanceToConsume:       b.depositBalanceToConsume,
			ExitBalanceToConsume:          b.exitBalanceToConsume,
			EarliestExitEpoch:             b.earliestExitEpoch,
			ConsolidationBalanceToConsume: b.consolidationBalanceToConsume,
			EarliestConsolidationEpoch:    b.earliestConsolidationEpoch,
			PendingBalanceDeposits:        b.pendingBalanceDeposits,
			PendingPartialWithdrawals:     b.pendingPartialWithdrawals,
			PendingConsolidations:         b.pendingConsolidations,
		}
	default:
		return nil
	}
}

// ToProto the beacon state into a protobuf for usage.
func (b *BeaconState) ToProto() interface{} {
	if b == nil {
		return nil
	}

	b.lock.RLock()
	defer b.lock.RUnlock()

	gvrCopy := b.genesisValidatorsRoot
	br := b.blockRootsVal().Slice()
	sr := b.stateRootsVal().Slice()
	rm := b.randaoMixesVal().Slice()

	var inactivityScores []uint64
	if b.version > version.Phase0 {
		inactivityScores = b.inactivityScoresVal()
	}

	switch b.version {
	case version.Phase0:
		return &ethpb.BeaconState{
			GenesisTime:                 b.genesisTime,
			GenesisValidatorsRoot:       gvrCopy[:],
			Slot:                        b.slot,
			Fork:                        b.forkVal(),
			LatestBlockHeader:           b.latestBlockHeaderVal(),
			BlockRoots:                  br,
			StateRoots:                  sr,
			HistoricalRoots:             b.historicalRoots.Slice(),
			RewardAdjustmentFactor:      b.rewardAdjustmentFactor,
			Eth1Data:                    b.eth1DataVal(),
			Eth1DataVotes:               b.eth1DataVotesVal(),
			Eth1DepositIndex:            b.eth1DepositIndex,
			Validators:                  b.validatorsVal(),
			Balances:                    b.balancesVal(),
			PreviousEpochReserve:        b.previousEpochReserve,
			CurrentEpochReserve:         b.currentEpochReserve,
			RandaoMixes:                 rm,
			Slashings:                   b.slashingsVal(),
			PreviousEpochAttestations:   b.previousEpochAttestationsVal(),
			CurrentEpochAttestations:    b.currentEpochAttestationsVal(),
			JustificationBits:           b.justificationBitsVal(),
			PreviousJustifiedCheckpoint: b.previousJustifiedCheckpointVal(),
			CurrentJustifiedCheckpoint:  b.currentJustifiedCheckpointVal(),
			FinalizedCheckpoint:         b.finalizedCheckpointVal(),
		}
	case version.Altair:
		return &ethpb.BeaconStateAltair{
			GenesisTime:                 b.genesisTime,
			GenesisValidatorsRoot:       gvrCopy[:],
			Slot:                        b.slot,
			Fork:                        b.forkVal(),
			LatestBlockHeader:           b.latestBlockHeaderVal(),
			BlockRoots:                  br,
			StateRoots:                  sr,
			HistoricalRoots:             b.historicalRoots.Slice(),
			RewardAdjustmentFactor:      b.rewardAdjustmentFactor,
			Eth1Data:                    b.eth1DataVal(),
			Eth1DataVotes:               b.eth1DataVotesVal(),
			Eth1DepositIndex:            b.eth1DepositIndex,
			Validators:                  b.validatorsVal(),
			Balances:                    b.balancesVal(),
			PreviousEpochReserve:        b.previousEpochReserve,
			CurrentEpochReserve:         b.currentEpochReserve,
			RandaoMixes:                 rm,
			Slashings:                   b.slashingsVal(),
			PreviousEpochParticipation:  b.previousEpochParticipationVal(),
			CurrentEpochParticipation:   b.currentEpochParticipationVal(),
			JustificationBits:           b.justificationBitsVal(),
			PreviousJustifiedCheckpoint: b.previousJustifiedCheckpointVal(),
			CurrentJustifiedCheckpoint:  b.currentJustifiedCheckpointVal(),
			FinalizedCheckpoint:         b.finalizedCheckpointVal(),
			InactivityScores:            inactivityScores,
			CurrentSyncCommittee:        b.currentSyncCommitteeVal(),
			NextSyncCommittee:           b.nextSyncCommitteeVal(),
			BailOutScores:               b.bailoutScoresVal(),
		}
	case version.Bellatrix:
		return &ethpb.BeaconStateBellatrix{
			GenesisTime:                  b.genesisTime,
			GenesisValidatorsRoot:        gvrCopy[:],
			Slot:                         b.slot,
			Fork:                         b.forkVal(),
			LatestBlockHeader:            b.latestBlockHeaderVal(),
			BlockRoots:                   br,
			StateRoots:                   sr,
			HistoricalRoots:              b.historicalRoots.Slice(),
			RewardAdjustmentFactor:       b.rewardAdjustmentFactor,
			Eth1Data:                     b.eth1DataVal(),
			Eth1DataVotes:                b.eth1DataVotesVal(),
			Eth1DepositIndex:             b.eth1DepositIndex,
			Validators:                   b.validatorsVal(),
			Balances:                     b.balancesVal(),
			PreviousEpochReserve:         b.previousEpochReserve,
			CurrentEpochReserve:          b.currentEpochReserve,
			RandaoMixes:                  rm,
			Slashings:                    b.slashingsVal(),
			PreviousEpochParticipation:   b.previousEpochParticipationVal(),
			CurrentEpochParticipation:    b.currentEpochParticipationVal(),
			JustificationBits:            b.justificationBitsVal(),
			PreviousJustifiedCheckpoint:  b.previousJustifiedCheckpointVal(),
			CurrentJustifiedCheckpoint:   b.currentJustifiedCheckpointVal(),
			FinalizedCheckpoint:          b.finalizedCheckpointVal(),
			InactivityScores:             inactivityScores,
			CurrentSyncCommittee:         b.currentSyncCommitteeVal(),
			NextSyncCommittee:            b.nextSyncCommitteeVal(),
			BailOutScores:                b.bailoutScoresVal(),
			LatestExecutionPayloadHeader: b.latestExecutionPayloadHeader.Copy(),
		}
	case version.Capella:
		return &ethpb.BeaconStateCapella{
			GenesisTime:                  b.genesisTime,
			GenesisValidatorsRoot:        gvrCopy[:],
			Slot:                         b.slot,
			Fork:                         b.forkVal(),
			LatestBlockHeader:            b.latestBlockHeaderVal(),
			BlockRoots:                   br,
			StateRoots:                   sr,
			HistoricalRoots:              b.historicalRoots.Slice(),
			RewardAdjustmentFactor:       b.rewardAdjustmentFactor,
			Eth1Data:                     b.eth1DataVal(),
			Eth1DataVotes:                b.eth1DataVotesVal(),
			Eth1DepositIndex:             b.eth1DepositIndex,
			Validators:                   b.validatorsVal(),
			Balances:                     b.balancesVal(),
			PreviousEpochReserve:         b.previousEpochReserve,
			CurrentEpochReserve:          b.currentEpochReserve,
			RandaoMixes:                  rm,
			Slashings:                    b.slashingsVal(),
			PreviousEpochParticipation:   b.previousEpochParticipationVal(),
			CurrentEpochParticipation:    b.currentEpochParticipationVal(),
			JustificationBits:            b.justificationBitsVal(),
			PreviousJustifiedCheckpoint:  b.previousJustifiedCheckpointVal(),
			CurrentJustifiedCheckpoint:   b.currentJustifiedCheckpointVal(),
			FinalizedCheckpoint:          b.finalizedCheckpointVal(),
			InactivityScores:             inactivityScores,
			CurrentSyncCommittee:         b.currentSyncCommitteeVal(),
			NextSyncCommittee:            b.nextSyncCommitteeVal(),
			BailOutScores:                b.bailoutScoresVal(),
			LatestExecutionPayloadHeader: b.latestExecutionPayloadHeaderCapella.Copy(),
			NextWithdrawalIndex:          b.nextWithdrawalIndex,
			NextWithdrawalValidatorIndex: b.nextWithdrawalValidatorIndex,
			HistoricalSummaries:          b.historicalSummariesVal(),
		}
	case version.Deneb:
		return &ethpb.BeaconStateDeneb{
			GenesisTime:                  b.genesisTime,
			GenesisValidatorsRoot:        gvrCopy[:],
			Slot:                         b.slot,
			Fork:                         b.forkVal(),
			LatestBlockHeader:            b.latestBlockHeaderVal(),
			BlockRoots:                   br,
			StateRoots:                   sr,
			HistoricalRoots:              b.historicalRoots.Slice(),
			RewardAdjustmentFactor:       b.rewardAdjustmentFactor,
			Eth1Data:                     b.eth1DataVal(),
			Eth1DataVotes:                b.eth1DataVotesVal(),
			Eth1DepositIndex:             b.eth1DepositIndex,
			Validators:                   b.validatorsVal(),
			Balances:                     b.balancesVal(),
			PreviousEpochReserve:         b.previousEpochReserve,
			CurrentEpochReserve:          b.currentEpochReserve,
			RandaoMixes:                  rm,
			Slashings:                    b.slashingsVal(),
			PreviousEpochParticipation:   b.previousEpochParticipationVal(),
			CurrentEpochParticipation:    b.currentEpochParticipationVal(),
			JustificationBits:            b.justificationBitsVal(),
			PreviousJustifiedCheckpoint:  b.previousJustifiedCheckpointVal(),
			CurrentJustifiedCheckpoint:   b.currentJustifiedCheckpointVal(),
			FinalizedCheckpoint:          b.finalizedCheckpointVal(),
			InactivityScores:             b.inactivityScoresVal(),
			CurrentSyncCommittee:         b.currentSyncCommitteeVal(),
			NextSyncCommittee:            b.nextSyncCommitteeVal(),
			BailOutScores:                b.bailoutScoresVal(),
			LatestExecutionPayloadHeader: b.latestExecutionPayloadHeaderDeneb.Copy(),
			NextWithdrawalIndex:          b.nextWithdrawalIndex,
			NextWithdrawalValidatorIndex: b.nextWithdrawalValidatorIndex,
			HistoricalSummaries:          b.historicalSummariesVal(),
		}
	case version.Electra:
		return &ethpb.BeaconStateElectra{
			GenesisTime:                   b.genesisTime,
			GenesisValidatorsRoot:         gvrCopy[:],
			Slot:                          b.slot,
			Fork:                          b.forkVal(),
			LatestBlockHeader:             b.latestBlockHeaderVal(),
			BlockRoots:                    br,
			StateRoots:                    sr,
			HistoricalRoots:               b.historicalRoots.Slice(),
			RewardAdjustmentFactor:        b.rewardAdjustmentFactor,
			Eth1Data:                      b.eth1DataVal(),
			Eth1DataVotes:                 b.eth1DataVotesVal(),
			Eth1DepositIndex:              b.eth1DepositIndex,
			Validators:                    b.validatorsVal(),
			Balances:                      b.balancesVal(),
			PreviousEpochReserve:          b.previousEpochReserve,
			CurrentEpochReserve:           b.currentEpochReserve,
			RandaoMixes:                   rm,
			Slashings:                     b.slashingsVal(),
			PreviousEpochParticipation:    b.previousEpochParticipationVal(),
			CurrentEpochParticipation:     b.currentEpochParticipationVal(),
			JustificationBits:             b.justificationBitsVal(),
			PreviousJustifiedCheckpoint:   b.previousJustifiedCheckpointVal(),
			CurrentJustifiedCheckpoint:    b.currentJustifiedCheckpointVal(),
			FinalizedCheckpoint:           b.finalizedCheckpointVal(),
			InactivityScores:              b.inactivityScoresVal(),
			CurrentSyncCommittee:          b.currentSyncCommitteeVal(),
			NextSyncCommittee:             b.nextSyncCommitteeVal(),
<<<<<<< HEAD
			BailOutScores:                 b.bailoutScoresVal(),
			LatestExecutionPayloadHeader:  b.latestExecutionPayloadHeaderElectra.Copy(),
=======
			LatestExecutionPayloadHeader:  b.latestExecutionPayloadHeaderDeneb.Copy(),
>>>>>>> f4984638
			NextWithdrawalIndex:           b.nextWithdrawalIndex,
			NextWithdrawalValidatorIndex:  b.nextWithdrawalValidatorIndex,
			HistoricalSummaries:           b.historicalSummariesVal(),
			DepositRequestsStartIndex:     b.depositRequestsStartIndex,
			DepositBalanceToConsume:       b.depositBalanceToConsume,
			ExitBalanceToConsume:          b.exitBalanceToConsume,
			EarliestExitEpoch:             b.earliestExitEpoch,
			ConsolidationBalanceToConsume: b.consolidationBalanceToConsume,
			EarliestConsolidationEpoch:    b.earliestConsolidationEpoch,
			PendingBalanceDeposits:        b.pendingBalanceDepositsVal(),
			PendingPartialWithdrawals:     b.pendingPartialWithdrawalsVal(),
			PendingConsolidations:         b.pendingConsolidationsVal(),
		}
	default:
		return nil
	}
}

// StateRoots kept track of in the beacon state.
func (b *BeaconState) StateRoots() [][]byte {
	b.lock.RLock()
	defer b.lock.RUnlock()

	roots := b.stateRootsVal()
	if roots == nil {
		return nil
	}
	return roots.Slice()
}

func (b *BeaconState) stateRootsVal() customtypes.StateRoots {
	if features.Get().EnableExperimentalState {
		if b.stateRootsMultiValue == nil {
			return nil
		}
		return b.stateRootsMultiValue.Value(b)
	}
	return b.stateRoots
}

// StateRootAtIndex retrieves a specific state root based on an
// input index value.
func (b *BeaconState) StateRootAtIndex(idx uint64) ([]byte, error) {
	b.lock.RLock()
	defer b.lock.RUnlock()

	if features.Get().EnableExperimentalState {
		if b.stateRootsMultiValue == nil {
			return nil, nil
		}
		r, err := b.stateRootsMultiValue.At(b, idx)
		if err != nil {
			return nil, err
		}
		return r[:], nil
	}

	if b.stateRoots == nil {
		return nil, nil
	}
	r, err := b.stateRootAtIndex(idx)
	if err != nil {
		return nil, err
	}
	return r[:], nil
}

// stateRootAtIndex retrieves a specific state root based on an
// input index value.
// This assumes that a lock is already held on BeaconState.
//
// WARNING: This function does not work with the multi-value slice feature.
func (b *BeaconState) stateRootAtIndex(idx uint64) ([32]byte, error) {
	if uint64(len(b.stateRoots)) <= idx {
		return [32]byte{}, errors.Wrapf(consensus_types.ErrOutOfBounds, "state root index %d does not exist", idx)
	}
	return b.stateRoots[idx], nil
}

// ProtobufBeaconStatePhase0 transforms an input into beacon state in the form of protobuf.
// Error is returned if the input is not type protobuf beacon state.
func ProtobufBeaconStatePhase0(s interface{}) (*ethpb.BeaconState, error) {
	pbState, ok := s.(*ethpb.BeaconState)
	if !ok {
		return nil, errors.New("input is not type ethpb.BeaconState")
	}
	return pbState, nil
}

// ProtobufBeaconStateAltair transforms an input into beacon state Altair in the form of protobuf.
// Error is returned if the input is not type protobuf beacon state.
func ProtobufBeaconStateAltair(s interface{}) (*ethpb.BeaconStateAltair, error) {
	pbState, ok := s.(*ethpb.BeaconStateAltair)
	if !ok {
		return nil, errors.New("input is not type pb.BeaconStateAltair")
	}
	return pbState, nil
}

// ProtobufBeaconStateBellatrix transforms an input into beacon state Bellatrix in the form of protobuf.
// Error is returned if the input is not type protobuf beacon state.
func ProtobufBeaconStateBellatrix(s interface{}) (*ethpb.BeaconStateBellatrix, error) {
	pbState, ok := s.(*ethpb.BeaconStateBellatrix)
	if !ok {
		return nil, errors.New("input is not type pb.BeaconStateBellatrix")
	}
	return pbState, nil
}

// ProtobufBeaconStateCapella transforms an input into beacon state Capella in the form of protobuf.
// Error is returned if the input is not type protobuf beacon state.
func ProtobufBeaconStateCapella(s interface{}) (*ethpb.BeaconStateCapella, error) {
	pbState, ok := s.(*ethpb.BeaconStateCapella)
	if !ok {
		return nil, errors.New("input is not type pb.BeaconStateCapella")
	}
	return pbState, nil
}

// ProtobufBeaconStateDeneb transforms an input into beacon state Deneb in the form of protobuf.
// Error is returned if the input is not type protobuf beacon state.
func ProtobufBeaconStateDeneb(s interface{}) (*ethpb.BeaconStateDeneb, error) {
	pbState, ok := s.(*ethpb.BeaconStateDeneb)
	if !ok {
		return nil, errors.New("input is not type pb.BeaconStateDeneb")
	}
	return pbState, nil
}

// ProtobufBeaconStateElectra transforms an input into beacon state Electra in the form of protobuf.
// Error is returned if the input is not type protobuf beacon state.
func ProtobufBeaconStateElectra(s interface{}) (*ethpb.BeaconStateElectra, error) {
	pbState, ok := s.(*ethpb.BeaconStateElectra)
	if !ok {
		return nil, errors.New("input is not type pb.BeaconStateElectra")
	}
	return pbState, nil
}<|MERGE_RESOLUTION|>--- conflicted
+++ resolved
@@ -220,12 +220,8 @@
 			InactivityScores:              b.inactivityScoresVal(),
 			CurrentSyncCommittee:          b.currentSyncCommittee,
 			NextSyncCommittee:             b.nextSyncCommittee,
-<<<<<<< HEAD
 			BailOutScores:                 b.bailoutScoresVal(),
-			LatestExecutionPayloadHeader:  b.latestExecutionPayloadHeaderElectra,
-=======
 			LatestExecutionPayloadHeader:  b.latestExecutionPayloadHeaderDeneb,
->>>>>>> f4984638
 			NextWithdrawalIndex:           b.nextWithdrawalIndex,
 			NextWithdrawalValidatorIndex:  b.nextWithdrawalValidatorIndex,
 			HistoricalSummaries:           b.historicalSummaries,
@@ -453,12 +449,8 @@
 			InactivityScores:              b.inactivityScoresVal(),
 			CurrentSyncCommittee:          b.currentSyncCommitteeVal(),
 			NextSyncCommittee:             b.nextSyncCommitteeVal(),
-<<<<<<< HEAD
 			BailOutScores:                 b.bailoutScoresVal(),
-			LatestExecutionPayloadHeader:  b.latestExecutionPayloadHeaderElectra.Copy(),
-=======
 			LatestExecutionPayloadHeader:  b.latestExecutionPayloadHeaderDeneb.Copy(),
->>>>>>> f4984638
 			NextWithdrawalIndex:           b.nextWithdrawalIndex,
 			NextWithdrawalValidatorIndex:  b.nextWithdrawalValidatorIndex,
 			HistoricalSummaries:           b.historicalSummariesVal(),
