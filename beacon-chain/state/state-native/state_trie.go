package state_native

import (
	"context"
	"fmt"
	"runtime"
	"sort"

	"github.com/pkg/errors"
	"github.com/prysmaticlabs/prysm/v5/beacon-chain/state"
	"github.com/prysmaticlabs/prysm/v5/beacon-chain/state/fieldtrie"
	customtypes "github.com/prysmaticlabs/prysm/v5/beacon-chain/state/state-native/custom-types"
	"github.com/prysmaticlabs/prysm/v5/beacon-chain/state/state-native/types"
	"github.com/prysmaticlabs/prysm/v5/beacon-chain/state/stateutil"
	"github.com/prysmaticlabs/prysm/v5/config/features"
	fieldparams "github.com/prysmaticlabs/prysm/v5/config/fieldparams"
	"github.com/prysmaticlabs/prysm/v5/config/params"
	mvslice "github.com/prysmaticlabs/prysm/v5/container/multi-value-slice"
	"github.com/prysmaticlabs/prysm/v5/container/slice"
	"github.com/prysmaticlabs/prysm/v5/encoding/bytesutil"
	"github.com/prysmaticlabs/prysm/v5/encoding/ssz"
	"github.com/prysmaticlabs/prysm/v5/monitoring/tracing/trace"
	ethpb "github.com/prysmaticlabs/prysm/v5/proto/prysm/v1alpha1"
	"github.com/prysmaticlabs/prysm/v5/runtime/version"
	"google.golang.org/protobuf/proto"
)

var phase0Fields = []types.FieldIndex{
	types.GenesisTime,
	types.GenesisValidatorsRoot,
	types.Slot,
	types.Fork,
	types.LatestBlockHeader,
	types.BlockRoots,
	types.StateRoots,
	types.HistoricalRoots,
	types.RewardAdjustmentFactor,
	types.Eth1Data,
	types.Eth1DataVotes,
	types.Eth1DepositIndex,
	types.Validators,
	types.Balances,
	types.PreviousEpochReserve,
	types.CurrentEpochReserve,
	types.RandaoMixes,
	types.Slashings,
	types.PreviousEpochAttestations,
	types.CurrentEpochAttestations,
	types.JustificationBits,
	types.PreviousJustifiedCheckpoint,
	types.CurrentJustifiedCheckpoint,
	types.FinalizedCheckpoint,
}

var altairFields = []types.FieldIndex{
	types.GenesisTime,
	types.GenesisValidatorsRoot,
	types.Slot,
	types.Fork,
	types.LatestBlockHeader,
	types.BlockRoots,
	types.StateRoots,
	types.HistoricalRoots,
	types.RewardAdjustmentFactor,
	types.Eth1Data,
	types.Eth1DataVotes,
	types.Eth1DepositIndex,
	types.Validators,
	types.Balances,
	types.PreviousEpochReserve,
	types.CurrentEpochReserve,
	types.RandaoMixes,
	types.Slashings,
	types.PreviousEpochParticipationBits,
	types.CurrentEpochParticipationBits,
	types.JustificationBits,
	types.PreviousJustifiedCheckpoint,
	types.CurrentJustifiedCheckpoint,
	types.FinalizedCheckpoint,
	types.InactivityScores,
	types.CurrentSyncCommittee,
	types.NextSyncCommittee,
	types.BailOutScores,
}

var bellatrixFields = append(altairFields, types.LatestExecutionPayloadHeader)

var capellaFields = append(
	altairFields,
	types.LatestExecutionPayloadHeaderCapella,
	types.NextWithdrawalIndex,
	types.NextWithdrawalValidatorIndex,
	types.HistoricalSummaries,
)

var denebFields = append(
	altairFields,
	types.LatestExecutionPayloadHeaderDeneb,
	types.NextWithdrawalIndex,
	types.NextWithdrawalValidatorIndex,
	types.HistoricalSummaries,
)

var electraFields = append(
	altairFields,
	types.NextWithdrawalIndex,
	types.NextWithdrawalValidatorIndex,
	types.HistoricalSummaries,
	types.LatestExecutionPayloadHeaderDeneb,
	types.DepositRequestsStartIndex,
	types.DepositBalanceToConsume,
	types.ExitBalanceToConsume,
	types.EarliestExitEpoch,
	types.ConsolidationBalanceToConsume,
	types.EarliestConsolidationEpoch,
	types.PendingDeposits,
	types.PendingPartialWithdrawals,
	types.PendingConsolidations,
)

const (
	phase0SharedFieldRefCount                     = 10
	altairSharedFieldRefCount                     = 12
	bellatrixSharedFieldRefCount                  = 13
	capellaSharedFieldRefCount                    = 14
	denebSharedFieldRefCount                      = 14
	electraSharedFieldRefCount                    = 17
	experimentalStatePhase0SharedFieldRefCount    = 5
	experimentalStateAltairSharedFieldRefCount    = 5
	experimentalStateBellatrixSharedFieldRefCount = 6
	experimentalStateCapellaSharedFieldRefCount   = 7
	experimentalStateDenebSharedFieldRefCount     = 7
	experimentalStateElectraSharedFieldRefCount   = 10
)

// InitializeFromProtoPhase0 the beacon state from a protobuf representation.
func InitializeFromProtoPhase0(st *ethpb.BeaconState) (state.BeaconState, error) {
	return InitializeFromProtoUnsafePhase0(proto.Clone(st).(*ethpb.BeaconState))
}

// InitializeFromProtoAltair the beacon state from a protobuf representation.
func InitializeFromProtoAltair(st *ethpb.BeaconStateAltair) (state.BeaconState, error) {
	return InitializeFromProtoUnsafeAltair(proto.Clone(st).(*ethpb.BeaconStateAltair))
}

// InitializeFromProtoBellatrix the beacon state from a protobuf representation.
func InitializeFromProtoBellatrix(st *ethpb.BeaconStateBellatrix) (state.BeaconState, error) {
	return InitializeFromProtoUnsafeBellatrix(proto.Clone(st).(*ethpb.BeaconStateBellatrix))
}

// InitializeFromProtoCapella the beacon state from a protobuf representation.
func InitializeFromProtoCapella(st *ethpb.BeaconStateCapella) (state.BeaconState, error) {
	return InitializeFromProtoUnsafeCapella(proto.Clone(st).(*ethpb.BeaconStateCapella))
}

// InitializeFromProtoDeneb the beacon state from a protobuf representation.
func InitializeFromProtoDeneb(st *ethpb.BeaconStateDeneb) (state.BeaconState, error) {
	return InitializeFromProtoUnsafeDeneb(proto.Clone(st).(*ethpb.BeaconStateDeneb))
}

func InitializeFromProtoElectra(st *ethpb.BeaconStateElectra) (state.BeaconState, error) {
	return InitializeFromProtoUnsafeElectra(proto.Clone(st).(*ethpb.BeaconStateElectra))
}

// InitializeFromProtoUnsafePhase0 directly uses the beacon state protobuf fields
// and sets them as fields of the BeaconState type.
func InitializeFromProtoUnsafePhase0(st *ethpb.BeaconState) (state.BeaconState, error) {
	if st == nil {
		return nil, errors.New("received nil state")
	}

	hRoots := customtypes.HistoricalRoots(make([][32]byte, len(st.HistoricalRoots)))
	for i, r := range st.HistoricalRoots {
		copy(hRoots[i][:], r)
	}

	fieldCount := params.BeaconConfig().BeaconStateFieldCount
	b := &BeaconState{
		version:                     version.Phase0,
		genesisTime:                 st.GenesisTime,
		genesisValidatorsRoot:       bytesutil.ToBytes32(st.GenesisValidatorsRoot),
		slot:                        st.Slot,
		fork:                        st.Fork,
		latestBlockHeader:           st.LatestBlockHeader,
		historicalRoots:             hRoots,
		rewardAdjustmentFactor:      st.RewardAdjustmentFactor,
		eth1Data:                    st.Eth1Data,
		eth1DataVotes:               st.Eth1DataVotes,
		eth1DepositIndex:            st.Eth1DepositIndex,
		previousEpochReserve:        st.PreviousEpochReserve,
		currentEpochReserve:         st.CurrentEpochReserve,
		slashings:                   st.Slashings,
		previousEpochAttestations:   st.PreviousEpochAttestations,
		currentEpochAttestations:    st.CurrentEpochAttestations,
		justificationBits:           st.JustificationBits,
		previousJustifiedCheckpoint: st.PreviousJustifiedCheckpoint,
		currentJustifiedCheckpoint:  st.CurrentJustifiedCheckpoint,
		finalizedCheckpoint:         st.FinalizedCheckpoint,

		id: types.Enumerator.Inc(),

		dirtyFields:      make(map[types.FieldIndex]bool, fieldCount),
		dirtyIndices:     make(map[types.FieldIndex][]uint64, fieldCount),
		stateFieldLeaves: make(map[types.FieldIndex]*fieldtrie.FieldTrie, fieldCount),
		rebuildTrie:      make(map[types.FieldIndex]bool, fieldCount),
		valMapHandler:    stateutil.NewValMapHandler(st.Validators),
	}

	if features.Get().EnableExperimentalState {
		b.blockRootsMultiValue = NewMultiValueBlockRoots(st.BlockRoots)
		b.stateRootsMultiValue = NewMultiValueStateRoots(st.StateRoots)
		b.randaoMixesMultiValue = NewMultiValueRandaoMixes(st.RandaoMixes)
		b.balancesMultiValue = NewMultiValueBalances(st.Balances)
		b.validatorsMultiValue = NewMultiValueValidators(st.Validators)
		b.sharedFieldReferences = make(map[types.FieldIndex]*stateutil.Reference, experimentalStatePhase0SharedFieldRefCount)
	} else {
		bRoots := make([][32]byte, fieldparams.BlockRootsLength)
		for i, r := range st.BlockRoots {
			bRoots[i] = bytesutil.ToBytes32(r)
		}
		b.blockRoots = bRoots

		sRoots := make([][32]byte, fieldparams.StateRootsLength)
		for i, r := range st.StateRoots {
			sRoots[i] = bytesutil.ToBytes32(r)
		}
		b.stateRoots = sRoots

		mixes := make([][32]byte, fieldparams.RandaoMixesLength)
		for i, m := range st.RandaoMixes {
			mixes[i] = bytesutil.ToBytes32(m)
		}
		b.randaoMixes = mixes

		b.balances = st.Balances
		b.validators = st.Validators

		b.sharedFieldReferences = make(map[types.FieldIndex]*stateutil.Reference, phase0SharedFieldRefCount)
	}

	for _, f := range phase0Fields {
		b.dirtyFields[f] = true
		b.rebuildTrie[f] = true
		b.dirtyIndices[f] = []uint64{}
		trie, err := fieldtrie.NewFieldTrie(f, types.BasicArray, nil, 0)
		if err != nil {
			return nil, err
		}
		b.stateFieldLeaves[f] = trie
	}

	// Initialize field reference tracking for shared data.
	b.sharedFieldReferences[types.HistoricalRoots] = stateutil.NewRef(1)
	b.sharedFieldReferences[types.Eth1DataVotes] = stateutil.NewRef(1)
	b.sharedFieldReferences[types.Slashings] = stateutil.NewRef(1)
	b.sharedFieldReferences[types.PreviousEpochAttestations] = stateutil.NewRef(1)
	b.sharedFieldReferences[types.CurrentEpochAttestations] = stateutil.NewRef(1)
	if !features.Get().EnableExperimentalState {
		b.sharedFieldReferences[types.BlockRoots] = stateutil.NewRef(1)
		b.sharedFieldReferences[types.StateRoots] = stateutil.NewRef(1)
		b.sharedFieldReferences[types.RandaoMixes] = stateutil.NewRef(1)
		b.sharedFieldReferences[types.Balances] = stateutil.NewRef(1)
		b.sharedFieldReferences[types.Validators] = stateutil.NewRef(1)
	}

	state.Count.Inc()
	// Finalizer runs when dst is being destroyed in garbage collection.
	runtime.SetFinalizer(b, finalizerCleanup)
	return b, nil
}

// InitializeFromProtoUnsafeAltair directly uses the beacon state protobuf fields
// and sets them as fields of the BeaconState type.
func InitializeFromProtoUnsafeAltair(st *ethpb.BeaconStateAltair) (state.BeaconState, error) {
	if st == nil {
		return nil, errors.New("received nil state")
	}

	hRoots := customtypes.HistoricalRoots(make([][32]byte, len(st.HistoricalRoots)))
	for i, r := range st.HistoricalRoots {
		hRoots[i] = bytesutil.ToBytes32(r)
	}

	fieldCount := params.BeaconConfig().BeaconStateAltairFieldCount
	b := &BeaconState{
		version:                     version.Altair,
		genesisTime:                 st.GenesisTime,
		genesisValidatorsRoot:       bytesutil.ToBytes32(st.GenesisValidatorsRoot),
		slot:                        st.Slot,
		fork:                        st.Fork,
		latestBlockHeader:           st.LatestBlockHeader,
		historicalRoots:             hRoots,
		rewardAdjustmentFactor:      st.RewardAdjustmentFactor,
		eth1Data:                    st.Eth1Data,
		eth1DataVotes:               st.Eth1DataVotes,
		eth1DepositIndex:            st.Eth1DepositIndex,
		previousEpochReserve:        st.PreviousEpochReserve,
		currentEpochReserve:         st.CurrentEpochReserve,
		slashings:                   st.Slashings,
		previousEpochParticipation:  st.PreviousEpochParticipation,
		currentEpochParticipation:   st.CurrentEpochParticipation,
		justificationBits:           st.JustificationBits,
		previousJustifiedCheckpoint: st.PreviousJustifiedCheckpoint,
		currentJustifiedCheckpoint:  st.CurrentJustifiedCheckpoint,
		finalizedCheckpoint:         st.FinalizedCheckpoint,
		currentSyncCommittee:        st.CurrentSyncCommittee,
		nextSyncCommittee:           st.NextSyncCommittee,

		id: types.Enumerator.Inc(),

		dirtyFields:      make(map[types.FieldIndex]bool, fieldCount),
		dirtyIndices:     make(map[types.FieldIndex][]uint64, fieldCount),
		stateFieldLeaves: make(map[types.FieldIndex]*fieldtrie.FieldTrie, fieldCount),
		rebuildTrie:      make(map[types.FieldIndex]bool, fieldCount),
		valMapHandler:    stateutil.NewValMapHandler(st.Validators),
	}

	if features.Get().EnableExperimentalState {
		b.blockRootsMultiValue = NewMultiValueBlockRoots(st.BlockRoots)
		b.stateRootsMultiValue = NewMultiValueStateRoots(st.StateRoots)
		b.randaoMixesMultiValue = NewMultiValueRandaoMixes(st.RandaoMixes)
		b.balancesMultiValue = NewMultiValueBalances(st.Balances)
		b.validatorsMultiValue = NewMultiValueValidators(st.Validators)
		b.inactivityScoresMultiValue = NewMultiValueInactivityScores(st.InactivityScores)
		b.bailoutScoresMultiValue = NewMultiValueBailOutScores(st.BailOutScores)
		b.sharedFieldReferences = make(map[types.FieldIndex]*stateutil.Reference, experimentalStateAltairSharedFieldRefCount)
	} else {
		bRoots := make([][32]byte, fieldparams.BlockRootsLength)
		for i, r := range st.BlockRoots {
			bRoots[i] = bytesutil.ToBytes32(r)
		}
		b.blockRoots = bRoots

		sRoots := make([][32]byte, fieldparams.StateRootsLength)
		for i, r := range st.StateRoots {
			sRoots[i] = bytesutil.ToBytes32(r)
		}
		b.stateRoots = sRoots

		mixes := make([][32]byte, fieldparams.RandaoMixesLength)
		for i, m := range st.RandaoMixes {
			mixes[i] = bytesutil.ToBytes32(m)
		}
		b.randaoMixes = mixes

		b.balances = st.Balances
		b.validators = st.Validators
		b.inactivityScores = st.InactivityScores
		b.bailoutScores = st.BailOutScores

		b.sharedFieldReferences = make(map[types.FieldIndex]*stateutil.Reference, altairSharedFieldRefCount)
	}

	for _, f := range altairFields {
		b.dirtyFields[f] = true
		b.rebuildTrie[f] = true
		b.dirtyIndices[f] = []uint64{}
		trie, err := fieldtrie.NewFieldTrie(f, types.BasicArray, nil, 0)
		if err != nil {
			return nil, err
		}
		b.stateFieldLeaves[f] = trie
	}

	// Initialize field reference tracking for shared data.
	b.sharedFieldReferences[types.HistoricalRoots] = stateutil.NewRef(1)
	b.sharedFieldReferences[types.Eth1DataVotes] = stateutil.NewRef(1)
	b.sharedFieldReferences[types.Slashings] = stateutil.NewRef(1)
	b.sharedFieldReferences[types.PreviousEpochParticipationBits] = stateutil.NewRef(1) // New in Altair.
	b.sharedFieldReferences[types.CurrentEpochParticipationBits] = stateutil.NewRef(1)  // New in Altair.
	if !features.Get().EnableExperimentalState {
		b.sharedFieldReferences[types.BlockRoots] = stateutil.NewRef(1)
		b.sharedFieldReferences[types.StateRoots] = stateutil.NewRef(1)
		b.sharedFieldReferences[types.RandaoMixes] = stateutil.NewRef(1)
		b.sharedFieldReferences[types.Balances] = stateutil.NewRef(1)
		b.sharedFieldReferences[types.Validators] = stateutil.NewRef(1)
		b.sharedFieldReferences[types.InactivityScores] = stateutil.NewRef(1)
		b.sharedFieldReferences[types.BailOutScores] = stateutil.NewRef(1) // New in Altair.
	}

	state.Count.Inc()
	// Finalizer runs when dst is being destroyed in garbage collection.
	runtime.SetFinalizer(b, finalizerCleanup)
	return b, nil
}

// InitializeFromProtoUnsafeBellatrix directly uses the beacon state protobuf fields
// and sets them as fields of the BeaconState type.
func InitializeFromProtoUnsafeBellatrix(st *ethpb.BeaconStateBellatrix) (state.BeaconState, error) {
	if st == nil {
		return nil, errors.New("received nil state")
	}

	hRoots := customtypes.HistoricalRoots(make([][32]byte, len(st.HistoricalRoots)))
	for i, r := range st.HistoricalRoots {
		hRoots[i] = bytesutil.ToBytes32(r)
	}

	fieldCount := params.BeaconConfig().BeaconStateBellatrixFieldCount
	b := &BeaconState{
		version:                      version.Bellatrix,
		genesisTime:                  st.GenesisTime,
		genesisValidatorsRoot:        bytesutil.ToBytes32(st.GenesisValidatorsRoot),
		slot:                         st.Slot,
		fork:                         st.Fork,
		latestBlockHeader:            st.LatestBlockHeader,
		historicalRoots:              hRoots,
		rewardAdjustmentFactor:       st.RewardAdjustmentFactor,
		eth1Data:                     st.Eth1Data,
		eth1DataVotes:                st.Eth1DataVotes,
		eth1DepositIndex:             st.Eth1DepositIndex,
		previousEpochReserve:         st.PreviousEpochReserve,
		currentEpochReserve:          st.CurrentEpochReserve,
		slashings:                    st.Slashings,
		previousEpochParticipation:   st.PreviousEpochParticipation,
		currentEpochParticipation:    st.CurrentEpochParticipation,
		justificationBits:            st.JustificationBits,
		previousJustifiedCheckpoint:  st.PreviousJustifiedCheckpoint,
		currentJustifiedCheckpoint:   st.CurrentJustifiedCheckpoint,
		finalizedCheckpoint:          st.FinalizedCheckpoint,
		currentSyncCommittee:         st.CurrentSyncCommittee,
		nextSyncCommittee:            st.NextSyncCommittee,
		latestExecutionPayloadHeader: st.LatestExecutionPayloadHeader,

		id: types.Enumerator.Inc(),

		dirtyFields:      make(map[types.FieldIndex]bool, fieldCount),
		dirtyIndices:     make(map[types.FieldIndex][]uint64, fieldCount),
		stateFieldLeaves: make(map[types.FieldIndex]*fieldtrie.FieldTrie, fieldCount),
		rebuildTrie:      make(map[types.FieldIndex]bool, fieldCount),
		valMapHandler:    stateutil.NewValMapHandler(st.Validators),
	}

	if features.Get().EnableExperimentalState {
		b.blockRootsMultiValue = NewMultiValueBlockRoots(st.BlockRoots)
		b.stateRootsMultiValue = NewMultiValueStateRoots(st.StateRoots)
		b.randaoMixesMultiValue = NewMultiValueRandaoMixes(st.RandaoMixes)
		b.balancesMultiValue = NewMultiValueBalances(st.Balances)
		b.validatorsMultiValue = NewMultiValueValidators(st.Validators)
		b.inactivityScoresMultiValue = NewMultiValueInactivityScores(st.InactivityScores)
		b.bailoutScoresMultiValue = NewMultiValueBailOutScores(st.BailOutScores)
		b.sharedFieldReferences = make(map[types.FieldIndex]*stateutil.Reference, experimentalStateBellatrixSharedFieldRefCount)
	} else {
		bRoots := make([][32]byte, fieldparams.BlockRootsLength)
		for i, r := range st.BlockRoots {
			bRoots[i] = bytesutil.ToBytes32(r)
		}
		b.blockRoots = bRoots

		sRoots := make([][32]byte, fieldparams.StateRootsLength)
		for i, r := range st.StateRoots {
			sRoots[i] = bytesutil.ToBytes32(r)
		}
		b.stateRoots = sRoots

		mixes := make([][32]byte, fieldparams.RandaoMixesLength)
		for i, m := range st.RandaoMixes {
			mixes[i] = bytesutil.ToBytes32(m)
		}
		b.randaoMixes = mixes

		b.balances = st.Balances
		b.validators = st.Validators
		b.inactivityScores = st.InactivityScores
		b.bailoutScores = st.BailOutScores

		b.sharedFieldReferences = make(map[types.FieldIndex]*stateutil.Reference, bellatrixSharedFieldRefCount)
	}

	for _, f := range bellatrixFields {
		b.dirtyFields[f] = true
		b.rebuildTrie[f] = true
		b.dirtyIndices[f] = []uint64{}
		trie, err := fieldtrie.NewFieldTrie(f, types.BasicArray, nil, 0)
		if err != nil {
			return nil, err
		}
		b.stateFieldLeaves[f] = trie
	}

	// Initialize field reference tracking for shared data.
	b.sharedFieldReferences[types.HistoricalRoots] = stateutil.NewRef(1)
	b.sharedFieldReferences[types.Eth1DataVotes] = stateutil.NewRef(1)
	b.sharedFieldReferences[types.Slashings] = stateutil.NewRef(1)
	b.sharedFieldReferences[types.PreviousEpochParticipationBits] = stateutil.NewRef(1)
	b.sharedFieldReferences[types.CurrentEpochParticipationBits] = stateutil.NewRef(1)
	b.sharedFieldReferences[types.LatestExecutionPayloadHeader] = stateutil.NewRef(1) // New in Bellatrix.
	if !features.Get().EnableExperimentalState {
		b.sharedFieldReferences[types.BlockRoots] = stateutil.NewRef(1)
		b.sharedFieldReferences[types.StateRoots] = stateutil.NewRef(1)
		b.sharedFieldReferences[types.RandaoMixes] = stateutil.NewRef(1)
		b.sharedFieldReferences[types.Balances] = stateutil.NewRef(1)
		b.sharedFieldReferences[types.Validators] = stateutil.NewRef(1)
		b.sharedFieldReferences[types.InactivityScores] = stateutil.NewRef(1)
		b.sharedFieldReferences[types.BailOutScores] = stateutil.NewRef(1)
	}

	state.Count.Inc()
	// Finalizer runs when dst is being destroyed in garbage collection.
	runtime.SetFinalizer(b, finalizerCleanup)
	return b, nil
}

// InitializeFromProtoUnsafeCapella directly uses the beacon state protobuf fields
// and sets them as fields of the BeaconState type.
func InitializeFromProtoUnsafeCapella(st *ethpb.BeaconStateCapella) (state.BeaconState, error) {
	if st == nil {
		return nil, errors.New("received nil state")
	}

	hRoots := customtypes.HistoricalRoots(make([][32]byte, len(st.HistoricalRoots)))
	for i, r := range st.HistoricalRoots {
		hRoots[i] = bytesutil.ToBytes32(r)
	}

	fieldCount := params.BeaconConfig().BeaconStateCapellaFieldCount
	b := &BeaconState{
		version:                             version.Capella,
		genesisTime:                         st.GenesisTime,
		genesisValidatorsRoot:               bytesutil.ToBytes32(st.GenesisValidatorsRoot),
		slot:                                st.Slot,
		fork:                                st.Fork,
		latestBlockHeader:                   st.LatestBlockHeader,
		historicalRoots:                     hRoots,
		rewardAdjustmentFactor:              st.RewardAdjustmentFactor,
		eth1Data:                            st.Eth1Data,
		eth1DataVotes:                       st.Eth1DataVotes,
		eth1DepositIndex:                    st.Eth1DepositIndex,
		previousEpochReserve:                st.PreviousEpochReserve,
		currentEpochReserve:                 st.CurrentEpochReserve,
		slashings:                           st.Slashings,
		previousEpochParticipation:          st.PreviousEpochParticipation,
		currentEpochParticipation:           st.CurrentEpochParticipation,
		justificationBits:                   st.JustificationBits,
		previousJustifiedCheckpoint:         st.PreviousJustifiedCheckpoint,
		currentJustifiedCheckpoint:          st.CurrentJustifiedCheckpoint,
		finalizedCheckpoint:                 st.FinalizedCheckpoint,
		currentSyncCommittee:                st.CurrentSyncCommittee,
		nextSyncCommittee:                   st.NextSyncCommittee,
		latestExecutionPayloadHeaderCapella: st.LatestExecutionPayloadHeader,
		nextWithdrawalIndex:                 st.NextWithdrawalIndex,
		nextWithdrawalValidatorIndex:        st.NextWithdrawalValidatorIndex,
		historicalSummaries:                 st.HistoricalSummaries,

		id: types.Enumerator.Inc(),

		dirtyFields:      make(map[types.FieldIndex]bool, fieldCount),
		dirtyIndices:     make(map[types.FieldIndex][]uint64, fieldCount),
		stateFieldLeaves: make(map[types.FieldIndex]*fieldtrie.FieldTrie, fieldCount),
		rebuildTrie:      make(map[types.FieldIndex]bool, fieldCount),
		valMapHandler:    stateutil.NewValMapHandler(st.Validators),
	}

	if features.Get().EnableExperimentalState {
		b.blockRootsMultiValue = NewMultiValueBlockRoots(st.BlockRoots)
		b.stateRootsMultiValue = NewMultiValueStateRoots(st.StateRoots)
		b.randaoMixesMultiValue = NewMultiValueRandaoMixes(st.RandaoMixes)
		b.balancesMultiValue = NewMultiValueBalances(st.Balances)
		b.validatorsMultiValue = NewMultiValueValidators(st.Validators)
		b.inactivityScoresMultiValue = NewMultiValueInactivityScores(st.InactivityScores)
		b.bailoutScoresMultiValue = NewMultiValueBailOutScores(st.BailOutScores)
		b.sharedFieldReferences = make(map[types.FieldIndex]*stateutil.Reference, experimentalStateCapellaSharedFieldRefCount)
	} else {
		bRoots := make([][32]byte, fieldparams.BlockRootsLength)
		for i, r := range st.BlockRoots {
			bRoots[i] = bytesutil.ToBytes32(r)
		}
		b.blockRoots = bRoots

		sRoots := make([][32]byte, fieldparams.StateRootsLength)
		for i, r := range st.StateRoots {
			sRoots[i] = bytesutil.ToBytes32(r)
		}
		b.stateRoots = sRoots

		mixes := make([][32]byte, fieldparams.RandaoMixesLength)
		for i, m := range st.RandaoMixes {
			mixes[i] = bytesutil.ToBytes32(m)
		}
		b.randaoMixes = mixes

		b.balances = st.Balances
		b.validators = st.Validators
		b.inactivityScores = st.InactivityScores
		b.bailoutScores = st.BailOutScores

		b.sharedFieldReferences = make(map[types.FieldIndex]*stateutil.Reference, capellaSharedFieldRefCount)
	}

	for _, f := range capellaFields {
		b.dirtyFields[f] = true
		b.rebuildTrie[f] = true
		b.dirtyIndices[f] = []uint64{}
		trie, err := fieldtrie.NewFieldTrie(f, types.BasicArray, nil, 0)
		if err != nil {
			return nil, err
		}
		b.stateFieldLeaves[f] = trie
	}

	// Initialize field reference tracking for shared data.
	b.sharedFieldReferences[types.HistoricalRoots] = stateutil.NewRef(1)
	b.sharedFieldReferences[types.Eth1DataVotes] = stateutil.NewRef(1)
	b.sharedFieldReferences[types.Slashings] = stateutil.NewRef(1)
	b.sharedFieldReferences[types.PreviousEpochParticipationBits] = stateutil.NewRef(1)
	b.sharedFieldReferences[types.CurrentEpochParticipationBits] = stateutil.NewRef(1)
	b.sharedFieldReferences[types.LatestExecutionPayloadHeaderCapella] = stateutil.NewRef(1) // New in Capella.
	b.sharedFieldReferences[types.HistoricalSummaries] = stateutil.NewRef(1)                 // New in Capella.
	if !features.Get().EnableExperimentalState {
		b.sharedFieldReferences[types.BlockRoots] = stateutil.NewRef(1)
		b.sharedFieldReferences[types.StateRoots] = stateutil.NewRef(1)
		b.sharedFieldReferences[types.RandaoMixes] = stateutil.NewRef(1)
		b.sharedFieldReferences[types.Balances] = stateutil.NewRef(1)
		b.sharedFieldReferences[types.Validators] = stateutil.NewRef(1)
		b.sharedFieldReferences[types.InactivityScores] = stateutil.NewRef(1)
		b.sharedFieldReferences[types.BailOutScores] = stateutil.NewRef(1)
	}

	state.Count.Inc()
	// Finalizer runs when dst is being destroyed in garbage collection.
	runtime.SetFinalizer(b, finalizerCleanup)
	return b, nil
}

// InitializeFromProtoUnsafeDeneb directly uses the beacon state protobuf fields
// and sets them as fields of the BeaconState type.
func InitializeFromProtoUnsafeDeneb(st *ethpb.BeaconStateDeneb) (state.BeaconState, error) {
	if st == nil {
		return nil, errors.New("received nil state")
	}

	hRoots := customtypes.HistoricalRoots(make([][32]byte, len(st.HistoricalRoots)))
	for i, r := range st.HistoricalRoots {
		hRoots[i] = bytesutil.ToBytes32(r)
	}

	fieldCount := params.BeaconConfig().BeaconStateDenebFieldCount
	b := &BeaconState{
		version:                           version.Deneb,
		genesisTime:                       st.GenesisTime,
		genesisValidatorsRoot:             bytesutil.ToBytes32(st.GenesisValidatorsRoot),
		slot:                              st.Slot,
		fork:                              st.Fork,
		latestBlockHeader:                 st.LatestBlockHeader,
		historicalRoots:                   hRoots,
		rewardAdjustmentFactor:            st.RewardAdjustmentFactor,
		eth1Data:                          st.Eth1Data,
		eth1DataVotes:                     st.Eth1DataVotes,
		eth1DepositIndex:                  st.Eth1DepositIndex,
		previousEpochReserve:              st.PreviousEpochReserve,
		currentEpochReserve:               st.CurrentEpochReserve,
		slashings:                         st.Slashings,
		previousEpochParticipation:        st.PreviousEpochParticipation,
		currentEpochParticipation:         st.CurrentEpochParticipation,
		justificationBits:                 st.JustificationBits,
		previousJustifiedCheckpoint:       st.PreviousJustifiedCheckpoint,
		currentJustifiedCheckpoint:        st.CurrentJustifiedCheckpoint,
		finalizedCheckpoint:               st.FinalizedCheckpoint,
		currentSyncCommittee:              st.CurrentSyncCommittee,
		nextSyncCommittee:                 st.NextSyncCommittee,
		latestExecutionPayloadHeaderDeneb: st.LatestExecutionPayloadHeader,
		nextWithdrawalIndex:               st.NextWithdrawalIndex,
		nextWithdrawalValidatorIndex:      st.NextWithdrawalValidatorIndex,
		historicalSummaries:               st.HistoricalSummaries,

		dirtyFields:      make(map[types.FieldIndex]bool, fieldCount),
		dirtyIndices:     make(map[types.FieldIndex][]uint64, fieldCount),
		stateFieldLeaves: make(map[types.FieldIndex]*fieldtrie.FieldTrie, fieldCount),
		rebuildTrie:      make(map[types.FieldIndex]bool, fieldCount),
		valMapHandler:    stateutil.NewValMapHandler(st.Validators),
	}

	if features.Get().EnableExperimentalState {
		b.blockRootsMultiValue = NewMultiValueBlockRoots(st.BlockRoots)
		b.stateRootsMultiValue = NewMultiValueStateRoots(st.StateRoots)
		b.randaoMixesMultiValue = NewMultiValueRandaoMixes(st.RandaoMixes)
		b.balancesMultiValue = NewMultiValueBalances(st.Balances)
		b.validatorsMultiValue = NewMultiValueValidators(st.Validators)
		b.inactivityScoresMultiValue = NewMultiValueInactivityScores(st.InactivityScores)
		b.bailoutScoresMultiValue = NewMultiValueBailOutScores(st.BailOutScores)
		b.sharedFieldReferences = make(map[types.FieldIndex]*stateutil.Reference, experimentalStateDenebSharedFieldRefCount)
	} else {
		bRoots := make([][32]byte, fieldparams.BlockRootsLength)
		for i, r := range st.BlockRoots {
			bRoots[i] = bytesutil.ToBytes32(r)
		}
		b.blockRoots = bRoots

		sRoots := make([][32]byte, fieldparams.StateRootsLength)
		for i, r := range st.StateRoots {
			sRoots[i] = bytesutil.ToBytes32(r)
		}
		b.stateRoots = sRoots

		mixes := make([][32]byte, fieldparams.RandaoMixesLength)
		for i, m := range st.RandaoMixes {
			mixes[i] = bytesutil.ToBytes32(m)
		}
		b.randaoMixes = mixes

		b.balances = st.Balances
		b.validators = st.Validators
		b.inactivityScores = st.InactivityScores
		b.bailoutScores = st.BailOutScores

		b.sharedFieldReferences = make(map[types.FieldIndex]*stateutil.Reference, denebSharedFieldRefCount)
	}

	for _, f := range denebFields {
		b.dirtyFields[f] = true
		b.rebuildTrie[f] = true
		b.dirtyIndices[f] = []uint64{}
		trie, err := fieldtrie.NewFieldTrie(f, types.BasicArray, nil, 0)
		if err != nil {
			return nil, err
		}
		b.stateFieldLeaves[f] = trie
	}

	// Initialize field reference tracking for shared data.
	b.sharedFieldReferences[types.HistoricalRoots] = stateutil.NewRef(1)
	b.sharedFieldReferences[types.Eth1DataVotes] = stateutil.NewRef(1)
	b.sharedFieldReferences[types.Slashings] = stateutil.NewRef(1)
	b.sharedFieldReferences[types.PreviousEpochParticipationBits] = stateutil.NewRef(1)
	b.sharedFieldReferences[types.CurrentEpochParticipationBits] = stateutil.NewRef(1)
	b.sharedFieldReferences[types.LatestExecutionPayloadHeaderDeneb] = stateutil.NewRef(1) // New in Deneb.
	b.sharedFieldReferences[types.HistoricalSummaries] = stateutil.NewRef(1)               // New in Capella.
	if !features.Get().EnableExperimentalState {
		b.sharedFieldReferences[types.BlockRoots] = stateutil.NewRef(1)
		b.sharedFieldReferences[types.StateRoots] = stateutil.NewRef(1)
		b.sharedFieldReferences[types.RandaoMixes] = stateutil.NewRef(1)
		b.sharedFieldReferences[types.Balances] = stateutil.NewRef(1)
		b.sharedFieldReferences[types.Validators] = stateutil.NewRef(1)
		b.sharedFieldReferences[types.InactivityScores] = stateutil.NewRef(1)
		b.sharedFieldReferences[types.BailOutScores] = stateutil.NewRef(1)
	}

	state.Count.Inc()
	// Finalizer runs when dst is being destroyed in garbage collection.
	runtime.SetFinalizer(b, finalizerCleanup)
	return b, nil
}

// InitializeFromProtoUnsafeElectra directly uses the beacon state protobuf fields
// and sets them as fields of the BeaconState type.
func InitializeFromProtoUnsafeElectra(st *ethpb.BeaconStateElectra) (state.BeaconState, error) {
	if st == nil {
		return nil, errors.New("received nil state")
	}

	hRoots := customtypes.HistoricalRoots(make([][32]byte, len(st.HistoricalRoots)))
	for i, r := range st.HistoricalRoots {
		hRoots[i] = bytesutil.ToBytes32(r)
	}

	fieldCount := params.BeaconConfig().BeaconStateElectraFieldCount
	b := &BeaconState{
		version:                           version.Electra,
		genesisTime:                       st.GenesisTime,
		genesisValidatorsRoot:             bytesutil.ToBytes32(st.GenesisValidatorsRoot),
		slot:                              st.Slot,
		fork:                              st.Fork,
		latestBlockHeader:                 st.LatestBlockHeader,
		historicalRoots:                   hRoots,
		rewardAdjustmentFactor:            st.RewardAdjustmentFactor,
		eth1Data:                          st.Eth1Data,
		eth1DataVotes:                     st.Eth1DataVotes,
		eth1DepositIndex:                  st.Eth1DepositIndex,
		previousEpochReserve:              st.PreviousEpochReserve,
		currentEpochReserve:               st.CurrentEpochReserve,
		slashings:                         st.Slashings,
		previousEpochParticipation:        st.PreviousEpochParticipation,
		currentEpochParticipation:         st.CurrentEpochParticipation,
		justificationBits:                 st.JustificationBits,
		previousJustifiedCheckpoint:       st.PreviousJustifiedCheckpoint,
		currentJustifiedCheckpoint:        st.CurrentJustifiedCheckpoint,
		finalizedCheckpoint:               st.FinalizedCheckpoint,
		currentSyncCommittee:              st.CurrentSyncCommittee,
		nextSyncCommittee:                 st.NextSyncCommittee,
		latestExecutionPayloadHeaderDeneb: st.LatestExecutionPayloadHeader,
		nextWithdrawalIndex:               st.NextWithdrawalIndex,
		nextWithdrawalValidatorIndex:      st.NextWithdrawalValidatorIndex,
		historicalSummaries:               st.HistoricalSummaries,
		depositRequestsStartIndex:         st.DepositRequestsStartIndex,
		depositBalanceToConsume:           st.DepositBalanceToConsume,
		exitBalanceToConsume:              st.ExitBalanceToConsume,
		earliestExitEpoch:                 st.EarliestExitEpoch,
		consolidationBalanceToConsume:     st.ConsolidationBalanceToConsume,
		earliestConsolidationEpoch:        st.EarliestConsolidationEpoch,
		pendingDeposits:                   st.PendingDeposits,
		pendingPartialWithdrawals:         st.PendingPartialWithdrawals,
		pendingConsolidations:             st.PendingConsolidations,

		dirtyFields:      make(map[types.FieldIndex]bool, fieldCount),
		dirtyIndices:     make(map[types.FieldIndex][]uint64, fieldCount),
		stateFieldLeaves: make(map[types.FieldIndex]*fieldtrie.FieldTrie, fieldCount),
		rebuildTrie:      make(map[types.FieldIndex]bool, fieldCount),
		valMapHandler:    stateutil.NewValMapHandler(st.Validators),
	}

	if features.Get().EnableExperimentalState {
		b.blockRootsMultiValue = NewMultiValueBlockRoots(st.BlockRoots)
		b.stateRootsMultiValue = NewMultiValueStateRoots(st.StateRoots)
		b.randaoMixesMultiValue = NewMultiValueRandaoMixes(st.RandaoMixes)
		b.balancesMultiValue = NewMultiValueBalances(st.Balances)
		b.validatorsMultiValue = NewMultiValueValidators(st.Validators)
		b.inactivityScoresMultiValue = NewMultiValueInactivityScores(st.InactivityScores)
		b.bailoutScoresMultiValue = NewMultiValueBailOutScores(st.BailOutScores)
		b.sharedFieldReferences = make(map[types.FieldIndex]*stateutil.Reference, experimentalStateElectraSharedFieldRefCount)
	} else {
		bRoots := make([][32]byte, fieldparams.BlockRootsLength)
		for i, r := range st.BlockRoots {
			bRoots[i] = bytesutil.ToBytes32(r)
		}
		b.blockRoots = bRoots

		sRoots := make([][32]byte, fieldparams.StateRootsLength)
		for i, r := range st.StateRoots {
			sRoots[i] = bytesutil.ToBytes32(r)
		}
		b.stateRoots = sRoots

		mixes := make([][32]byte, fieldparams.RandaoMixesLength)
		for i, m := range st.RandaoMixes {
			mixes[i] = bytesutil.ToBytes32(m)
		}
		b.randaoMixes = mixes

		b.balances = st.Balances
		b.validators = st.Validators
		b.inactivityScores = st.InactivityScores
		b.bailoutScores = st.BailOutScores

		b.sharedFieldReferences = make(map[types.FieldIndex]*stateutil.Reference, electraSharedFieldRefCount)
	}

	for _, f := range electraFields {
		b.dirtyFields[f] = true
		b.rebuildTrie[f] = true
		b.dirtyIndices[f] = []uint64{}
		trie, err := fieldtrie.NewFieldTrie(f, types.BasicArray, nil, 0)
		if err != nil {
			return nil, err
		}
		b.stateFieldLeaves[f] = trie
	}

	// Initialize field reference tracking for shared data.
	b.sharedFieldReferences[types.HistoricalRoots] = stateutil.NewRef(1)
	b.sharedFieldReferences[types.Eth1DataVotes] = stateutil.NewRef(1)
	b.sharedFieldReferences[types.Slashings] = stateutil.NewRef(1)
	b.sharedFieldReferences[types.PreviousEpochParticipationBits] = stateutil.NewRef(1)
	b.sharedFieldReferences[types.CurrentEpochParticipationBits] = stateutil.NewRef(1)
	b.sharedFieldReferences[types.LatestExecutionPayloadHeaderDeneb] = stateutil.NewRef(1) // New in Electra.
	b.sharedFieldReferences[types.HistoricalSummaries] = stateutil.NewRef(1)               // New in Capella.
	b.sharedFieldReferences[types.PendingDeposits] = stateutil.NewRef(1)                   // New in Electra.
	b.sharedFieldReferences[types.PendingPartialWithdrawals] = stateutil.NewRef(1)         // New in Electra.
	b.sharedFieldReferences[types.PendingConsolidations] = stateutil.NewRef(1)             // New in Electra.
	if !features.Get().EnableExperimentalState {
		b.sharedFieldReferences[types.BlockRoots] = stateutil.NewRef(1)
		b.sharedFieldReferences[types.StateRoots] = stateutil.NewRef(1)
		b.sharedFieldReferences[types.RandaoMixes] = stateutil.NewRef(1)
		b.sharedFieldReferences[types.Balances] = stateutil.NewRef(1)
		b.sharedFieldReferences[types.Validators] = stateutil.NewRef(1)
		b.sharedFieldReferences[types.InactivityScores] = stateutil.NewRef(1)
		b.sharedFieldReferences[types.BailOutScores] = stateutil.NewRef(1)
	}

	state.Count.Inc()
	// Finalizer runs when dst is being destroyed in garbage collection.
	runtime.SetFinalizer(b, finalizerCleanup)
	return b, nil
}

// Copy returns a deep copy of the beacon state.
func (b *BeaconState) Copy() state.BeaconState {
	b.lock.RLock()
	defer b.lock.RUnlock()

	var fieldCount int
	switch b.version {
	case version.Phase0:
		fieldCount = params.BeaconConfig().BeaconStateFieldCount
	case version.Altair:
		fieldCount = params.BeaconConfig().BeaconStateAltairFieldCount
	case version.Bellatrix:
		fieldCount = params.BeaconConfig().BeaconStateBellatrixFieldCount
	case version.Capella:
		fieldCount = params.BeaconConfig().BeaconStateCapellaFieldCount
	case version.Deneb:
		fieldCount = params.BeaconConfig().BeaconStateDenebFieldCount
	case version.Electra:
		fieldCount = params.BeaconConfig().BeaconStateElectraFieldCount
	}

	dst := &BeaconState{
		version: b.version,

		// Primitive types, safe to copy.
		genesisTime:                   b.genesisTime,
		slot:                          b.slot,
		eth1DepositIndex:              b.eth1DepositIndex,
		nextWithdrawalIndex:           b.nextWithdrawalIndex,
		nextWithdrawalValidatorIndex:  b.nextWithdrawalValidatorIndex,
		rewardAdjustmentFactor:        b.rewardAdjustmentFactor,
		previousEpochReserve:          b.previousEpochReserve,
		currentEpochReserve:           b.currentEpochReserve,
		depositRequestsStartIndex:     b.depositRequestsStartIndex,
		depositBalanceToConsume:       b.depositBalanceToConsume,
		exitBalanceToConsume:          b.exitBalanceToConsume,
		earliestExitEpoch:             b.earliestExitEpoch,
		consolidationBalanceToConsume: b.consolidationBalanceToConsume,
		earliestConsolidationEpoch:    b.earliestConsolidationEpoch,

		// Large arrays, infrequently changed, constant size.
		blockRoots:                b.blockRoots,
		blockRootsMultiValue:      b.blockRootsMultiValue,
		stateRoots:                b.stateRoots,
		stateRootsMultiValue:      b.stateRootsMultiValue,
		randaoMixes:               b.randaoMixes,
		randaoMixesMultiValue:     b.randaoMixesMultiValue,
		previousEpochAttestations: b.previousEpochAttestations,
		currentEpochAttestations:  b.currentEpochAttestations,
		eth1DataVotes:             b.eth1DataVotes,
		slashings:                 b.slashings,

		// Large arrays, increases over time.
		balances:                   b.balances,
		balancesMultiValue:         b.balancesMultiValue,
		historicalRoots:            b.historicalRoots,
		historicalSummaries:        b.historicalSummaries,
		validators:                 b.validators,
		validatorsMultiValue:       b.validatorsMultiValue,
		previousEpochParticipation: b.previousEpochParticipation,
		currentEpochParticipation:  b.currentEpochParticipation,
		inactivityScores:           b.inactivityScores,
		bailoutScores:              b.bailoutScores,
		inactivityScoresMultiValue: b.inactivityScoresMultiValue,
<<<<<<< HEAD
		bailoutScoresMultiValue:    b.bailoutScoresMultiValue,
		pendingBalanceDeposits:     b.pendingBalanceDeposits,
=======
		pendingDeposits:            b.pendingDeposits,
>>>>>>> ffc443b5
		pendingPartialWithdrawals:  b.pendingPartialWithdrawals,
		pendingConsolidations:      b.pendingConsolidations,

		// Everything else, too small to be concerned about, constant size.
		genesisValidatorsRoot:               b.genesisValidatorsRoot,
		justificationBits:                   b.justificationBitsVal(),
		fork:                                b.forkVal(),
		latestBlockHeader:                   b.latestBlockHeaderVal(),
		eth1Data:                            b.eth1DataVal(),
		previousJustifiedCheckpoint:         b.previousJustifiedCheckpointVal(),
		currentJustifiedCheckpoint:          b.currentJustifiedCheckpointVal(),
		finalizedCheckpoint:                 b.finalizedCheckpointVal(),
		currentSyncCommittee:                b.currentSyncCommitteeVal(),
		nextSyncCommittee:                   b.nextSyncCommitteeVal(),
		latestExecutionPayloadHeader:        b.latestExecutionPayloadHeader.Copy(),
		latestExecutionPayloadHeaderCapella: b.latestExecutionPayloadHeaderCapella.Copy(),
		latestExecutionPayloadHeaderDeneb:   b.latestExecutionPayloadHeaderDeneb.Copy(),

		id: types.Enumerator.Inc(),

		dirtyFields:      make(map[types.FieldIndex]bool, fieldCount),
		dirtyIndices:     make(map[types.FieldIndex][]uint64, fieldCount),
		rebuildTrie:      make(map[types.FieldIndex]bool, fieldCount),
		stateFieldLeaves: make(map[types.FieldIndex]*fieldtrie.FieldTrie, fieldCount),

		// Share the reference to validator index map.
		valMapHandler: b.valMapHandler,
	}

	if features.Get().EnableExperimentalState {
		b.blockRootsMultiValue.Copy(b, dst)
		b.stateRootsMultiValue.Copy(b, dst)
		b.randaoMixesMultiValue.Copy(b, dst)
		b.balancesMultiValue.Copy(b, dst)
		if b.version > version.Phase0 {
			b.inactivityScoresMultiValue.Copy(b, dst)
			b.bailoutScoresMultiValue.Copy(b, dst)
		}
		b.validatorsMultiValue.Copy(b, dst)
	}

	if features.Get().EnableExperimentalState {
		switch b.version {
		case version.Phase0:
			dst.sharedFieldReferences = make(map[types.FieldIndex]*stateutil.Reference, experimentalStatePhase0SharedFieldRefCount)
		case version.Altair:
			dst.sharedFieldReferences = make(map[types.FieldIndex]*stateutil.Reference, experimentalStateAltairSharedFieldRefCount)
		case version.Bellatrix:
			dst.sharedFieldReferences = make(map[types.FieldIndex]*stateutil.Reference, experimentalStateBellatrixSharedFieldRefCount)
		case version.Capella:
			dst.sharedFieldReferences = make(map[types.FieldIndex]*stateutil.Reference, experimentalStateCapellaSharedFieldRefCount)
		case version.Deneb:
			dst.sharedFieldReferences = make(map[types.FieldIndex]*stateutil.Reference, experimentalStateDenebSharedFieldRefCount)
		case version.Electra:
			dst.sharedFieldReferences = make(map[types.FieldIndex]*stateutil.Reference, experimentalStateElectraSharedFieldRefCount)
		}
	} else {
		switch b.version {
		case version.Phase0:
			dst.sharedFieldReferences = make(map[types.FieldIndex]*stateutil.Reference, phase0SharedFieldRefCount)
		case version.Altair:
			dst.sharedFieldReferences = make(map[types.FieldIndex]*stateutil.Reference, altairSharedFieldRefCount)
		case version.Bellatrix:
			dst.sharedFieldReferences = make(map[types.FieldIndex]*stateutil.Reference, bellatrixSharedFieldRefCount)
		case version.Capella:
			dst.sharedFieldReferences = make(map[types.FieldIndex]*stateutil.Reference, capellaSharedFieldRefCount)
		case version.Deneb:
			dst.sharedFieldReferences = make(map[types.FieldIndex]*stateutil.Reference, denebSharedFieldRefCount)
		case version.Electra:
			dst.sharedFieldReferences = make(map[types.FieldIndex]*stateutil.Reference, electraSharedFieldRefCount)
		}
	}

	for field, ref := range b.sharedFieldReferences {
		ref.AddRef()
		dst.sharedFieldReferences[field] = ref
	}

	// Increment ref for validator map
	b.valMapHandler.AddRef()

	for i := range b.dirtyFields {
		dst.dirtyFields[i] = true
	}

	for i := range b.dirtyIndices {
		indices := make([]uint64, len(b.dirtyIndices[i]))
		copy(indices, b.dirtyIndices[i])
		dst.dirtyIndices[i] = indices
	}

	for i := range b.rebuildTrie {
		dst.rebuildTrie[i] = true
	}

	for fldIdx, fieldTrie := range b.stateFieldLeaves {
		dst.stateFieldLeaves[fldIdx] = fieldTrie
		if fieldTrie.FieldReference() != nil {
			fieldTrie.Lock()
			fieldTrie.FieldReference().AddRef()
			fieldTrie.Unlock()
		}
	}

	if b.merkleLayers != nil {
		dst.merkleLayers = make([][][]byte, len(b.merkleLayers))
		for i, layer := range b.merkleLayers {
			dst.merkleLayers[i] = make([][]byte, len(layer))
			for j, content := range layer {
				dst.merkleLayers[i][j] = make([]byte, len(content))
				copy(dst.merkleLayers[i][j], content)
			}
		}
	}

	state.Count.Inc()
	// Finalizer runs when dst is being destroyed in garbage collection.
	runtime.SetFinalizer(dst, finalizerCleanup)
	return dst
}

// HashTreeRoot of the beacon state retrieves the Merkle root of the trie
// representation of the beacon state based on the Ethereum Simple Serialize specification.
func (b *BeaconState) HashTreeRoot(ctx context.Context) ([32]byte, error) {
	ctx, span := trace.StartSpan(ctx, "beaconState.HashTreeRoot")
	defer span.End()

	b.lock.Lock()
	defer b.lock.Unlock()
	if err := b.initializeMerkleLayers(ctx); err != nil {
		return [32]byte{}, err
	}
	if err := b.recomputeDirtyFields(ctx); err != nil {
		return [32]byte{}, err
	}
	return bytesutil.ToBytes32(b.merkleLayers[len(b.merkleLayers)-1][0]), nil
}

// Initializes the Merkle layers for the beacon state if they are empty.
//
// WARNING: Caller must acquire the mutex before using.
func (b *BeaconState) initializeMerkleLayers(ctx context.Context) error {
	if len(b.merkleLayers) > 0 {
		return nil
	}
	fieldRoots, err := ComputeFieldRootsWithHasher(ctx, b)
	if err != nil {
		return err
	}
	layers := stateutil.Merkleize(fieldRoots)
	b.merkleLayers = layers
	switch b.version {
	case version.Phase0:
		b.dirtyFields = make(map[types.FieldIndex]bool, params.BeaconConfig().BeaconStateFieldCount)
	case version.Altair:
		b.dirtyFields = make(map[types.FieldIndex]bool, params.BeaconConfig().BeaconStateAltairFieldCount)
	case version.Bellatrix:
		b.dirtyFields = make(map[types.FieldIndex]bool, params.BeaconConfig().BeaconStateBellatrixFieldCount)
	case version.Capella:
		b.dirtyFields = make(map[types.FieldIndex]bool, params.BeaconConfig().BeaconStateCapellaFieldCount)
	case version.Deneb:
		b.dirtyFields = make(map[types.FieldIndex]bool, params.BeaconConfig().BeaconStateDenebFieldCount)
	case version.Electra:
		b.dirtyFields = make(map[types.FieldIndex]bool, params.BeaconConfig().BeaconStateElectraFieldCount)
	default:
		return fmt.Errorf("unknown state version (%s) when computing dirty fields in merklization", version.String(b.version))
	}

	return nil
}

// Recomputes the Merkle layers for the dirty fields in the state.
//
// WARNING: Caller must acquire the mutex before using.
func (b *BeaconState) recomputeDirtyFields(ctx context.Context) error {
	for field := range b.dirtyFields {
		root, err := b.rootSelector(ctx, field)
		if err != nil {
			return err
		}
		idx := field.RealPosition()
		b.merkleLayers[0][idx] = root[:]
		b.recomputeRoot(idx)
		delete(b.dirtyFields, field)
	}
	return nil
}

// FieldReferencesCount returns the reference count held by each field. This
// also includes the field trie held by each field.
func (b *BeaconState) FieldReferencesCount() map[string]uint64 {
	refMap := make(map[string]uint64)
	b.lock.RLock()
	defer b.lock.RUnlock()
	for i, f := range b.sharedFieldReferences {
		refMap[i.String()] = uint64(f.Refs())
	}
	for i, f := range b.stateFieldLeaves {
		numOfRefs := uint64(f.FieldReference().Refs())
		f.RLock()
		if !f.Empty() {
			refMap[i.String()+"_trie"] = numOfRefs
		}
		f.RUnlock()
	}
	return refMap
}

// RecordStateMetrics proceeds to record any state related metrics data.
func (b *BeaconState) RecordStateMetrics() {
	b.lock.RLock()
	defer b.lock.RUnlock()
	// Only run this for nodes running with the experimental state.
	if !features.Get().EnableExperimentalState {
		return
	}

	// Validators
	if b.validatorsMultiValue != nil {
		stats := b.validatorsMultiValue.MultiValueStatistics()
		multiValueIndividualElementsCountGauge.WithLabelValues(types.Validators.String()).Set(float64(stats.TotalIndividualElements))
		multiValueIndividualElementReferencesCountGauge.WithLabelValues(types.Validators.String()).Set(float64(stats.TotalIndividualElemReferences))
		multiValueAppendedElementsCountGauge.WithLabelValues(types.Validators.String()).Set(float64(stats.TotalAppendedElements))
		multiValueAppendedElementReferencesCountGauge.WithLabelValues(types.Validators.String()).Set(float64(stats.TotalAppendedElemReferences))
	}

	// Balances
	if b.balancesMultiValue != nil {
		stats := b.balancesMultiValue.MultiValueStatistics()
		multiValueIndividualElementsCountGauge.WithLabelValues(types.Balances.String()).Set(float64(stats.TotalIndividualElements))
		multiValueIndividualElementReferencesCountGauge.WithLabelValues(types.Balances.String()).Set(float64(stats.TotalIndividualElemReferences))
		multiValueAppendedElementsCountGauge.WithLabelValues(types.Balances.String()).Set(float64(stats.TotalAppendedElements))
		multiValueAppendedElementReferencesCountGauge.WithLabelValues(types.Balances.String()).Set(float64(stats.TotalAppendedElemReferences))
	}

	// InactivityScores
	if b.inactivityScoresMultiValue != nil {
		stats := b.inactivityScoresMultiValue.MultiValueStatistics()
		multiValueIndividualElementsCountGauge.WithLabelValues(types.InactivityScores.String()).Set(float64(stats.TotalIndividualElements))
		multiValueIndividualElementReferencesCountGauge.WithLabelValues(types.InactivityScores.String()).Set(float64(stats.TotalIndividualElemReferences))
		multiValueAppendedElementsCountGauge.WithLabelValues(types.InactivityScores.String()).Set(float64(stats.TotalAppendedElements))
		multiValueAppendedElementReferencesCountGauge.WithLabelValues(types.InactivityScores.String()).Set(float64(stats.TotalAppendedElemReferences))
	}

	// BailoutScores
	if b.bailoutScoresMultiValue != nil {
		stats := b.bailoutScoresMultiValue.MultiValueStatistics()
		multiValueIndividualElementsCountGauge.WithLabelValues(types.BailOutScores.String()).Set(float64(stats.TotalIndividualElements))
		multiValueIndividualElementReferencesCountGauge.WithLabelValues(types.BailOutScores.String()).Set(float64(stats.TotalIndividualElemReferences))
		multiValueAppendedElementsCountGauge.WithLabelValues(types.BailOutScores.String()).Set(float64(stats.TotalAppendedElements))
		multiValueAppendedElementReferencesCountGauge.WithLabelValues(types.BailOutScores.String()).Set(float64(stats.TotalAppendedElemReferences))
	}

	// BlockRoots
	if b.blockRootsMultiValue != nil {
		stats := b.blockRootsMultiValue.MultiValueStatistics()
		multiValueIndividualElementsCountGauge.WithLabelValues(types.BlockRoots.String()).Set(float64(stats.TotalIndividualElements))
		multiValueIndividualElementReferencesCountGauge.WithLabelValues(types.BlockRoots.String()).Set(float64(stats.TotalIndividualElemReferences))
		multiValueAppendedElementsCountGauge.WithLabelValues(types.BlockRoots.String()).Set(float64(stats.TotalAppendedElements))
		multiValueAppendedElementReferencesCountGauge.WithLabelValues(types.BlockRoots.String()).Set(float64(stats.TotalAppendedElemReferences))
	}

	// StateRoots
	if b.stateRootsMultiValue != nil {
		stats := b.stateRootsMultiValue.MultiValueStatistics()
		multiValueIndividualElementsCountGauge.WithLabelValues(types.StateRoots.String()).Set(float64(stats.TotalIndividualElements))
		multiValueIndividualElementReferencesCountGauge.WithLabelValues(types.StateRoots.String()).Set(float64(stats.TotalIndividualElemReferences))
		multiValueAppendedElementsCountGauge.WithLabelValues(types.StateRoots.String()).Set(float64(stats.TotalAppendedElements))
		multiValueAppendedElementReferencesCountGauge.WithLabelValues(types.StateRoots.String()).Set(float64(stats.TotalAppendedElemReferences))
	}
	// RandaoMixes
	if b.randaoMixesMultiValue != nil {
		stats := b.randaoMixesMultiValue.MultiValueStatistics()
		multiValueIndividualElementsCountGauge.WithLabelValues(types.RandaoMixes.String()).Set(float64(stats.TotalIndividualElements))
		multiValueIndividualElementReferencesCountGauge.WithLabelValues(types.RandaoMixes.String()).Set(float64(stats.TotalIndividualElemReferences))
		multiValueAppendedElementsCountGauge.WithLabelValues(types.RandaoMixes.String()).Set(float64(stats.TotalAppendedElements))
		multiValueAppendedElementReferencesCountGauge.WithLabelValues(types.RandaoMixes.String()).Set(float64(stats.TotalAppendedElemReferences))
	}
}

// IsNil checks if the state and the underlying proto
// object are nil.
func (b *BeaconState) IsNil() bool {
	return b == nil
}

func (b *BeaconState) rootSelector(ctx context.Context, field types.FieldIndex) ([32]byte, error) {
	_, span := trace.StartSpan(ctx, "beaconState.rootSelector")
	defer span.End()
	span.SetAttributes(trace.StringAttribute("field", field.String()))

	switch field {
	case types.GenesisTime:
		return ssz.Uint64Root(b.genesisTime), nil
	case types.GenesisValidatorsRoot:
		return b.genesisValidatorsRoot, nil
	case types.Slot:
		return ssz.Uint64Root(uint64(b.slot)), nil
	case types.Eth1DepositIndex:
		return ssz.Uint64Root(b.eth1DepositIndex), nil
	case types.Fork:
		return ssz.ForkRoot(b.fork)
	case types.LatestBlockHeader:
		return stateutil.BlockHeaderRoot(b.latestBlockHeader)
	case types.BlockRoots:
		return b.blockRootsRootSelector(field)
	case types.StateRoots:
		return b.stateRootsRootSelector(field)
	case types.HistoricalRoots:
		hRoots := make([][]byte, len(b.historicalRoots))
		for i := range hRoots {
			hRoots[i] = b.historicalRoots[i][:]
		}
		return ssz.ByteArrayRootWithLimit(hRoots, fieldparams.HistoricalRootsLength)
	case types.RewardAdjustmentFactor:
		return ssz.Uint64Root(b.rewardAdjustmentFactor), nil
	case types.Eth1Data:
		return stateutil.Eth1Root(b.eth1Data)
	case types.Eth1DataVotes:
		if b.rebuildTrie[field] {
			err := b.resetFieldTrie(
				field,
				b.eth1DataVotes,
				params.BeaconConfig().Eth1DataVotesLength(),
			)
			if err != nil {
				return [32]byte{}, err
			}
			delete(b.rebuildTrie, field)
			return b.stateFieldLeaves[field].TrieRoot()
		}
		return b.recomputeFieldTrie(field, b.eth1DataVotes)
	case types.Validators:
		return b.validatorsRootSelector(field)
	case types.Balances:
		return b.balancesRootSelector(field)
	case types.PreviousEpochReserve:
		return ssz.Uint64Root(b.previousEpochReserve), nil
	case types.CurrentEpochReserve:
		return ssz.Uint64Root(b.currentEpochReserve), nil
	case types.RandaoMixes:
		return b.randaoMixesRootSelector(field)
	case types.Slashings:
		return ssz.SlashingsRoot(b.slashings)
	case types.PreviousEpochAttestations:
		if b.rebuildTrie[field] {
			err := b.resetFieldTrie(
				field,
				b.previousEpochAttestations,
				params.BeaconConfig().PreviousEpochAttestationsLength(),
			)
			if err != nil {
				return [32]byte{}, err
			}
			delete(b.rebuildTrie, field)
			return b.stateFieldLeaves[field].TrieRoot()
		}
		return b.recomputeFieldTrie(field, b.previousEpochAttestations)
	case types.CurrentEpochAttestations:
		if b.rebuildTrie[field] {
			err := b.resetFieldTrie(
				field,
				b.currentEpochAttestations,
				params.BeaconConfig().CurrentEpochAttestationsLength(),
			)
			if err != nil {
				return [32]byte{}, err
			}
			delete(b.rebuildTrie, field)
			return b.stateFieldLeaves[field].TrieRoot()
		}
		return b.recomputeFieldTrie(field, b.currentEpochAttestations)
	case types.PreviousEpochParticipationBits:
		return stateutil.ParticipationBitsRoot(b.previousEpochParticipation)
	case types.CurrentEpochParticipationBits:
		return stateutil.ParticipationBitsRoot(b.currentEpochParticipation)
	case types.JustificationBits:
		return bytesutil.ToBytes32(b.justificationBits), nil
	case types.PreviousJustifiedCheckpoint:
		return ssz.CheckpointRoot(b.previousJustifiedCheckpoint)
	case types.CurrentJustifiedCheckpoint:
		return ssz.CheckpointRoot(b.currentJustifiedCheckpoint)
	case types.FinalizedCheckpoint:
		return ssz.CheckpointRoot(b.finalizedCheckpoint)
	case types.InactivityScores:
		if features.Get().EnableExperimentalState {
			return stateutil.Uint64ListRootWithRegistryLimit(b.inactivityScoresMultiValue.Value(b))
		} else {
			return stateutil.Uint64ListRootWithRegistryLimit(b.inactivityScores)
		}
	case types.CurrentSyncCommittee:
		return stateutil.SyncCommitteeRoot(b.currentSyncCommittee)
	case types.NextSyncCommittee:
		return stateutil.SyncCommitteeRoot(b.nextSyncCommittee)
	case types.BailOutScores:
		if features.Get().EnableExperimentalState {
			return stateutil.Uint64ListRootWithRegistryLimit(b.bailoutScoresMultiValue.Value(b))
		} else {
			return stateutil.Uint64ListRootWithRegistryLimit(b.bailoutScores)
		}
	case types.LatestExecutionPayloadHeader:
		return b.latestExecutionPayloadHeader.HashTreeRoot()
	case types.LatestExecutionPayloadHeaderCapella:
		return b.latestExecutionPayloadHeaderCapella.HashTreeRoot()
	case types.LatestExecutionPayloadHeaderDeneb:
		return b.latestExecutionPayloadHeaderDeneb.HashTreeRoot()
	case types.NextWithdrawalIndex:
		return ssz.Uint64Root(b.nextWithdrawalIndex), nil
	case types.NextWithdrawalValidatorIndex:
		return ssz.Uint64Root(uint64(b.nextWithdrawalValidatorIndex)), nil
	case types.HistoricalSummaries:
		return stateutil.HistoricalSummariesRoot(b.historicalSummaries)
	case types.DepositRequestsStartIndex:
		return ssz.Uint64Root(b.depositRequestsStartIndex), nil
	case types.DepositBalanceToConsume:
		return ssz.Uint64Root(uint64(b.depositBalanceToConsume)), nil
	case types.ExitBalanceToConsume:
		return ssz.Uint64Root(uint64(b.exitBalanceToConsume)), nil
	case types.EarliestExitEpoch:
		return ssz.Uint64Root(uint64(b.earliestExitEpoch)), nil
	case types.ConsolidationBalanceToConsume:
		return ssz.Uint64Root(uint64(b.consolidationBalanceToConsume)), nil
	case types.EarliestConsolidationEpoch:
		return ssz.Uint64Root(uint64(b.earliestConsolidationEpoch)), nil
	case types.PendingDeposits:
		return stateutil.PendingDepositsRoot(b.pendingDeposits)
	case types.PendingPartialWithdrawals:
		return stateutil.PendingPartialWithdrawalsRoot(b.pendingPartialWithdrawals)
	case types.PendingConsolidations:
		return stateutil.PendingConsolidationsRoot(b.pendingConsolidations)
	}
	return [32]byte{}, errors.New("invalid field index provided")
}

// CopyAllTries copies our field tries from the state. This is used to
// remove shared field tries which have references to other states and
// only have this copied set referencing to the current state.
func (b *BeaconState) CopyAllTries() {
	b.lock.Lock()
	defer b.lock.Unlock()

	for fldIdx, fieldTrie := range b.stateFieldLeaves {
		if fieldTrie.FieldReference() != nil {
			fieldTrie.Lock()
			if fieldTrie.FieldReference().Refs() > 1 {
				fieldTrie.FieldReference().MinusRef()
				newTrie := fieldTrie.CopyTrie()
				b.stateFieldLeaves[fldIdx] = newTrie
			}
			fieldTrie.Unlock()
		}
	}
}

func (b *BeaconState) recomputeFieldTrie(index types.FieldIndex, elements interface{}) ([32]byte, error) {
	fTrie := b.stateFieldLeaves[index]
	fTrieMutex := fTrie.RWMutex
	// We can't lock the trie directly because the trie's variable gets reassigned,
	// and therefore we would call Unlock() on a different object.
	fTrieMutex.Lock()

	if fTrie.Empty() {
		err := b.resetFieldTrie(index, elements, fTrie.Length())
		if err != nil {
			fTrieMutex.Unlock()
			return [32]byte{}, err
		}
		// Reduce reference count as we are instantiating a new trie.
		fTrie.FieldReference().MinusRef()
		fTrieMutex.Unlock()
		return b.stateFieldLeaves[index].TrieRoot()
	}

	if fTrie.FieldReference().Refs() > 1 {
		var newTrie *fieldtrie.FieldTrie
		// We choose to only copy the validator
		// trie as it is pretty expensive to regenerate
		// in the event of late blocks.
		if index == types.Validators {
			newTrie = fTrie.CopyTrie()
		} else {
			newTrie = fTrie.TransferTrie()
		}
		fTrie.FieldReference().MinusRef()
		b.stateFieldLeaves[index] = newTrie
		fTrie = newTrie
	}
	fTrieMutex.Unlock()

	// remove duplicate indexes
	b.dirtyIndices[index] = slice.SetUint64(b.dirtyIndices[index])
	// sort indexes again
	sort.Slice(b.dirtyIndices[index], func(i int, j int) bool {
		return b.dirtyIndices[index][i] < b.dirtyIndices[index][j]
	})
	root, err := fTrie.RecomputeTrie(b.dirtyIndices[index], elements)
	if err != nil {
		return [32]byte{}, err
	}
	b.dirtyIndices[index] = []uint64{}
	return root, nil
}

func (b *BeaconState) resetFieldTrie(index types.FieldIndex, elements interface{}, length uint64) error {
	fTrie, err := fieldtrie.NewFieldTrie(index, fieldMap[index], elements, length)
	if err != nil {
		return err
	}
	b.stateFieldLeaves[index] = fTrie
	b.dirtyIndices[index] = []uint64{}
	return nil
}

func finalizerCleanup(b *BeaconState) {
	b.lock.Lock()
	defer b.lock.Unlock()
	for field, v := range b.sharedFieldReferences {
		v.MinusRef()
		if b.stateFieldLeaves[field].FieldReference() != nil {
			b.stateFieldLeaves[field].FieldReference().MinusRef()
		}
	}
	for i := range b.dirtyFields {
		delete(b.dirtyFields, i)
	}
	for i := range b.rebuildTrie {
		delete(b.rebuildTrie, i)
	}
	for i := range b.dirtyIndices {
		delete(b.dirtyIndices, i)
	}
	for i := range b.sharedFieldReferences {
		delete(b.sharedFieldReferences, i)
	}
	for i := range b.stateFieldLeaves {
		delete(b.stateFieldLeaves, i)
	}

	if features.Get().EnableExperimentalState {
		if b.blockRootsMultiValue != nil {
			b.blockRootsMultiValue.Detach(b)
		}
		if b.stateRootsMultiValue != nil {
			b.stateRootsMultiValue.Detach(b)
		}
		if b.randaoMixesMultiValue != nil {
			b.randaoMixesMultiValue.Detach(b)
		}
		if b.balancesMultiValue != nil {
			b.balancesMultiValue.Detach(b)
		}
		if b.inactivityScoresMultiValue != nil {
			b.inactivityScoresMultiValue.Detach(b)
		}
		if b.bailoutScoresMultiValue != nil {
			b.bailoutScoresMultiValue.Detach(b)
		}
		if b.validatorsMultiValue != nil {
			b.validatorsMultiValue.Detach(b)
		}
	}

	state.Count.Sub(1)
}

func (b *BeaconState) blockRootsRootSelector(field types.FieldIndex) ([32]byte, error) {
	if b.rebuildTrie[field] {
		if features.Get().EnableExperimentalState {
			err := b.resetFieldTrie(field, mvslice.MultiValueSliceComposite[[32]byte]{
				Identifiable:    b,
				MultiValueSlice: b.blockRootsMultiValue,
			}, fieldparams.BlockRootsLength)
			if err != nil {
				return [32]byte{}, err
			}
		} else {
			err := b.resetFieldTrie(field, b.blockRoots, fieldparams.BlockRootsLength)
			if err != nil {
				return [32]byte{}, err
			}
		}
		delete(b.rebuildTrie, field)
		return b.stateFieldLeaves[field].TrieRoot()
	}
	if features.Get().EnableExperimentalState {
		return b.recomputeFieldTrie(field, mvslice.MultiValueSliceComposite[[32]byte]{
			Identifiable:    b,
			MultiValueSlice: b.blockRootsMultiValue,
		})
	} else {
		return b.recomputeFieldTrie(field, b.blockRoots)
	}
}

func (b *BeaconState) stateRootsRootSelector(field types.FieldIndex) ([32]byte, error) {
	if b.rebuildTrie[field] {
		if features.Get().EnableExperimentalState {
			err := b.resetFieldTrie(field, mvslice.MultiValueSliceComposite[[32]byte]{
				Identifiable:    b,
				MultiValueSlice: b.stateRootsMultiValue,
			}, fieldparams.StateRootsLength)
			if err != nil {
				return [32]byte{}, err
			}
		} else {
			err := b.resetFieldTrie(field, b.stateRoots, fieldparams.StateRootsLength)
			if err != nil {
				return [32]byte{}, err
			}
		}
		delete(b.rebuildTrie, field)
		return b.stateFieldLeaves[field].TrieRoot()
	}
	if features.Get().EnableExperimentalState {
		return b.recomputeFieldTrie(field, mvslice.MultiValueSliceComposite[[32]byte]{
			Identifiable:    b,
			MultiValueSlice: b.stateRootsMultiValue,
		})
	} else {
		return b.recomputeFieldTrie(field, b.stateRoots)
	}
}

func (b *BeaconState) validatorsRootSelector(field types.FieldIndex) ([32]byte, error) {
	if b.rebuildTrie[field] {
		if features.Get().EnableExperimentalState {
			err := b.resetFieldTrie(field, mvslice.MultiValueSliceComposite[*ethpb.Validator]{
				Identifiable:    b,
				MultiValueSlice: b.validatorsMultiValue,
			}, fieldparams.ValidatorRegistryLimit)
			if err != nil {
				return [32]byte{}, err
			}
		} else {
			err := b.resetFieldTrie(field, b.validators, fieldparams.ValidatorRegistryLimit)
			if err != nil {
				return [32]byte{}, err
			}
		}
		delete(b.rebuildTrie, field)
		return b.stateFieldLeaves[field].TrieRoot()
	}
	if features.Get().EnableExperimentalState {
		return b.recomputeFieldTrie(field, mvslice.MultiValueSliceComposite[*ethpb.Validator]{
			Identifiable:    b,
			MultiValueSlice: b.validatorsMultiValue,
		})
	} else {
		return b.recomputeFieldTrie(field, b.validators)
	}
}

func (b *BeaconState) balancesRootSelector(field types.FieldIndex) ([32]byte, error) {
	if b.rebuildTrie[field] {
		if features.Get().EnableExperimentalState {
			err := b.resetFieldTrie(field, mvslice.MultiValueSliceComposite[uint64]{
				Identifiable:    b,
				MultiValueSlice: b.balancesMultiValue,
			}, stateutil.ValidatorLimitForBalancesChunks())
			if err != nil {
				return [32]byte{}, err
			}
		} else {
			err := b.resetFieldTrie(field, b.balances, stateutil.ValidatorLimitForBalancesChunks())
			if err != nil {
				return [32]byte{}, err
			}
		}
		delete(b.rebuildTrie, field)
		return b.stateFieldLeaves[field].TrieRoot()
	}
	if features.Get().EnableExperimentalState {
		return b.recomputeFieldTrie(field, mvslice.MultiValueSliceComposite[uint64]{
			Identifiable:    b,
			MultiValueSlice: b.balancesMultiValue,
		})
	} else {
		return b.recomputeFieldTrie(field, b.balances)
	}
}

func (b *BeaconState) randaoMixesRootSelector(field types.FieldIndex) ([32]byte, error) {
	if b.rebuildTrie[field] {
		if features.Get().EnableExperimentalState {
			err := b.resetFieldTrie(field, mvslice.MultiValueSliceComposite[[32]byte]{
				Identifiable:    b,
				MultiValueSlice: b.randaoMixesMultiValue,
			}, fieldparams.RandaoMixesLength)
			if err != nil {
				return [32]byte{}, err
			}
		} else {
			err := b.resetFieldTrie(field, b.randaoMixes, fieldparams.RandaoMixesLength)
			if err != nil {
				return [32]byte{}, err
			}
		}
		delete(b.rebuildTrie, field)
		return b.stateFieldLeaves[field].TrieRoot()
	}
	if features.Get().EnableExperimentalState {
		return b.recomputeFieldTrie(field, mvslice.MultiValueSliceComposite[[32]byte]{
			Identifiable:    b,
			MultiValueSlice: b.randaoMixesMultiValue,
		})
	} else {
		return b.recomputeFieldTrie(field, b.randaoMixes)
	}
}<|MERGE_RESOLUTION|>--- conflicted
+++ resolved
@@ -936,12 +936,8 @@
 		inactivityScores:           b.inactivityScores,
 		bailoutScores:              b.bailoutScores,
 		inactivityScoresMultiValue: b.inactivityScoresMultiValue,
-<<<<<<< HEAD
 		bailoutScoresMultiValue:    b.bailoutScoresMultiValue,
-		pendingBalanceDeposits:     b.pendingBalanceDeposits,
-=======
 		pendingDeposits:            b.pendingDeposits,
->>>>>>> ffc443b5
 		pendingPartialWithdrawals:  b.pendingPartialWithdrawals,
 		pendingConsolidations:      b.pendingConsolidations,
 
