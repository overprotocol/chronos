package state_native

import (
	"context"
	"fmt"
	"runtime"
	"sort"

	"github.com/pkg/errors"
	"github.com/prysmaticlabs/prysm/v5/beacon-chain/state"
	"github.com/prysmaticlabs/prysm/v5/beacon-chain/state/fieldtrie"
	"github.com/prysmaticlabs/prysm/v5/beacon-chain/state/state-native/types"
	"github.com/prysmaticlabs/prysm/v5/beacon-chain/state/stateutil"
	"github.com/prysmaticlabs/prysm/v5/config/features"
	fieldparams "github.com/prysmaticlabs/prysm/v5/config/fieldparams"
	"github.com/prysmaticlabs/prysm/v5/config/params"
	mvslice "github.com/prysmaticlabs/prysm/v5/container/multi-value-slice"
	"github.com/prysmaticlabs/prysm/v5/container/slice"
	"github.com/prysmaticlabs/prysm/v5/encoding/bytesutil"
	"github.com/prysmaticlabs/prysm/v5/encoding/ssz"
	"github.com/prysmaticlabs/prysm/v5/monitoring/tracing/trace"
	ethpb "github.com/prysmaticlabs/prysm/v5/proto/prysm/v1alpha1"
	"github.com/prysmaticlabs/prysm/v5/runtime/version"
	"google.golang.org/protobuf/proto"
)

var phase0Fields = []types.FieldIndex{
	types.GenesisTime,
	types.GenesisValidatorsRoot,
	types.Slot,
	types.Fork,
	types.LatestBlockHeader,
	types.BlockRoots,
	types.StateRoots,
	types.RewardAdjustmentFactor,
	types.Eth1Data,
	types.Eth1DataVotes,
	types.Eth1DepositIndex,
	types.Validators,
	types.Balances,
	types.Reserves,
	types.RandaoMixes,
	types.PreviousEpochAttestations,
	types.CurrentEpochAttestations,
	types.JustificationBits,
	types.PreviousJustifiedCheckpoint,
	types.CurrentJustifiedCheckpoint,
	types.FinalizedCheckpoint,
}

var altairFields = []types.FieldIndex{
	types.GenesisTime,
	types.GenesisValidatorsRoot,
	types.Slot,
	types.Fork,
	types.LatestBlockHeader,
	types.BlockRoots,
	types.StateRoots,
	types.RewardAdjustmentFactor,
	types.Eth1Data,
	types.Eth1DataVotes,
	types.Eth1DepositIndex,
	types.Validators,
	types.Balances,
	types.Reserves,
	types.RandaoMixes,
	types.PreviousEpochParticipationBits,
	types.CurrentEpochParticipationBits,
	types.JustificationBits,
	types.PreviousJustifiedCheckpoint,
	types.CurrentJustifiedCheckpoint,
	types.FinalizedCheckpoint,
	types.InactivityScores,
}

var bellatrixFields = append(altairFields, types.LatestExecutionPayloadHeader)

var capellaFields = append(
	altairFields,
	types.LatestExecutionPayloadHeaderCapella,
	types.NextWithdrawalIndex,
	types.NextWithdrawalValidatorIndex,
	types.HistoricalSummaries,
)

var denebFields = append(
	altairFields,
	types.LatestExecutionPayloadHeaderDeneb,
	types.NextWithdrawalIndex,
	types.NextWithdrawalValidatorIndex,
	types.HistoricalSummaries,
)

var electraFields = append(
	altairFields,
	types.NextWithdrawalIndex,
	types.NextWithdrawalValidatorIndex,
	types.HistoricalSummaries,
	types.LatestExecutionPayloadHeaderDeneb,
	types.DepositBalanceToConsume,
	types.ExitBalanceToConsume,
	types.EarliestExitEpoch,
	types.PendingDeposits,
	types.PendingPartialWithdrawals,
)

const (
	phase0SharedFieldRefCount                     = 8
	altairSharedFieldRefCount                     = 9
	bellatrixSharedFieldRefCount                  = 10
	capellaSharedFieldRefCount                    = 11
	denebSharedFieldRefCount                      = 11
	electraSharedFieldRefCount                    = 13
	experimentalStatePhase0SharedFieldRefCount    = 3
	experimentalStateAltairSharedFieldRefCount    = 3
	experimentalStateBellatrixSharedFieldRefCount = 4
	experimentalStateCapellaSharedFieldRefCount   = 5
	experimentalStateDenebSharedFieldRefCount     = 5
	experimentalStateElectraSharedFieldRefCount   = 7
)

// InitializeFromProtoPhase0 the beacon state from a protobuf representation.
func InitializeFromProtoPhase0(st *ethpb.BeaconState) (state.BeaconState, error) {
	return InitializeFromProtoUnsafePhase0(proto.Clone(st).(*ethpb.BeaconState))
}

// InitializeFromProtoAltair the beacon state from a protobuf representation.
func InitializeFromProtoAltair(st *ethpb.BeaconStateAltair) (state.BeaconState, error) {
	return InitializeFromProtoUnsafeAltair(proto.Clone(st).(*ethpb.BeaconStateAltair))
}

// InitializeFromProtoBellatrix the beacon state from a protobuf representation.
func InitializeFromProtoBellatrix(st *ethpb.BeaconStateBellatrix) (state.BeaconState, error) {
	return InitializeFromProtoUnsafeBellatrix(proto.Clone(st).(*ethpb.BeaconStateBellatrix))
}

// InitializeFromProtoCapella the beacon state from a protobuf representation.
func InitializeFromProtoCapella(st *ethpb.BeaconStateCapella) (state.BeaconState, error) {
	return InitializeFromProtoUnsafeCapella(proto.Clone(st).(*ethpb.BeaconStateCapella))
}

// InitializeFromProtoDeneb the beacon state from a protobuf representation.
func InitializeFromProtoDeneb(st *ethpb.BeaconStateDeneb) (state.BeaconState, error) {
	return InitializeFromProtoUnsafeDeneb(proto.Clone(st).(*ethpb.BeaconStateDeneb))
}

func InitializeFromProtoElectra(st *ethpb.BeaconStateElectra) (state.BeaconState, error) {
	return InitializeFromProtoUnsafeElectra(proto.Clone(st).(*ethpb.BeaconStateElectra))
}

// InitializeFromProtoUnsafePhase0 directly uses the beacon state protobuf fields
// and sets them as fields of the BeaconState type.
func InitializeFromProtoUnsafePhase0(st *ethpb.BeaconState) (state.BeaconState, error) {
	if st == nil {
		return nil, errors.New("received nil state")
	}

	fieldCount := params.BeaconConfig().BeaconStateFieldCount
	b := &BeaconState{
		version:                     version.Phase0,
		genesisTime:                 st.GenesisTime,
		genesisValidatorsRoot:       bytesutil.ToBytes32(st.GenesisValidatorsRoot),
		slot:                        st.Slot,
		fork:                        st.Fork,
		latestBlockHeader:           st.LatestBlockHeader,
		rewardAdjustmentFactor:      st.RewardAdjustmentFactor,
		eth1Data:                    st.Eth1Data,
		eth1DataVotes:               st.Eth1DataVotes,
		eth1DepositIndex:            st.Eth1DepositIndex,
		reserves:                    st.Reserves,
		previousEpochAttestations:   st.PreviousEpochAttestations,
		currentEpochAttestations:    st.CurrentEpochAttestations,
		justificationBits:           st.JustificationBits,
		previousJustifiedCheckpoint: st.PreviousJustifiedCheckpoint,
		currentJustifiedCheckpoint:  st.CurrentJustifiedCheckpoint,
		finalizedCheckpoint:         st.FinalizedCheckpoint,

		id: types.Enumerator.Inc(),

		dirtyFields:      make(map[types.FieldIndex]bool, fieldCount),
		dirtyIndices:     make(map[types.FieldIndex][]uint64, fieldCount),
		stateFieldLeaves: make(map[types.FieldIndex]*fieldtrie.FieldTrie, fieldCount),
		rebuildTrie:      make(map[types.FieldIndex]bool, fieldCount),
		valMapHandler:    stateutil.NewValMapHandler(st.Validators),
	}

	if features.Get().EnableExperimentalState {
		b.blockRootsMultiValue = NewMultiValueBlockRoots(st.BlockRoots)
		b.stateRootsMultiValue = NewMultiValueStateRoots(st.StateRoots)
		b.randaoMixesMultiValue = NewMultiValueRandaoMixes(st.RandaoMixes)
		b.balancesMultiValue = NewMultiValueBalances(st.Balances)
		b.validatorsMultiValue = NewMultiValueValidators(st.Validators)
		b.sharedFieldReferences = make(map[types.FieldIndex]*stateutil.Reference, experimentalStatePhase0SharedFieldRefCount)
	} else {
		bRoots := make([][32]byte, fieldparams.BlockRootsLength)
		for i, r := range st.BlockRoots {
			bRoots[i] = bytesutil.ToBytes32(r)
		}
		b.blockRoots = bRoots

		sRoots := make([][32]byte, fieldparams.StateRootsLength)
		for i, r := range st.StateRoots {
			sRoots[i] = bytesutil.ToBytes32(r)
		}
		b.stateRoots = sRoots

		mixes := make([][32]byte, fieldparams.RandaoMixesLength)
		for i, m := range st.RandaoMixes {
			mixes[i] = bytesutil.ToBytes32(m)
		}
		b.randaoMixes = mixes

		b.balances = st.Balances
		b.validators = st.Validators

		b.sharedFieldReferences = make(map[types.FieldIndex]*stateutil.Reference, phase0SharedFieldRefCount)
	}

	for _, f := range phase0Fields {
		b.dirtyFields[f] = true
		b.rebuildTrie[f] = true
		b.dirtyIndices[f] = []uint64{}
		trie, err := fieldtrie.NewFieldTrie(f, types.BasicArray, nil, 0)
		if err != nil {
			return nil, err
		}
		b.stateFieldLeaves[f] = trie
	}

	// Initialize field reference tracking for shared data.
	b.sharedFieldReferences[types.Eth1DataVotes] = stateutil.NewRef(1)
	b.sharedFieldReferences[types.PreviousEpochAttestations] = stateutil.NewRef(1)
	b.sharedFieldReferences[types.CurrentEpochAttestations] = stateutil.NewRef(1)
	if !features.Get().EnableExperimentalState {
		b.sharedFieldReferences[types.BlockRoots] = stateutil.NewRef(1)
		b.sharedFieldReferences[types.StateRoots] = stateutil.NewRef(1)
		b.sharedFieldReferences[types.RandaoMixes] = stateutil.NewRef(1)
		b.sharedFieldReferences[types.Balances] = stateutil.NewRef(1)
		b.sharedFieldReferences[types.Validators] = stateutil.NewRef(1)
	}

	state.Count.Inc()
	// Finalizer runs when dst is being destroyed in garbage collection.
	runtime.SetFinalizer(b, finalizerCleanup)
	return b, nil
}

// InitializeFromProtoUnsafeAltair directly uses the beacon state protobuf fields
// and sets them as fields of the BeaconState type.
func InitializeFromProtoUnsafeAltair(st *ethpb.BeaconStateAltair) (state.BeaconState, error) {
	if st == nil {
		return nil, errors.New("received nil state")
	}

	fieldCount := params.BeaconConfig().BeaconStateAltairFieldCount
	b := &BeaconState{
		version:                     version.Altair,
		genesisTime:                 st.GenesisTime,
		genesisValidatorsRoot:       bytesutil.ToBytes32(st.GenesisValidatorsRoot),
		slot:                        st.Slot,
		fork:                        st.Fork,
		latestBlockHeader:           st.LatestBlockHeader,
		rewardAdjustmentFactor:      st.RewardAdjustmentFactor,
		eth1Data:                    st.Eth1Data,
		eth1DataVotes:               st.Eth1DataVotes,
		eth1DepositIndex:            st.Eth1DepositIndex,
		reserves:                    st.Reserves,
		previousEpochParticipation:  st.PreviousEpochParticipation,
		currentEpochParticipation:   st.CurrentEpochParticipation,
		justificationBits:           st.JustificationBits,
		previousJustifiedCheckpoint: st.PreviousJustifiedCheckpoint,
		currentJustifiedCheckpoint:  st.CurrentJustifiedCheckpoint,
		finalizedCheckpoint:         st.FinalizedCheckpoint,

		id: types.Enumerator.Inc(),

		dirtyFields:      make(map[types.FieldIndex]bool, fieldCount),
		dirtyIndices:     make(map[types.FieldIndex][]uint64, fieldCount),
		stateFieldLeaves: make(map[types.FieldIndex]*fieldtrie.FieldTrie, fieldCount),
		rebuildTrie:      make(map[types.FieldIndex]bool, fieldCount),
		valMapHandler:    stateutil.NewValMapHandler(st.Validators),
	}

	if features.Get().EnableExperimentalState {
		b.blockRootsMultiValue = NewMultiValueBlockRoots(st.BlockRoots)
		b.stateRootsMultiValue = NewMultiValueStateRoots(st.StateRoots)
		b.randaoMixesMultiValue = NewMultiValueRandaoMixes(st.RandaoMixes)
		b.balancesMultiValue = NewMultiValueBalances(st.Balances)
		b.validatorsMultiValue = NewMultiValueValidators(st.Validators)
		b.inactivityScoresMultiValue = NewMultiValueInactivityScores(st.InactivityScores)
		b.sharedFieldReferences = make(map[types.FieldIndex]*stateutil.Reference, experimentalStateAltairSharedFieldRefCount)
	} else {
		bRoots := make([][32]byte, fieldparams.BlockRootsLength)
		for i, r := range st.BlockRoots {
			bRoots[i] = bytesutil.ToBytes32(r)
		}
		b.blockRoots = bRoots

		sRoots := make([][32]byte, fieldparams.StateRootsLength)
		for i, r := range st.StateRoots {
			sRoots[i] = bytesutil.ToBytes32(r)
		}
		b.stateRoots = sRoots

		mixes := make([][32]byte, fieldparams.RandaoMixesLength)
		for i, m := range st.RandaoMixes {
			mixes[i] = bytesutil.ToBytes32(m)
		}
		b.randaoMixes = mixes

		b.balances = st.Balances
		b.validators = st.Validators
		b.inactivityScores = st.InactivityScores

		b.sharedFieldReferences = make(map[types.FieldIndex]*stateutil.Reference, altairSharedFieldRefCount)
	}

	for _, f := range altairFields {
		b.dirtyFields[f] = true
		b.rebuildTrie[f] = true
		b.dirtyIndices[f] = []uint64{}
		trie, err := fieldtrie.NewFieldTrie(f, types.BasicArray, nil, 0)
		if err != nil {
			return nil, err
		}
		b.stateFieldLeaves[f] = trie
	}

	// Initialize field reference tracking for shared data.
	b.sharedFieldReferences[types.Eth1DataVotes] = stateutil.NewRef(1)
	b.sharedFieldReferences[types.PreviousEpochParticipationBits] = stateutil.NewRef(1) // New in Altair.
	b.sharedFieldReferences[types.CurrentEpochParticipationBits] = stateutil.NewRef(1)  // New in Altair.
	if !features.Get().EnableExperimentalState {
		b.sharedFieldReferences[types.BlockRoots] = stateutil.NewRef(1)
		b.sharedFieldReferences[types.StateRoots] = stateutil.NewRef(1)
		b.sharedFieldReferences[types.RandaoMixes] = stateutil.NewRef(1)
		b.sharedFieldReferences[types.Balances] = stateutil.NewRef(1)
		b.sharedFieldReferences[types.Validators] = stateutil.NewRef(1)
		b.sharedFieldReferences[types.InactivityScores] = stateutil.NewRef(1)
	}

	state.Count.Inc()
	// Finalizer runs when dst is being destroyed in garbage collection.
	runtime.SetFinalizer(b, finalizerCleanup)
	return b, nil
}

// InitializeFromProtoUnsafeBellatrix directly uses the beacon state protobuf fields
// and sets them as fields of the BeaconState type.
func InitializeFromProtoUnsafeBellatrix(st *ethpb.BeaconStateBellatrix) (state.BeaconState, error) {
	if st == nil {
		return nil, errors.New("received nil state")
	}

	fieldCount := params.BeaconConfig().BeaconStateBellatrixFieldCount
	b := &BeaconState{
		version:                      version.Bellatrix,
		genesisTime:                  st.GenesisTime,
		genesisValidatorsRoot:        bytesutil.ToBytes32(st.GenesisValidatorsRoot),
		slot:                         st.Slot,
		fork:                         st.Fork,
		latestBlockHeader:            st.LatestBlockHeader,
		rewardAdjustmentFactor:       st.RewardAdjustmentFactor,
		eth1Data:                     st.Eth1Data,
		eth1DataVotes:                st.Eth1DataVotes,
		eth1DepositIndex:             st.Eth1DepositIndex,
		reserves:                     st.Reserves,
		previousEpochParticipation:   st.PreviousEpochParticipation,
		currentEpochParticipation:    st.CurrentEpochParticipation,
		justificationBits:            st.JustificationBits,
		previousJustifiedCheckpoint:  st.PreviousJustifiedCheckpoint,
		currentJustifiedCheckpoint:   st.CurrentJustifiedCheckpoint,
		finalizedCheckpoint:          st.FinalizedCheckpoint,
		latestExecutionPayloadHeader: st.LatestExecutionPayloadHeader,

		id: types.Enumerator.Inc(),

		dirtyFields:      make(map[types.FieldIndex]bool, fieldCount),
		dirtyIndices:     make(map[types.FieldIndex][]uint64, fieldCount),
		stateFieldLeaves: make(map[types.FieldIndex]*fieldtrie.FieldTrie, fieldCount),
		rebuildTrie:      make(map[types.FieldIndex]bool, fieldCount),
		valMapHandler:    stateutil.NewValMapHandler(st.Validators),
	}

	if features.Get().EnableExperimentalState {
		b.blockRootsMultiValue = NewMultiValueBlockRoots(st.BlockRoots)
		b.stateRootsMultiValue = NewMultiValueStateRoots(st.StateRoots)
		b.randaoMixesMultiValue = NewMultiValueRandaoMixes(st.RandaoMixes)
		b.balancesMultiValue = NewMultiValueBalances(st.Balances)
		b.validatorsMultiValue = NewMultiValueValidators(st.Validators)
		b.inactivityScoresMultiValue = NewMultiValueInactivityScores(st.InactivityScores)
		b.sharedFieldReferences = make(map[types.FieldIndex]*stateutil.Reference, experimentalStateBellatrixSharedFieldRefCount)
	} else {
		bRoots := make([][32]byte, fieldparams.BlockRootsLength)
		for i, r := range st.BlockRoots {
			bRoots[i] = bytesutil.ToBytes32(r)
		}
		b.blockRoots = bRoots

		sRoots := make([][32]byte, fieldparams.StateRootsLength)
		for i, r := range st.StateRoots {
			sRoots[i] = bytesutil.ToBytes32(r)
		}
		b.stateRoots = sRoots

		mixes := make([][32]byte, fieldparams.RandaoMixesLength)
		for i, m := range st.RandaoMixes {
			mixes[i] = bytesutil.ToBytes32(m)
		}
		b.randaoMixes = mixes

		b.balances = st.Balances
		b.validators = st.Validators
		b.inactivityScores = st.InactivityScores

		b.sharedFieldReferences = make(map[types.FieldIndex]*stateutil.Reference, bellatrixSharedFieldRefCount)
	}

	for _, f := range bellatrixFields {
		b.dirtyFields[f] = true
		b.rebuildTrie[f] = true
		b.dirtyIndices[f] = []uint64{}
		trie, err := fieldtrie.NewFieldTrie(f, types.BasicArray, nil, 0)
		if err != nil {
			return nil, err
		}
		b.stateFieldLeaves[f] = trie
	}

	// Initialize field reference tracking for shared data.
	b.sharedFieldReferences[types.Eth1DataVotes] = stateutil.NewRef(1)
	b.sharedFieldReferences[types.PreviousEpochParticipationBits] = stateutil.NewRef(1)
	b.sharedFieldReferences[types.CurrentEpochParticipationBits] = stateutil.NewRef(1)
	b.sharedFieldReferences[types.LatestExecutionPayloadHeader] = stateutil.NewRef(1) // New in Bellatrix.
	if !features.Get().EnableExperimentalState {
		b.sharedFieldReferences[types.BlockRoots] = stateutil.NewRef(1)
		b.sharedFieldReferences[types.StateRoots] = stateutil.NewRef(1)
		b.sharedFieldReferences[types.RandaoMixes] = stateutil.NewRef(1)
		b.sharedFieldReferences[types.Balances] = stateutil.NewRef(1)
		b.sharedFieldReferences[types.Validators] = stateutil.NewRef(1)
		b.sharedFieldReferences[types.InactivityScores] = stateutil.NewRef(1)
	}

	state.Count.Inc()
	// Finalizer runs when dst is being destroyed in garbage collection.
	runtime.SetFinalizer(b, finalizerCleanup)
	return b, nil
}

// InitializeFromProtoUnsafeCapella directly uses the beacon state protobuf fields
// and sets them as fields of the BeaconState type.
func InitializeFromProtoUnsafeCapella(st *ethpb.BeaconStateCapella) (state.BeaconState, error) {
	if st == nil {
		return nil, errors.New("received nil state")
	}

	fieldCount := params.BeaconConfig().BeaconStateCapellaFieldCount
	b := &BeaconState{
		version:                             version.Capella,
		genesisTime:                         st.GenesisTime,
		genesisValidatorsRoot:               bytesutil.ToBytes32(st.GenesisValidatorsRoot),
		slot:                                st.Slot,
		fork:                                st.Fork,
		latestBlockHeader:                   st.LatestBlockHeader,
		rewardAdjustmentFactor:              st.RewardAdjustmentFactor,
		eth1Data:                            st.Eth1Data,
		eth1DataVotes:                       st.Eth1DataVotes,
		eth1DepositIndex:                    st.Eth1DepositIndex,
		reserves:                            st.Reserves,
		previousEpochParticipation:          st.PreviousEpochParticipation,
		currentEpochParticipation:           st.CurrentEpochParticipation,
		justificationBits:                   st.JustificationBits,
		previousJustifiedCheckpoint:         st.PreviousJustifiedCheckpoint,
		currentJustifiedCheckpoint:          st.CurrentJustifiedCheckpoint,
		finalizedCheckpoint:                 st.FinalizedCheckpoint,
		latestExecutionPayloadHeaderCapella: st.LatestExecutionPayloadHeader,
		nextWithdrawalIndex:                 st.NextWithdrawalIndex,
		nextWithdrawalValidatorIndex:        st.NextWithdrawalValidatorIndex,
		historicalSummaries:                 st.HistoricalSummaries,

		id: types.Enumerator.Inc(),

		dirtyFields:      make(map[types.FieldIndex]bool, fieldCount),
		dirtyIndices:     make(map[types.FieldIndex][]uint64, fieldCount),
		stateFieldLeaves: make(map[types.FieldIndex]*fieldtrie.FieldTrie, fieldCount),
		rebuildTrie:      make(map[types.FieldIndex]bool, fieldCount),
		valMapHandler:    stateutil.NewValMapHandler(st.Validators),
	}

	if features.Get().EnableExperimentalState {
		b.blockRootsMultiValue = NewMultiValueBlockRoots(st.BlockRoots)
		b.stateRootsMultiValue = NewMultiValueStateRoots(st.StateRoots)
		b.randaoMixesMultiValue = NewMultiValueRandaoMixes(st.RandaoMixes)
		b.balancesMultiValue = NewMultiValueBalances(st.Balances)
		b.validatorsMultiValue = NewMultiValueValidators(st.Validators)
		b.inactivityScoresMultiValue = NewMultiValueInactivityScores(st.InactivityScores)
		b.sharedFieldReferences = make(map[types.FieldIndex]*stateutil.Reference, experimentalStateCapellaSharedFieldRefCount)
	} else {
		bRoots := make([][32]byte, fieldparams.BlockRootsLength)
		for i, r := range st.BlockRoots {
			bRoots[i] = bytesutil.ToBytes32(r)
		}
		b.blockRoots = bRoots

		sRoots := make([][32]byte, fieldparams.StateRootsLength)
		for i, r := range st.StateRoots {
			sRoots[i] = bytesutil.ToBytes32(r)
		}
		b.stateRoots = sRoots

		mixes := make([][32]byte, fieldparams.RandaoMixesLength)
		for i, m := range st.RandaoMixes {
			mixes[i] = bytesutil.ToBytes32(m)
		}
		b.randaoMixes = mixes

		b.balances = st.Balances
		b.validators = st.Validators
		b.inactivityScores = st.InactivityScores

		b.sharedFieldReferences = make(map[types.FieldIndex]*stateutil.Reference, capellaSharedFieldRefCount)
	}

	for _, f := range capellaFields {
		b.dirtyFields[f] = true
		b.rebuildTrie[f] = true
		b.dirtyIndices[f] = []uint64{}
		trie, err := fieldtrie.NewFieldTrie(f, types.BasicArray, nil, 0)
		if err != nil {
			return nil, err
		}
		b.stateFieldLeaves[f] = trie
	}

	// Initialize field reference tracking for shared data.
	b.sharedFieldReferences[types.Eth1DataVotes] = stateutil.NewRef(1)
	b.sharedFieldReferences[types.PreviousEpochParticipationBits] = stateutil.NewRef(1)
	b.sharedFieldReferences[types.CurrentEpochParticipationBits] = stateutil.NewRef(1)
	b.sharedFieldReferences[types.LatestExecutionPayloadHeaderCapella] = stateutil.NewRef(1) // New in Capella.
	b.sharedFieldReferences[types.HistoricalSummaries] = stateutil.NewRef(1)                 // New in Capella.
	if !features.Get().EnableExperimentalState {
		b.sharedFieldReferences[types.BlockRoots] = stateutil.NewRef(1)
		b.sharedFieldReferences[types.StateRoots] = stateutil.NewRef(1)
		b.sharedFieldReferences[types.RandaoMixes] = stateutil.NewRef(1)
		b.sharedFieldReferences[types.Balances] = stateutil.NewRef(1)
		b.sharedFieldReferences[types.Validators] = stateutil.NewRef(1)
		b.sharedFieldReferences[types.InactivityScores] = stateutil.NewRef(1)
	}

	state.Count.Inc()
	// Finalizer runs when dst is being destroyed in garbage collection.
	runtime.SetFinalizer(b, finalizerCleanup)
	return b, nil
}

// InitializeFromProtoUnsafeDeneb directly uses the beacon state protobuf fields
// and sets them as fields of the BeaconState type.
func InitializeFromProtoUnsafeDeneb(st *ethpb.BeaconStateDeneb) (state.BeaconState, error) {
	if st == nil {
		return nil, errors.New("received nil state")
	}

	fieldCount := params.BeaconConfig().BeaconStateDenebFieldCount
	b := &BeaconState{
		version:                           version.Deneb,
		genesisTime:                       st.GenesisTime,
		genesisValidatorsRoot:             bytesutil.ToBytes32(st.GenesisValidatorsRoot),
		slot:                              st.Slot,
		fork:                              st.Fork,
		latestBlockHeader:                 st.LatestBlockHeader,
		rewardAdjustmentFactor:            st.RewardAdjustmentFactor,
		eth1Data:                          st.Eth1Data,
		eth1DataVotes:                     st.Eth1DataVotes,
		eth1DepositIndex:                  st.Eth1DepositIndex,
		reserves:                          st.Reserves,
		previousEpochParticipation:        st.PreviousEpochParticipation,
		currentEpochParticipation:         st.CurrentEpochParticipation,
		justificationBits:                 st.JustificationBits,
		previousJustifiedCheckpoint:       st.PreviousJustifiedCheckpoint,
		currentJustifiedCheckpoint:        st.CurrentJustifiedCheckpoint,
		finalizedCheckpoint:               st.FinalizedCheckpoint,
		latestExecutionPayloadHeaderDeneb: st.LatestExecutionPayloadHeader,
		nextWithdrawalIndex:               st.NextWithdrawalIndex,
		nextWithdrawalValidatorIndex:      st.NextWithdrawalValidatorIndex,
		historicalSummaries:               st.HistoricalSummaries,

		dirtyFields:      make(map[types.FieldIndex]bool, fieldCount),
		dirtyIndices:     make(map[types.FieldIndex][]uint64, fieldCount),
		stateFieldLeaves: make(map[types.FieldIndex]*fieldtrie.FieldTrie, fieldCount),
		rebuildTrie:      make(map[types.FieldIndex]bool, fieldCount),
		valMapHandler:    stateutil.NewValMapHandler(st.Validators),
	}

	if features.Get().EnableExperimentalState {
		b.blockRootsMultiValue = NewMultiValueBlockRoots(st.BlockRoots)
		b.stateRootsMultiValue = NewMultiValueStateRoots(st.StateRoots)
		b.randaoMixesMultiValue = NewMultiValueRandaoMixes(st.RandaoMixes)
		b.balancesMultiValue = NewMultiValueBalances(st.Balances)
		b.validatorsMultiValue = NewMultiValueValidators(st.Validators)
		b.inactivityScoresMultiValue = NewMultiValueInactivityScores(st.InactivityScores)
		b.sharedFieldReferences = make(map[types.FieldIndex]*stateutil.Reference, experimentalStateDenebSharedFieldRefCount)
	} else {
		bRoots := make([][32]byte, fieldparams.BlockRootsLength)
		for i, r := range st.BlockRoots {
			bRoots[i] = bytesutil.ToBytes32(r)
		}
		b.blockRoots = bRoots

		sRoots := make([][32]byte, fieldparams.StateRootsLength)
		for i, r := range st.StateRoots {
			sRoots[i] = bytesutil.ToBytes32(r)
		}
		b.stateRoots = sRoots

		mixes := make([][32]byte, fieldparams.RandaoMixesLength)
		for i, m := range st.RandaoMixes {
			mixes[i] = bytesutil.ToBytes32(m)
		}
		b.randaoMixes = mixes

		b.balances = st.Balances
		b.validators = st.Validators
		b.inactivityScores = st.InactivityScores

		b.sharedFieldReferences = make(map[types.FieldIndex]*stateutil.Reference, denebSharedFieldRefCount)
	}

	for _, f := range denebFields {
		b.dirtyFields[f] = true
		b.rebuildTrie[f] = true
		b.dirtyIndices[f] = []uint64{}
		trie, err := fieldtrie.NewFieldTrie(f, types.BasicArray, nil, 0)
		if err != nil {
			return nil, err
		}
		b.stateFieldLeaves[f] = trie
	}

	// Initialize field reference tracking for shared data.
	b.sharedFieldReferences[types.Eth1DataVotes] = stateutil.NewRef(1)
	b.sharedFieldReferences[types.PreviousEpochParticipationBits] = stateutil.NewRef(1)
	b.sharedFieldReferences[types.CurrentEpochParticipationBits] = stateutil.NewRef(1)
	b.sharedFieldReferences[types.LatestExecutionPayloadHeaderDeneb] = stateutil.NewRef(1) // New in Deneb.
	b.sharedFieldReferences[types.HistoricalSummaries] = stateutil.NewRef(1)               // New in Capella.
	if !features.Get().EnableExperimentalState {
		b.sharedFieldReferences[types.BlockRoots] = stateutil.NewRef(1)
		b.sharedFieldReferences[types.StateRoots] = stateutil.NewRef(1)
		b.sharedFieldReferences[types.RandaoMixes] = stateutil.NewRef(1)
		b.sharedFieldReferences[types.Balances] = stateutil.NewRef(1)
		b.sharedFieldReferences[types.Validators] = stateutil.NewRef(1)
		b.sharedFieldReferences[types.InactivityScores] = stateutil.NewRef(1)
	}

	state.Count.Inc()
	// Finalizer runs when dst is being destroyed in garbage collection.
	runtime.SetFinalizer(b, finalizerCleanup)
	return b, nil
}

// InitializeFromProtoUnsafeElectra directly uses the beacon state protobuf fields
// and sets them as fields of the BeaconState type.
func InitializeFromProtoUnsafeElectra(st *ethpb.BeaconStateElectra) (state.BeaconState, error) {
	if st == nil {
		return nil, errors.New("received nil state")
	}

	fieldCount := params.BeaconConfig().BeaconStateElectraFieldCount
	b := &BeaconState{
		version:                           version.Electra,
		genesisTime:                       st.GenesisTime,
		genesisValidatorsRoot:             bytesutil.ToBytes32(st.GenesisValidatorsRoot),
		slot:                              st.Slot,
		fork:                              st.Fork,
		latestBlockHeader:                 st.LatestBlockHeader,
		rewardAdjustmentFactor:            st.RewardAdjustmentFactor,
<<<<<<< HEAD
		previousEpochReserve:              st.PreviousEpochReserve,
		currentEpochReserve:               st.CurrentEpochReserve,
		slashings:                         st.Slashings,
=======
		eth1Data:                          st.Eth1Data,
		eth1DataVotes:                     st.Eth1DataVotes,
		eth1DepositIndex:                  st.Eth1DepositIndex,
		reserves:                          st.Reserves,
>>>>>>> 6790b06a
		previousEpochParticipation:        st.PreviousEpochParticipation,
		currentEpochParticipation:         st.CurrentEpochParticipation,
		justificationBits:                 st.JustificationBits,
		previousJustifiedCheckpoint:       st.PreviousJustifiedCheckpoint,
		currentJustifiedCheckpoint:        st.CurrentJustifiedCheckpoint,
		finalizedCheckpoint:               st.FinalizedCheckpoint,
		latestExecutionPayloadHeaderDeneb: st.LatestExecutionPayloadHeader,
		nextWithdrawalIndex:               st.NextWithdrawalIndex,
		nextWithdrawalValidatorIndex:      st.NextWithdrawalValidatorIndex,
		historicalSummaries:               st.HistoricalSummaries,
		depositBalanceToConsume:           st.DepositBalanceToConsume,
		exitBalanceToConsume:              st.ExitBalanceToConsume,
		earliestExitEpoch:                 st.EarliestExitEpoch,
		pendingDeposits:                   st.PendingDeposits,
		pendingPartialWithdrawals:         st.PendingPartialWithdrawals,

		dirtyFields:      make(map[types.FieldIndex]bool, fieldCount),
		dirtyIndices:     make(map[types.FieldIndex][]uint64, fieldCount),
		stateFieldLeaves: make(map[types.FieldIndex]*fieldtrie.FieldTrie, fieldCount),
		rebuildTrie:      make(map[types.FieldIndex]bool, fieldCount),
		valMapHandler:    stateutil.NewValMapHandler(st.Validators),
	}

	if features.Get().EnableExperimentalState {
		b.blockRootsMultiValue = NewMultiValueBlockRoots(st.BlockRoots)
		b.stateRootsMultiValue = NewMultiValueStateRoots(st.StateRoots)
		b.randaoMixesMultiValue = NewMultiValueRandaoMixes(st.RandaoMixes)
		b.balancesMultiValue = NewMultiValueBalances(st.Balances)
		b.validatorsMultiValue = NewMultiValueValidators(st.Validators)
		b.inactivityScoresMultiValue = NewMultiValueInactivityScores(st.InactivityScores)
		b.sharedFieldReferences = make(map[types.FieldIndex]*stateutil.Reference, experimentalStateElectraSharedFieldRefCount)
	} else {
		bRoots := make([][32]byte, fieldparams.BlockRootsLength)
		for i, r := range st.BlockRoots {
			bRoots[i] = bytesutil.ToBytes32(r)
		}
		b.blockRoots = bRoots

		sRoots := make([][32]byte, fieldparams.StateRootsLength)
		for i, r := range st.StateRoots {
			sRoots[i] = bytesutil.ToBytes32(r)
		}
		b.stateRoots = sRoots

		mixes := make([][32]byte, fieldparams.RandaoMixesLength)
		for i, m := range st.RandaoMixes {
			mixes[i] = bytesutil.ToBytes32(m)
		}
		b.randaoMixes = mixes

		b.balances = st.Balances
		b.validators = st.Validators
		b.inactivityScores = st.InactivityScores

		b.sharedFieldReferences = make(map[types.FieldIndex]*stateutil.Reference, electraSharedFieldRefCount)
	}

	for _, f := range electraFields {
		b.dirtyFields[f] = true
		b.rebuildTrie[f] = true
		b.dirtyIndices[f] = []uint64{}
		trie, err := fieldtrie.NewFieldTrie(f, types.BasicArray, nil, 0)
		if err != nil {
			return nil, err
		}
		b.stateFieldLeaves[f] = trie
	}

	// Initialize field reference tracking for shared data.
	b.sharedFieldReferences[types.Eth1DataVotes] = stateutil.NewRef(1)
	b.sharedFieldReferences[types.PreviousEpochParticipationBits] = stateutil.NewRef(1)
	b.sharedFieldReferences[types.CurrentEpochParticipationBits] = stateutil.NewRef(1)
	b.sharedFieldReferences[types.LatestExecutionPayloadHeaderDeneb] = stateutil.NewRef(1) // New in Electra.
	b.sharedFieldReferences[types.HistoricalSummaries] = stateutil.NewRef(1)               // New in Capella.
	b.sharedFieldReferences[types.PendingDeposits] = stateutil.NewRef(1)                   // New in Electra.
	b.sharedFieldReferences[types.PendingPartialWithdrawals] = stateutil.NewRef(1)         // New in Electra.
	if !features.Get().EnableExperimentalState {
		b.sharedFieldReferences[types.BlockRoots] = stateutil.NewRef(1)
		b.sharedFieldReferences[types.StateRoots] = stateutil.NewRef(1)
		b.sharedFieldReferences[types.RandaoMixes] = stateutil.NewRef(1)
		b.sharedFieldReferences[types.Balances] = stateutil.NewRef(1)
		b.sharedFieldReferences[types.Validators] = stateutil.NewRef(1)
		b.sharedFieldReferences[types.InactivityScores] = stateutil.NewRef(1)
	}

	state.Count.Inc()
	// Finalizer runs when dst is being destroyed in garbage collection.
	runtime.SetFinalizer(b, finalizerCleanup)
	return b, nil
}

// Copy returns a deep copy of the beacon state.
func (b *BeaconState) Copy() state.BeaconState {
	b.lock.RLock()
	defer b.lock.RUnlock()

	var fieldCount int
	switch b.version {
	case version.Phase0:
		fieldCount = params.BeaconConfig().BeaconStateFieldCount
	case version.Altair:
		fieldCount = params.BeaconConfig().BeaconStateAltairFieldCount
	case version.Bellatrix:
		fieldCount = params.BeaconConfig().BeaconStateBellatrixFieldCount
	case version.Capella:
		fieldCount = params.BeaconConfig().BeaconStateCapellaFieldCount
	case version.Deneb:
		fieldCount = params.BeaconConfig().BeaconStateDenebFieldCount
	case version.Electra:
		fieldCount = params.BeaconConfig().BeaconStateElectraFieldCount
	}

	dst := &BeaconState{
		version: b.version,

		// Primitive types, safe to copy.
		genesisTime:                  b.genesisTime,
		slot:                         b.slot,
		eth1DepositIndex:             b.eth1DepositIndex,
		nextWithdrawalIndex:          b.nextWithdrawalIndex,
		nextWithdrawalValidatorIndex: b.nextWithdrawalValidatorIndex,
		rewardAdjustmentFactor:       b.rewardAdjustmentFactor,
<<<<<<< HEAD
		previousEpochReserve:         b.previousEpochReserve,
		currentEpochReserve:          b.currentEpochReserve,
=======
		reserves:                     b.reserves,
		depositRequestsStartIndex:    b.depositRequestsStartIndex,
>>>>>>> 6790b06a
		depositBalanceToConsume:      b.depositBalanceToConsume,
		exitBalanceToConsume:         b.exitBalanceToConsume,
		earliestExitEpoch:            b.earliestExitEpoch,

		// Large arrays, infrequently changed, constant size.
		blockRoots:                b.blockRoots,
		blockRootsMultiValue:      b.blockRootsMultiValue,
		stateRoots:                b.stateRoots,
		stateRootsMultiValue:      b.stateRootsMultiValue,
		randaoMixes:               b.randaoMixes,
		randaoMixesMultiValue:     b.randaoMixesMultiValue,
		previousEpochAttestations: b.previousEpochAttestations,
		currentEpochAttestations:  b.currentEpochAttestations,
		eth1DataVotes:             b.eth1DataVotes,

		// Large arrays, increases over time.
		balances:                   b.balances,
		balancesMultiValue:         b.balancesMultiValue,
		historicalSummaries:        b.historicalSummaries,
		validators:                 b.validators,
		validatorsMultiValue:       b.validatorsMultiValue,
		previousEpochParticipation: b.previousEpochParticipation,
		currentEpochParticipation:  b.currentEpochParticipation,
		inactivityScores:           b.inactivityScores,
		inactivityScoresMultiValue: b.inactivityScoresMultiValue,
		pendingDeposits:            b.pendingDeposits,
		pendingPartialWithdrawals:  b.pendingPartialWithdrawals,

		// Everything else, too small to be concerned about, constant size.
		genesisValidatorsRoot:               b.genesisValidatorsRoot,
		justificationBits:                   b.justificationBitsVal(),
		fork:                                b.forkVal(),
		latestBlockHeader:                   b.latestBlockHeaderVal(),
		eth1Data:                            b.eth1DataVal(),
		previousJustifiedCheckpoint:         b.previousJustifiedCheckpointVal(),
		currentJustifiedCheckpoint:          b.currentJustifiedCheckpointVal(),
		finalizedCheckpoint:                 b.finalizedCheckpointVal(),
		latestExecutionPayloadHeader:        b.latestExecutionPayloadHeader.Copy(),
		latestExecutionPayloadHeaderCapella: b.latestExecutionPayloadHeaderCapella.Copy(),
		latestExecutionPayloadHeaderDeneb:   b.latestExecutionPayloadHeaderDeneb.Copy(),

		id: types.Enumerator.Inc(),

		dirtyFields:      make(map[types.FieldIndex]bool, fieldCount),
		dirtyIndices:     make(map[types.FieldIndex][]uint64, fieldCount),
		rebuildTrie:      make(map[types.FieldIndex]bool, fieldCount),
		stateFieldLeaves: make(map[types.FieldIndex]*fieldtrie.FieldTrie, fieldCount),

		// Share the reference to validator index map.
		valMapHandler: b.valMapHandler,
	}

	if features.Get().EnableExperimentalState {
		b.blockRootsMultiValue.Copy(b, dst)
		b.stateRootsMultiValue.Copy(b, dst)
		b.randaoMixesMultiValue.Copy(b, dst)
		b.balancesMultiValue.Copy(b, dst)
		if b.version > version.Phase0 {
			b.inactivityScoresMultiValue.Copy(b, dst)
		}
		b.validatorsMultiValue.Copy(b, dst)
	}

	if features.Get().EnableExperimentalState {
		switch b.version {
		case version.Phase0:
			dst.sharedFieldReferences = make(map[types.FieldIndex]*stateutil.Reference, experimentalStatePhase0SharedFieldRefCount)
		case version.Altair:
			dst.sharedFieldReferences = make(map[types.FieldIndex]*stateutil.Reference, experimentalStateAltairSharedFieldRefCount)
		case version.Bellatrix:
			dst.sharedFieldReferences = make(map[types.FieldIndex]*stateutil.Reference, experimentalStateBellatrixSharedFieldRefCount)
		case version.Capella:
			dst.sharedFieldReferences = make(map[types.FieldIndex]*stateutil.Reference, experimentalStateCapellaSharedFieldRefCount)
		case version.Deneb:
			dst.sharedFieldReferences = make(map[types.FieldIndex]*stateutil.Reference, experimentalStateDenebSharedFieldRefCount)
		case version.Electra:
			dst.sharedFieldReferences = make(map[types.FieldIndex]*stateutil.Reference, experimentalStateElectraSharedFieldRefCount)
		}
	} else {
		switch b.version {
		case version.Phase0:
			dst.sharedFieldReferences = make(map[types.FieldIndex]*stateutil.Reference, phase0SharedFieldRefCount)
		case version.Altair:
			dst.sharedFieldReferences = make(map[types.FieldIndex]*stateutil.Reference, altairSharedFieldRefCount)
		case version.Bellatrix:
			dst.sharedFieldReferences = make(map[types.FieldIndex]*stateutil.Reference, bellatrixSharedFieldRefCount)
		case version.Capella:
			dst.sharedFieldReferences = make(map[types.FieldIndex]*stateutil.Reference, capellaSharedFieldRefCount)
		case version.Deneb:
			dst.sharedFieldReferences = make(map[types.FieldIndex]*stateutil.Reference, denebSharedFieldRefCount)
		case version.Electra:
			dst.sharedFieldReferences = make(map[types.FieldIndex]*stateutil.Reference, electraSharedFieldRefCount)
		}
	}

	for field, ref := range b.sharedFieldReferences {
		ref.AddRef()
		dst.sharedFieldReferences[field] = ref
	}

	// Increment ref for validator map
	b.valMapHandler.AddRef()

	for i := range b.dirtyFields {
		dst.dirtyFields[i] = true
	}

	for i := range b.dirtyIndices {
		indices := make([]uint64, len(b.dirtyIndices[i]))
		copy(indices, b.dirtyIndices[i])
		dst.dirtyIndices[i] = indices
	}

	for i := range b.rebuildTrie {
		dst.rebuildTrie[i] = true
	}

	for fldIdx, fieldTrie := range b.stateFieldLeaves {
		dst.stateFieldLeaves[fldIdx] = fieldTrie
		if fieldTrie.FieldReference() != nil {
			fieldTrie.Lock()
			fieldTrie.FieldReference().AddRef()
			fieldTrie.Unlock()
		}
	}

	if b.merkleLayers != nil {
		dst.merkleLayers = make([][][]byte, len(b.merkleLayers))
		for i, layer := range b.merkleLayers {
			dst.merkleLayers[i] = make([][]byte, len(layer))
			for j, content := range layer {
				dst.merkleLayers[i][j] = make([]byte, len(content))
				copy(dst.merkleLayers[i][j], content)
			}
		}
	}

	state.Count.Inc()
	// Finalizer runs when dst is being destroyed in garbage collection.
	runtime.SetFinalizer(dst, finalizerCleanup)
	return dst
}

// HashTreeRoot of the beacon state retrieves the Merkle root of the trie
// representation of the beacon state based on the Ethereum Simple Serialize specification.
func (b *BeaconState) HashTreeRoot(ctx context.Context) ([32]byte, error) {
	ctx, span := trace.StartSpan(ctx, "beaconState.HashTreeRoot")
	defer span.End()

	b.lock.Lock()
	defer b.lock.Unlock()
	if err := b.initializeMerkleLayers(ctx); err != nil {
		return [32]byte{}, err
	}
	if err := b.recomputeDirtyFields(ctx); err != nil {
		return [32]byte{}, err
	}
	return bytesutil.ToBytes32(b.merkleLayers[len(b.merkleLayers)-1][0]), nil
}

// Initializes the Merkle layers for the beacon state if they are empty.
//
// WARNING: Caller must acquire the mutex before using.
func (b *BeaconState) initializeMerkleLayers(ctx context.Context) error {
	if len(b.merkleLayers) > 0 {
		return nil
	}
	fieldRoots, err := ComputeFieldRootsWithHasher(ctx, b)
	if err != nil {
		return err
	}
	layers := stateutil.Merkleize(fieldRoots)
	b.merkleLayers = layers
	switch b.version {
	case version.Phase0:
		b.dirtyFields = make(map[types.FieldIndex]bool, params.BeaconConfig().BeaconStateFieldCount)
	case version.Altair:
		b.dirtyFields = make(map[types.FieldIndex]bool, params.BeaconConfig().BeaconStateAltairFieldCount)
	case version.Bellatrix:
		b.dirtyFields = make(map[types.FieldIndex]bool, params.BeaconConfig().BeaconStateBellatrixFieldCount)
	case version.Capella:
		b.dirtyFields = make(map[types.FieldIndex]bool, params.BeaconConfig().BeaconStateCapellaFieldCount)
	case version.Deneb:
		b.dirtyFields = make(map[types.FieldIndex]bool, params.BeaconConfig().BeaconStateDenebFieldCount)
	case version.Electra:
		b.dirtyFields = make(map[types.FieldIndex]bool, params.BeaconConfig().BeaconStateElectraFieldCount)
	default:
		return fmt.Errorf("unknown state version (%s) when computing dirty fields in merklization", version.String(b.version))
	}

	return nil
}

// Recomputes the Merkle layers for the dirty fields in the state.
//
// WARNING: Caller must acquire the mutex before using.
func (b *BeaconState) recomputeDirtyFields(ctx context.Context) error {
	for field := range b.dirtyFields {
		root, err := b.rootSelector(ctx, field)
		if err != nil {
			return err
		}
		idx := field.RealPosition()
		b.merkleLayers[0][idx] = root[:]
		b.recomputeRoot(idx)
		delete(b.dirtyFields, field)
	}
	return nil
}

// FieldReferencesCount returns the reference count held by each field. This
// also includes the field trie held by each field.
func (b *BeaconState) FieldReferencesCount() map[string]uint64 {
	refMap := make(map[string]uint64)
	b.lock.RLock()
	defer b.lock.RUnlock()
	for i, f := range b.sharedFieldReferences {
		refMap[i.String()] = uint64(f.Refs())
	}
	for i, f := range b.stateFieldLeaves {
		numOfRefs := uint64(f.FieldReference().Refs())
		f.RLock()
		if !f.Empty() {
			refMap[i.String()+"_trie"] = numOfRefs
		}
		f.RUnlock()
	}
	return refMap
}

// RecordStateMetrics proceeds to record any state related metrics data.
func (b *BeaconState) RecordStateMetrics() {
	b.lock.RLock()
	defer b.lock.RUnlock()
	// Only run this for nodes running with the experimental state.
	if !features.Get().EnableExperimentalState {
		return
	}

	// Validators
	if b.validatorsMultiValue != nil {
		stats := b.validatorsMultiValue.MultiValueStatistics()
		multiValueIndividualElementsCountGauge.WithLabelValues(types.Validators.String()).Set(float64(stats.TotalIndividualElements))
		multiValueIndividualElementReferencesCountGauge.WithLabelValues(types.Validators.String()).Set(float64(stats.TotalIndividualElemReferences))
		multiValueAppendedElementsCountGauge.WithLabelValues(types.Validators.String()).Set(float64(stats.TotalAppendedElements))
		multiValueAppendedElementReferencesCountGauge.WithLabelValues(types.Validators.String()).Set(float64(stats.TotalAppendedElemReferences))
	}

	// Balances
	if b.balancesMultiValue != nil {
		stats := b.balancesMultiValue.MultiValueStatistics()
		multiValueIndividualElementsCountGauge.WithLabelValues(types.Balances.String()).Set(float64(stats.TotalIndividualElements))
		multiValueIndividualElementReferencesCountGauge.WithLabelValues(types.Balances.String()).Set(float64(stats.TotalIndividualElemReferences))
		multiValueAppendedElementsCountGauge.WithLabelValues(types.Balances.String()).Set(float64(stats.TotalAppendedElements))
		multiValueAppendedElementReferencesCountGauge.WithLabelValues(types.Balances.String()).Set(float64(stats.TotalAppendedElemReferences))
	}

	// InactivityScores
	if b.inactivityScoresMultiValue != nil {
		stats := b.inactivityScoresMultiValue.MultiValueStatistics()
		multiValueIndividualElementsCountGauge.WithLabelValues(types.InactivityScores.String()).Set(float64(stats.TotalIndividualElements))
		multiValueIndividualElementReferencesCountGauge.WithLabelValues(types.InactivityScores.String()).Set(float64(stats.TotalIndividualElemReferences))
		multiValueAppendedElementsCountGauge.WithLabelValues(types.InactivityScores.String()).Set(float64(stats.TotalAppendedElements))
		multiValueAppendedElementReferencesCountGauge.WithLabelValues(types.InactivityScores.String()).Set(float64(stats.TotalAppendedElemReferences))
	}

	// BlockRoots
	if b.blockRootsMultiValue != nil {
		stats := b.blockRootsMultiValue.MultiValueStatistics()
		multiValueIndividualElementsCountGauge.WithLabelValues(types.BlockRoots.String()).Set(float64(stats.TotalIndividualElements))
		multiValueIndividualElementReferencesCountGauge.WithLabelValues(types.BlockRoots.String()).Set(float64(stats.TotalIndividualElemReferences))
		multiValueAppendedElementsCountGauge.WithLabelValues(types.BlockRoots.String()).Set(float64(stats.TotalAppendedElements))
		multiValueAppendedElementReferencesCountGauge.WithLabelValues(types.BlockRoots.String()).Set(float64(stats.TotalAppendedElemReferences))
	}

	// StateRoots
	if b.stateRootsMultiValue != nil {
		stats := b.stateRootsMultiValue.MultiValueStatistics()
		multiValueIndividualElementsCountGauge.WithLabelValues(types.StateRoots.String()).Set(float64(stats.TotalIndividualElements))
		multiValueIndividualElementReferencesCountGauge.WithLabelValues(types.StateRoots.String()).Set(float64(stats.TotalIndividualElemReferences))
		multiValueAppendedElementsCountGauge.WithLabelValues(types.StateRoots.String()).Set(float64(stats.TotalAppendedElements))
		multiValueAppendedElementReferencesCountGauge.WithLabelValues(types.StateRoots.String()).Set(float64(stats.TotalAppendedElemReferences))
	}
	// RandaoMixes
	if b.randaoMixesMultiValue != nil {
		stats := b.randaoMixesMultiValue.MultiValueStatistics()
		multiValueIndividualElementsCountGauge.WithLabelValues(types.RandaoMixes.String()).Set(float64(stats.TotalIndividualElements))
		multiValueIndividualElementReferencesCountGauge.WithLabelValues(types.RandaoMixes.String()).Set(float64(stats.TotalIndividualElemReferences))
		multiValueAppendedElementsCountGauge.WithLabelValues(types.RandaoMixes.String()).Set(float64(stats.TotalAppendedElements))
		multiValueAppendedElementReferencesCountGauge.WithLabelValues(types.RandaoMixes.String()).Set(float64(stats.TotalAppendedElemReferences))
	}
}

// IsNil checks if the state and the underlying proto
// object are nil.
func (b *BeaconState) IsNil() bool {
	return b == nil
}

func (b *BeaconState) rootSelector(ctx context.Context, field types.FieldIndex) ([32]byte, error) {
	_, span := trace.StartSpan(ctx, "beaconState.rootSelector")
	defer span.End()
	span.SetAttributes(trace.StringAttribute("field", field.String()))

	switch field {
	case types.GenesisTime:
		return ssz.Uint64Root(b.genesisTime), nil
	case types.GenesisValidatorsRoot:
		return b.genesisValidatorsRoot, nil
	case types.Slot:
		return ssz.Uint64Root(uint64(b.slot)), nil
	case types.Eth1DepositIndex:
		return ssz.Uint64Root(b.eth1DepositIndex), nil
	case types.Fork:
		return ssz.ForkRoot(b.fork)
	case types.LatestBlockHeader:
		return stateutil.BlockHeaderRoot(b.latestBlockHeader)
	case types.BlockRoots:
		return b.blockRootsRootSelector(field)
	case types.StateRoots:
		return b.stateRootsRootSelector(field)
	case types.RewardAdjustmentFactor:
		return ssz.Uint64Root(b.rewardAdjustmentFactor), nil
	case types.Eth1Data:
		return stateutil.Eth1Root(b.eth1Data)
	case types.Eth1DataVotes:
		if b.rebuildTrie[field] {
			err := b.resetFieldTrie(
				field,
				b.eth1DataVotes,
				params.BeaconConfig().Eth1DataVotesLength(),
			)
			if err != nil {
				return [32]byte{}, err
			}
			delete(b.rebuildTrie, field)
			return b.stateFieldLeaves[field].TrieRoot()
		}
		return b.recomputeFieldTrie(field, b.eth1DataVotes)
	case types.Validators:
		return b.validatorsRootSelector(field)
	case types.Balances:
		return b.balancesRootSelector(field)
	case types.Reserves:
		return ssz.Uint64Root(b.reserves), nil
	case types.RandaoMixes:
		return b.randaoMixesRootSelector(field)
	case types.PreviousEpochAttestations:
		if b.rebuildTrie[field] {
			err := b.resetFieldTrie(
				field,
				b.previousEpochAttestations,
				params.BeaconConfig().PreviousEpochAttestationsLength(),
			)
			if err != nil {
				return [32]byte{}, err
			}
			delete(b.rebuildTrie, field)
			return b.stateFieldLeaves[field].TrieRoot()
		}
		return b.recomputeFieldTrie(field, b.previousEpochAttestations)
	case types.CurrentEpochAttestations:
		if b.rebuildTrie[field] {
			err := b.resetFieldTrie(
				field,
				b.currentEpochAttestations,
				params.BeaconConfig().CurrentEpochAttestationsLength(),
			)
			if err != nil {
				return [32]byte{}, err
			}
			delete(b.rebuildTrie, field)
			return b.stateFieldLeaves[field].TrieRoot()
		}
		return b.recomputeFieldTrie(field, b.currentEpochAttestations)
	case types.PreviousEpochParticipationBits:
		return stateutil.ParticipationBitsRoot(b.previousEpochParticipation)
	case types.CurrentEpochParticipationBits:
		return stateutil.ParticipationBitsRoot(b.currentEpochParticipation)
	case types.JustificationBits:
		return bytesutil.ToBytes32(b.justificationBits), nil
	case types.PreviousJustifiedCheckpoint:
		return ssz.CheckpointRoot(b.previousJustifiedCheckpoint)
	case types.CurrentJustifiedCheckpoint:
		return ssz.CheckpointRoot(b.currentJustifiedCheckpoint)
	case types.FinalizedCheckpoint:
		return ssz.CheckpointRoot(b.finalizedCheckpoint)
	case types.InactivityScores:
		if features.Get().EnableExperimentalState {
			return stateutil.Uint64ListRootWithRegistryLimit(b.inactivityScoresMultiValue.Value(b))
		} else {
			return stateutil.Uint64ListRootWithRegistryLimit(b.inactivityScores)
		}
	case types.LatestExecutionPayloadHeader:
		return b.latestExecutionPayloadHeader.HashTreeRoot()
	case types.LatestExecutionPayloadHeaderCapella:
		return b.latestExecutionPayloadHeaderCapella.HashTreeRoot()
	case types.LatestExecutionPayloadHeaderDeneb:
		return b.latestExecutionPayloadHeaderDeneb.HashTreeRoot()
	case types.NextWithdrawalIndex:
		return ssz.Uint64Root(b.nextWithdrawalIndex), nil
	case types.NextWithdrawalValidatorIndex:
		return ssz.Uint64Root(uint64(b.nextWithdrawalValidatorIndex)), nil
	case types.HistoricalSummaries:
		return stateutil.HistoricalSummariesRoot(b.historicalSummaries)
	case types.DepositBalanceToConsume:
		return ssz.Uint64Root(uint64(b.depositBalanceToConsume)), nil
	case types.ExitBalanceToConsume:
		return ssz.Uint64Root(uint64(b.exitBalanceToConsume)), nil
	case types.EarliestExitEpoch:
		return ssz.Uint64Root(uint64(b.earliestExitEpoch)), nil
	case types.PendingDeposits:
		return stateutil.PendingDepositsRoot(b.pendingDeposits)
	case types.PendingPartialWithdrawals:
		return stateutil.PendingPartialWithdrawalsRoot(b.pendingPartialWithdrawals)
	}
	return [32]byte{}, errors.New("invalid field index provided")
}

// CopyAllTries copies our field tries from the state. This is used to
// remove shared field tries which have references to other states and
// only have this copied set referencing to the current state.
func (b *BeaconState) CopyAllTries() {
	b.lock.Lock()
	defer b.lock.Unlock()

	for fldIdx, fieldTrie := range b.stateFieldLeaves {
		if fieldTrie.FieldReference() != nil {
			fieldTrie.Lock()
			if fieldTrie.FieldReference().Refs() > 1 {
				fieldTrie.FieldReference().MinusRef()
				newTrie := fieldTrie.CopyTrie()
				b.stateFieldLeaves[fldIdx] = newTrie
			}
			fieldTrie.Unlock()
		}
	}
}

func (b *BeaconState) recomputeFieldTrie(index types.FieldIndex, elements interface{}) ([32]byte, error) {
	fTrie := b.stateFieldLeaves[index]
	fTrieMutex := fTrie.RWMutex
	// We can't lock the trie directly because the trie's variable gets reassigned,
	// and therefore we would call Unlock() on a different object.
	fTrieMutex.Lock()

	if fTrie.Empty() {
		err := b.resetFieldTrie(index, elements, fTrie.Length())
		if err != nil {
			fTrieMutex.Unlock()
			return [32]byte{}, err
		}
		// Reduce reference count as we are instantiating a new trie.
		fTrie.FieldReference().MinusRef()
		fTrieMutex.Unlock()
		return b.stateFieldLeaves[index].TrieRoot()
	}

	if fTrie.FieldReference().Refs() > 1 {
		var newTrie *fieldtrie.FieldTrie
		// We choose to only copy the validator
		// trie as it is pretty expensive to regenerate
		// in the event of late blocks.
		if index == types.Validators {
			newTrie = fTrie.CopyTrie()
		} else {
			newTrie = fTrie.TransferTrie()
		}
		fTrie.FieldReference().MinusRef()
		b.stateFieldLeaves[index] = newTrie
		fTrie = newTrie
	}
	fTrieMutex.Unlock()

	// remove duplicate indexes
	b.dirtyIndices[index] = slice.SetUint64(b.dirtyIndices[index])
	// sort indexes again
	sort.Slice(b.dirtyIndices[index], func(i int, j int) bool {
		return b.dirtyIndices[index][i] < b.dirtyIndices[index][j]
	})
	root, err := fTrie.RecomputeTrie(b.dirtyIndices[index], elements)
	if err != nil {
		return [32]byte{}, err
	}
	b.dirtyIndices[index] = []uint64{}
	return root, nil
}

func (b *BeaconState) resetFieldTrie(index types.FieldIndex, elements interface{}, length uint64) error {
	fTrie, err := fieldtrie.NewFieldTrie(index, fieldMap[index], elements, length)
	if err != nil {
		return err
	}
	b.stateFieldLeaves[index] = fTrie
	b.dirtyIndices[index] = []uint64{}
	return nil
}

func finalizerCleanup(b *BeaconState) {
	b.lock.Lock()
	defer b.lock.Unlock()
	for field, v := range b.sharedFieldReferences {
		v.MinusRef()
		if b.stateFieldLeaves[field].FieldReference() != nil {
			b.stateFieldLeaves[field].FieldReference().MinusRef()
		}
	}
	for i := range b.dirtyFields {
		delete(b.dirtyFields, i)
	}
	for i := range b.rebuildTrie {
		delete(b.rebuildTrie, i)
	}
	for i := range b.dirtyIndices {
		delete(b.dirtyIndices, i)
	}
	for i := range b.sharedFieldReferences {
		delete(b.sharedFieldReferences, i)
	}
	for i := range b.stateFieldLeaves {
		delete(b.stateFieldLeaves, i)
	}

	if features.Get().EnableExperimentalState {
		if b.blockRootsMultiValue != nil {
			b.blockRootsMultiValue.Detach(b)
		}
		if b.stateRootsMultiValue != nil {
			b.stateRootsMultiValue.Detach(b)
		}
		if b.randaoMixesMultiValue != nil {
			b.randaoMixesMultiValue.Detach(b)
		}
		if b.balancesMultiValue != nil {
			b.balancesMultiValue.Detach(b)
		}
		if b.inactivityScoresMultiValue != nil {
			b.inactivityScoresMultiValue.Detach(b)
		}
		if b.validatorsMultiValue != nil {
			b.validatorsMultiValue.Detach(b)
		}
	}

	state.Count.Sub(1)
}

func (b *BeaconState) blockRootsRootSelector(field types.FieldIndex) ([32]byte, error) {
	if b.rebuildTrie[field] {
		if features.Get().EnableExperimentalState {
			err := b.resetFieldTrie(field, mvslice.MultiValueSliceComposite[[32]byte]{
				Identifiable:    b,
				MultiValueSlice: b.blockRootsMultiValue,
			}, fieldparams.BlockRootsLength)
			if err != nil {
				return [32]byte{}, err
			}
		} else {
			err := b.resetFieldTrie(field, b.blockRoots, fieldparams.BlockRootsLength)
			if err != nil {
				return [32]byte{}, err
			}
		}
		delete(b.rebuildTrie, field)
		return b.stateFieldLeaves[field].TrieRoot()
	}
	if features.Get().EnableExperimentalState {
		return b.recomputeFieldTrie(field, mvslice.MultiValueSliceComposite[[32]byte]{
			Identifiable:    b,
			MultiValueSlice: b.blockRootsMultiValue,
		})
	} else {
		return b.recomputeFieldTrie(field, b.blockRoots)
	}
}

func (b *BeaconState) stateRootsRootSelector(field types.FieldIndex) ([32]byte, error) {
	if b.rebuildTrie[field] {
		if features.Get().EnableExperimentalState {
			err := b.resetFieldTrie(field, mvslice.MultiValueSliceComposite[[32]byte]{
				Identifiable:    b,
				MultiValueSlice: b.stateRootsMultiValue,
			}, fieldparams.StateRootsLength)
			if err != nil {
				return [32]byte{}, err
			}
		} else {
			err := b.resetFieldTrie(field, b.stateRoots, fieldparams.StateRootsLength)
			if err != nil {
				return [32]byte{}, err
			}
		}
		delete(b.rebuildTrie, field)
		return b.stateFieldLeaves[field].TrieRoot()
	}
	if features.Get().EnableExperimentalState {
		return b.recomputeFieldTrie(field, mvslice.MultiValueSliceComposite[[32]byte]{
			Identifiable:    b,
			MultiValueSlice: b.stateRootsMultiValue,
		})
	} else {
		return b.recomputeFieldTrie(field, b.stateRoots)
	}
}

func (b *BeaconState) validatorsRootSelector(field types.FieldIndex) ([32]byte, error) {
	if b.rebuildTrie[field] {
		if features.Get().EnableExperimentalState {
			err := b.resetFieldTrie(field, mvslice.MultiValueSliceComposite[*ethpb.Validator]{
				Identifiable:    b,
				MultiValueSlice: b.validatorsMultiValue,
			}, fieldparams.ValidatorRegistryLimit)
			if err != nil {
				return [32]byte{}, err
			}
		} else {
			err := b.resetFieldTrie(field, b.validators, fieldparams.ValidatorRegistryLimit)
			if err != nil {
				return [32]byte{}, err
			}
		}
		delete(b.rebuildTrie, field)
		return b.stateFieldLeaves[field].TrieRoot()
	}
	if features.Get().EnableExperimentalState {
		return b.recomputeFieldTrie(field, mvslice.MultiValueSliceComposite[*ethpb.Validator]{
			Identifiable:    b,
			MultiValueSlice: b.validatorsMultiValue,
		})
	} else {
		return b.recomputeFieldTrie(field, b.validators)
	}
}

func (b *BeaconState) balancesRootSelector(field types.FieldIndex) ([32]byte, error) {
	if b.rebuildTrie[field] {
		if features.Get().EnableExperimentalState {
			err := b.resetFieldTrie(field, mvslice.MultiValueSliceComposite[uint64]{
				Identifiable:    b,
				MultiValueSlice: b.balancesMultiValue,
			}, stateutil.ValidatorLimitForBalancesChunks())
			if err != nil {
				return [32]byte{}, err
			}
		} else {
			err := b.resetFieldTrie(field, b.balances, stateutil.ValidatorLimitForBalancesChunks())
			if err != nil {
				return [32]byte{}, err
			}
		}
		delete(b.rebuildTrie, field)
		return b.stateFieldLeaves[field].TrieRoot()
	}
	if features.Get().EnableExperimentalState {
		return b.recomputeFieldTrie(field, mvslice.MultiValueSliceComposite[uint64]{
			Identifiable:    b,
			MultiValueSlice: b.balancesMultiValue,
		})
	} else {
		return b.recomputeFieldTrie(field, b.balances)
	}
}

func (b *BeaconState) randaoMixesRootSelector(field types.FieldIndex) ([32]byte, error) {
	if b.rebuildTrie[field] {
		if features.Get().EnableExperimentalState {
			err := b.resetFieldTrie(field, mvslice.MultiValueSliceComposite[[32]byte]{
				Identifiable:    b,
				MultiValueSlice: b.randaoMixesMultiValue,
			}, fieldparams.RandaoMixesLength)
			if err != nil {
				return [32]byte{}, err
			}
		} else {
			err := b.resetFieldTrie(field, b.randaoMixes, fieldparams.RandaoMixesLength)
			if err != nil {
				return [32]byte{}, err
			}
		}
		delete(b.rebuildTrie, field)
		return b.stateFieldLeaves[field].TrieRoot()
	}
	if features.Get().EnableExperimentalState {
		return b.recomputeFieldTrie(field, mvslice.MultiValueSliceComposite[[32]byte]{
			Identifiable:    b,
			MultiValueSlice: b.randaoMixesMultiValue,
		})
	} else {
		return b.recomputeFieldTrie(field, b.randaoMixes)
	}
}<|MERGE_RESOLUTION|>--- conflicted
+++ resolved
@@ -673,16 +673,6 @@
 		fork:                              st.Fork,
 		latestBlockHeader:                 st.LatestBlockHeader,
 		rewardAdjustmentFactor:            st.RewardAdjustmentFactor,
-<<<<<<< HEAD
-		previousEpochReserve:              st.PreviousEpochReserve,
-		currentEpochReserve:               st.CurrentEpochReserve,
-		slashings:                         st.Slashings,
-=======
-		eth1Data:                          st.Eth1Data,
-		eth1DataVotes:                     st.Eth1DataVotes,
-		eth1DepositIndex:                  st.Eth1DepositIndex,
-		reserves:                          st.Reserves,
->>>>>>> 6790b06a
 		previousEpochParticipation:        st.PreviousEpochParticipation,
 		currentEpochParticipation:         st.CurrentEpochParticipation,
 		justificationBits:                 st.JustificationBits,
@@ -805,13 +795,6 @@
 		nextWithdrawalIndex:          b.nextWithdrawalIndex,
 		nextWithdrawalValidatorIndex: b.nextWithdrawalValidatorIndex,
 		rewardAdjustmentFactor:       b.rewardAdjustmentFactor,
-<<<<<<< HEAD
-		previousEpochReserve:         b.previousEpochReserve,
-		currentEpochReserve:          b.currentEpochReserve,
-=======
-		reserves:                     b.reserves,
-		depositRequestsStartIndex:    b.depositRequestsStartIndex,
->>>>>>> 6790b06a
 		depositBalanceToConsume:      b.depositBalanceToConsume,
 		exitBalanceToConsume:         b.exitBalanceToConsume,
 		earliestExitEpoch:            b.earliestExitEpoch,
