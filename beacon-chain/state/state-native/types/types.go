package types

import (
	"fmt"

	"github.com/pkg/errors"
	consensus_types "github.com/prysmaticlabs/prysm/v5/consensus-types"
)

// DataType signifies the data type of the field.
type DataType int

// List of current data types the state supports.
const (
	// BasicArray represents a simple array type for a field.
	BasicArray DataType = iota
	// CompositeArray represents a variable length array with
	// a non primitive type.
	CompositeArray
	// CompressedArray represents a variable length array which
	// can pack multiple elements into a leaf of the underlying
	// trie.
	CompressedArray
)

// FieldIndex represents the relevant field position in the
// state struct for a field.
type FieldIndex int

// String returns the name of the field index.
func (f FieldIndex) String() string {
	switch f {
	case GenesisTime:
		return "genesisTime"
	case GenesisValidatorsRoot:
		return "genesisValidatorsRoot"
	case Slot:
		return "slot"
	case Fork:
		return "fork"
	case LatestBlockHeader:
		return "latestBlockHeader"
	case BlockRoots:
		return "blockRoots"
	case StateRoots:
		return "stateRoots"
	case HistoricalRoots:
		return "historicalRoots"
	case RewardAdjustmentFactor:
		return "rewardAdjustmentFactor"
	case Eth1Data:
		return "eth1Data"
	case Eth1DataVotes:
		return "eth1DataVotes"
	case Eth1DepositIndex:
		return "eth1DepositIndex"
	case Validators:
		return "validators"
	case Balances:
		return "balances"
	case PreviousEpochReserve:
		return "previousEpochReserve"
	case CurrentEpochReserve:
		return "currentEpochReserve"
	case RandaoMixes:
		return "randaoMixes"
	case Slashings:
		return "slashings"
	case PreviousEpochAttestations:
		return "previousEpochAttestations"
	case CurrentEpochAttestations:
		return "currentEpochAttestations"
	case PreviousEpochParticipationBits:
		return "previousEpochParticipationBits"
	case CurrentEpochParticipationBits:
		return "currentEpochParticipationBits"
	case JustificationBits:
		return "justificationBits"
	case PreviousJustifiedCheckpoint:
		return "previousJustifiedCheckpoint"
	case CurrentJustifiedCheckpoint:
		return "currentJustifiedCheckpoint"
	case FinalizedCheckpoint:
		return "finalizedCheckpoint"
	case InactivityScores:
		return "inactivityScores"
	case CurrentSyncCommittee:
		return "currentSyncCommittee"
	case NextSyncCommittee:
		return "nextSyncCommittee"
	case BailOutScores:
		return "bailoutScores"
	case LatestExecutionPayloadHeader:
		return "latestExecutionPayloadHeader"
	case LatestExecutionPayloadHeaderCapella:
		return "latestExecutionPayloadHeaderCapella"
	case LatestExecutionPayloadHeaderDeneb:
		return "latestExecutionPayloadHeaderDeneb"
	case LatestExecutionPayloadHeaderElectra:
		return "latestExecutionPayloadHeaderElectra"
	case NextWithdrawalIndex:
		return "nextWithdrawalIndex"
	case NextWithdrawalValidatorIndex:
		return "nextWithdrawalValidatorIndex"
	case HistoricalSummaries:
		return "historicalSummaries"
	case DepositRequestsStartIndex:
		return "depositRequestsStartIndex"
	case DepositBalanceToConsume:
		return "depositBalanceToConsume"
	case ExitBalanceToConsume:
		return "exitBalanceToConsume"
	case EarliestExitEpoch:
		return "earliestExitEpoch"
	case ConsolidationBalanceToConsume:
		return "consolidationBalanceToConsume"
	case EarliestConsolidationEpoch:
		return "earliestConsolidationEpoch"
	case PendingBalanceDeposits:
		return "pendingBalanceDeposits"
	case PendingPartialWithdrawals:
		return "pendingPartialWithdrawals"
	case PendingConsolidations:
		return "pendingConsolidations"
	default:
		return fmt.Sprintf("unknown field index number: %d", f)
	}
}

// RealPosition denotes the position of the field in the beacon state.
// The value might differ for different state versions.
func (f FieldIndex) RealPosition() int {
	switch f {
	case GenesisTime:
		return 0
	case GenesisValidatorsRoot:
		return 1
	case Slot:
		return 2
	case Fork:
		return 3
	case LatestBlockHeader:
		return 4
	case BlockRoots:
		return 5
	case StateRoots:
		return 6
	case HistoricalRoots:
		return 7
	case RewardAdjustmentFactor:
		return 8
	case Eth1Data:
		return 9
	case Eth1DataVotes:
		return 10
	case Eth1DepositIndex:
		return 11
	case Validators:
		return 12
	case Balances:
		return 13
	case PreviousEpochReserve:
		return 14
	case CurrentEpochReserve:
		return 15
	case RandaoMixes:
		return 16
	case Slashings:
		return 17
	case PreviousEpochAttestations, PreviousEpochParticipationBits:
		return 18
	case CurrentEpochAttestations, CurrentEpochParticipationBits:
		return 19
	case JustificationBits:
		return 20
	case PreviousJustifiedCheckpoint:
		return 21
	case CurrentJustifiedCheckpoint:
		return 22
	case FinalizedCheckpoint:
		return 23
<<<<<<< HEAD
	case InactivityScores:
=======
	case LatestExecutionPayloadHeader, LatestExecutionPayloadHeaderCapella, LatestExecutionPayloadHeaderDeneb, LatestExecutionPayloadHeaderElectra:
>>>>>>> b8cd7794
		return 24
	case CurrentSyncCommittee:
		return 25
	case NextSyncCommittee:
		return 26
	case BailOutScores:
		return 27
<<<<<<< HEAD
	case LatestExecutionPayloadHeader, LatestExecutionPayloadHeaderCapella, LatestExecutionPayloadHeaderDeneb:
		return 28
	case NextWithdrawalIndex:
		return 29
	case NextWithdrawalValidatorIndex:
		return 30
	case HistoricalSummaries:
		return 31
=======
	case DepositRequestsStartIndex:
		return 28
	case DepositBalanceToConsume:
		return 29
	case ExitBalanceToConsume:
		return 30
	case EarliestExitEpoch:
		return 31
	case ConsolidationBalanceToConsume:
		return 32
	case EarliestConsolidationEpoch:
		return 33
	case PendingBalanceDeposits:
		return 34
	case PendingPartialWithdrawals:
		return 35
	case PendingConsolidations:
		return 36
>>>>>>> b8cd7794
	default:
		return -1
	}
}

// ElemsInChunk returns the number of elements in the chunk (number of
// elements that are able to be packed).
func (f FieldIndex) ElemsInChunk() (uint64, error) {
	switch f {
	case Balances:
		return 4, nil
	default:
		return 0, errors.Errorf("field %d doesn't support element compression", f)
	}
}

// Below we define a set of useful enum values for the field
// indices of the beacon state. For example, genesisTime is the
// 0th field of the beacon state. This is helpful when we are
// updating the Merkle branches up the trie representation
// of the beacon state. The below field indexes correspond
// to the state.
const (
	GenesisTime FieldIndex = iota
	GenesisValidatorsRoot
	Slot
	Fork
	LatestBlockHeader
	BlockRoots
	StateRoots
	HistoricalRoots
	RewardAdjustmentFactor
	Eth1Data
	Eth1DataVotes
	Eth1DepositIndex
	Validators
	Balances
	PreviousEpochReserve
	CurrentEpochReserve
	RandaoMixes
	Slashings
	PreviousEpochAttestations
	CurrentEpochAttestations
	PreviousEpochParticipationBits
	CurrentEpochParticipationBits
	JustificationBits
	PreviousJustifiedCheckpoint
	CurrentJustifiedCheckpoint
	FinalizedCheckpoint
	InactivityScores
	CurrentSyncCommittee
	NextSyncCommittee
	BailOutScores
	LatestExecutionPayloadHeader
	LatestExecutionPayloadHeaderCapella
	LatestExecutionPayloadHeaderDeneb
	LatestExecutionPayloadHeaderElectra
	NextWithdrawalIndex
	NextWithdrawalValidatorIndex
	HistoricalSummaries
	DepositRequestsStartIndex     // Electra: EIP-6110
	DepositBalanceToConsume       // Electra: EIP-7251
	ExitBalanceToConsume          // Electra: EIP-7251
	EarliestExitEpoch             // Electra: EIP-7251
	ConsolidationBalanceToConsume // Electra: EIP-7251
	EarliestConsolidationEpoch    // Electra: EIP-7251
	PendingBalanceDeposits        // Electra: EIP-7251
	PendingPartialWithdrawals     // Electra: EIP-7251
	PendingConsolidations         // Electra: EIP-7251
)

// Enumerator keeps track of the number of states created since the node's start.
var Enumerator = &consensus_types.ThreadSafeEnumerator{}<|MERGE_RESOLUTION|>--- conflicted
+++ resolved
@@ -179,11 +179,7 @@
 		return 22
 	case FinalizedCheckpoint:
 		return 23
-<<<<<<< HEAD
 	case InactivityScores:
-=======
-	case LatestExecutionPayloadHeader, LatestExecutionPayloadHeaderCapella, LatestExecutionPayloadHeaderDeneb, LatestExecutionPayloadHeaderElectra:
->>>>>>> b8cd7794
 		return 24
 	case CurrentSyncCommittee:
 		return 25
@@ -191,8 +187,7 @@
 		return 26
 	case BailOutScores:
 		return 27
-<<<<<<< HEAD
-	case LatestExecutionPayloadHeader, LatestExecutionPayloadHeaderCapella, LatestExecutionPayloadHeaderDeneb:
+	case LatestExecutionPayloadHeader, LatestExecutionPayloadHeaderCapella, LatestExecutionPayloadHeaderDeneb, LatestExecutionPayloadHeaderElectra:
 		return 28
 	case NextWithdrawalIndex:
 		return 29
@@ -200,26 +195,24 @@
 		return 30
 	case HistoricalSummaries:
 		return 31
-=======
 	case DepositRequestsStartIndex:
-		return 28
+		return 32
 	case DepositBalanceToConsume:
-		return 29
+		return 33
 	case ExitBalanceToConsume:
-		return 30
+		return 34
 	case EarliestExitEpoch:
-		return 31
+		return 35
 	case ConsolidationBalanceToConsume:
-		return 32
+		return 36
 	case EarliestConsolidationEpoch:
-		return 33
+		return 37
 	case PendingBalanceDeposits:
-		return 34
+		return 38
 	case PendingPartialWithdrawals:
-		return 35
+		return 39
 	case PendingConsolidations:
-		return 36
->>>>>>> b8cd7794
+		return 40
 	default:
 		return -1
 	}
