package types

import (
	"fmt"

	"github.com/pkg/errors"
	consensus_types "github.com/prysmaticlabs/prysm/v5/consensus-types"
)

// DataType signifies the data type of the field.
type DataType int

// List of current data types the state supports.
const (
	// BasicArray represents a simple array type for a field.
	BasicArray DataType = iota
	// CompositeArray represents a variable length array with
	// a non primitive type.
	CompositeArray
	// CompressedArray represents a variable length array which
	// can pack multiple elements into a leaf of the underlying
	// trie.
	CompressedArray
)

// FieldIndex represents the relevant field position in the
// state struct for a field.
type FieldIndex int

// String returns the name of the field index.
func (f FieldIndex) String() string {
	switch f {
	case GenesisTime:
		return "genesisTime"
	case GenesisValidatorsRoot:
		return "genesisValidatorsRoot"
	case Slot:
		return "slot"
	case Fork:
		return "fork"
	case LatestBlockHeader:
		return "latestBlockHeader"
	case BlockRoots:
		return "blockRoots"
	case StateRoots:
		return "stateRoots"
	case HistoricalRoots:
		return "historicalRoots"
	case RewardAdjustmentFactor:
		return "rewardAdjustmentFactor"
	case Eth1Data:
		return "eth1Data"
	case Eth1DataVotes:
		return "eth1DataVotes"
	case Eth1DepositIndex:
		return "eth1DepositIndex"
	case Validators:
		return "validators"
	case Balances:
		return "balances"
	case Reserves:
		return "reserves"
	case RandaoMixes:
		return "randaoMixes"
	case PreviousEpochAttestations:
		return "previousEpochAttestations"
	case CurrentEpochAttestations:
		return "currentEpochAttestations"
	case PreviousEpochParticipationBits:
		return "previousEpochParticipationBits"
	case CurrentEpochParticipationBits:
		return "currentEpochParticipationBits"
	case JustificationBits:
		return "justificationBits"
	case PreviousJustifiedCheckpoint:
		return "previousJustifiedCheckpoint"
	case CurrentJustifiedCheckpoint:
		return "currentJustifiedCheckpoint"
	case FinalizedCheckpoint:
		return "finalizedCheckpoint"
	case InactivityScores:
		return "inactivityScores"
	case LatestExecutionPayloadHeader:
		return "latestExecutionPayloadHeader"
	case LatestExecutionPayloadHeaderCapella:
		return "latestExecutionPayloadHeaderCapella"
	case LatestExecutionPayloadHeaderDeneb:
		return "latestExecutionPayloadHeaderDeneb"
	case NextWithdrawalIndex:
		return "nextWithdrawalIndex"
	case NextWithdrawalValidatorIndex:
		return "nextWithdrawalValidatorIndex"
	case HistoricalSummaries:
		return "historicalSummaries"
	case DepositRequestsStartIndex:
		return "depositRequestsStartIndex"
	case DepositBalanceToConsume:
		return "depositBalanceToConsume"
	case ExitBalanceToConsume:
		return "exitBalanceToConsume"
	case EarliestExitEpoch:
		return "earliestExitEpoch"
	case PendingDeposits:
		return "pendingDeposits"
	case PendingPartialWithdrawals:
		return "pendingPartialWithdrawals"
	default:
		return fmt.Sprintf("unknown field index number: %d", f)
	}
}

// RealPosition denotes the position of the field in the beacon state.
// The value might differ for different state versions.
func (f FieldIndex) RealPosition() int {
	switch f {
	case GenesisTime:
		return 0
	case GenesisValidatorsRoot:
		return 1
	case Slot:
		return 2
	case Fork:
		return 3
	case LatestBlockHeader:
		return 4
	case BlockRoots:
		return 5
	case StateRoots:
		return 6
	case HistoricalRoots:
		return 7
	case RewardAdjustmentFactor:
		return 8
	case Eth1Data:
		return 9
	case Eth1DataVotes:
		return 10
	case Eth1DepositIndex:
		return 11
	case Validators:
		return 12
	case Balances:
		return 13
	case Reserves:
		return 14
	case RandaoMixes:
		return 15
	case PreviousEpochAttestations, PreviousEpochParticipationBits:
		return 16
	case CurrentEpochAttestations, CurrentEpochParticipationBits:
		return 17
	case JustificationBits:
		return 18
	case PreviousJustifiedCheckpoint:
		return 19
	case CurrentJustifiedCheckpoint:
		return 20
	case FinalizedCheckpoint:
		return 21
	case InactivityScores:
<<<<<<< HEAD
		return 23
	case LatestExecutionPayloadHeader, LatestExecutionPayloadHeaderCapella, LatestExecutionPayloadHeaderDeneb:
		return 24
	case NextWithdrawalIndex:
		return 25
	case NextWithdrawalValidatorIndex:
		return 26
	case HistoricalSummaries:
		return 27
	case DepositRequestsStartIndex:
		return 28
	case DepositBalanceToConsume:
		return 29
	case ExitBalanceToConsume:
		return 30
	case EarliestExitEpoch:
		return 31
	case PendingDeposits:
		return 32
	case PendingPartialWithdrawals:
		return 33
=======
		return 22
	case CurrentSyncCommittee:
		return 23
	case NextSyncCommittee:
		return 24
	case LatestExecutionPayloadHeader, LatestExecutionPayloadHeaderCapella, LatestExecutionPayloadHeaderDeneb:
		return 25
	case NextWithdrawalIndex:
		return 26
	case NextWithdrawalValidatorIndex:
		return 27
	case HistoricalSummaries:
		return 28
	case DepositRequestsStartIndex:
		return 29
	case DepositBalanceToConsume:
		return 30
	case ExitBalanceToConsume:
		return 31
	case EarliestExitEpoch:
		return 32
	case PendingDeposits:
		return 33
	case PendingPartialWithdrawals:
		return 34
>>>>>>> e54584bf
	default:
		return -1
	}
}

// ElemsInChunk returns the number of elements in the chunk (number of
// elements that are able to be packed).
func (f FieldIndex) ElemsInChunk() (uint64, error) {
	switch f {
	case Balances:
		return 4, nil
	default:
		return 0, errors.Errorf("field %d doesn't support element compression", f)
	}
}

// Below we define a set of useful enum values for the field
// indices of the beacon state. For example, genesisTime is the
// 0th field of the beacon state. This is helpful when we are
// updating the Merkle branches up the trie representation
// of the beacon state. The below field indexes correspond
// to the state.
const (
	GenesisTime FieldIndex = iota
	GenesisValidatorsRoot
	Slot
	Fork
	LatestBlockHeader
	BlockRoots
	StateRoots
	HistoricalRoots
	RewardAdjustmentFactor
	Eth1Data
	Eth1DataVotes
	Eth1DepositIndex
	Validators
	Balances
	Reserves
	RandaoMixes
	PreviousEpochAttestations
	CurrentEpochAttestations
	PreviousEpochParticipationBits
	CurrentEpochParticipationBits
	JustificationBits
	PreviousJustifiedCheckpoint
	CurrentJustifiedCheckpoint
	FinalizedCheckpoint
	InactivityScores
	LatestExecutionPayloadHeader
	LatestExecutionPayloadHeaderCapella
	LatestExecutionPayloadHeaderDeneb
	NextWithdrawalIndex
	NextWithdrawalValidatorIndex
	HistoricalSummaries
	DepositRequestsStartIndex // Electra: EIP-6110
	DepositBalanceToConsume   // Electra: EIP-7251
	ExitBalanceToConsume      // Electra: EIP-7251
	EarliestExitEpoch         // Electra: EIP-7251
	PendingDeposits           // Electra: EIP-7251
	PendingPartialWithdrawals // Electra: EIP-7251
)

// Enumerator keeps track of the number of states created since the node's start.
var Enumerator = &consensus_types.ThreadSafeEnumerator{}<|MERGE_RESOLUTION|>--- conflicted
+++ resolved
@@ -158,7 +158,6 @@
 	case FinalizedCheckpoint:
 		return 21
 	case InactivityScores:
-<<<<<<< HEAD
 		return 23
 	case LatestExecutionPayloadHeader, LatestExecutionPayloadHeaderCapella, LatestExecutionPayloadHeaderDeneb:
 		return 24
@@ -180,33 +179,6 @@
 		return 32
 	case PendingPartialWithdrawals:
 		return 33
-=======
-		return 22
-	case CurrentSyncCommittee:
-		return 23
-	case NextSyncCommittee:
-		return 24
-	case LatestExecutionPayloadHeader, LatestExecutionPayloadHeaderCapella, LatestExecutionPayloadHeaderDeneb:
-		return 25
-	case NextWithdrawalIndex:
-		return 26
-	case NextWithdrawalValidatorIndex:
-		return 27
-	case HistoricalSummaries:
-		return 28
-	case DepositRequestsStartIndex:
-		return 29
-	case DepositBalanceToConsume:
-		return 30
-	case ExitBalanceToConsume:
-		return 31
-	case EarliestExitEpoch:
-		return 32
-	case PendingDeposits:
-		return 33
-	case PendingPartialWithdrawals:
-		return 34
->>>>>>> e54584bf
 	default:
 		return -1
 	}
