package types

import (
	"fmt"

	"github.com/pkg/errors"
	consensus_types "github.com/prysmaticlabs/prysm/v5/consensus-types"
)

// DataType signifies the data type of the field.
type DataType int

// List of current data types the state supports.
const (
	// BasicArray represents a simple array type for a field.
	BasicArray DataType = iota
	// CompositeArray represents a variable length array with
	// a non primitive type.
	CompositeArray
	// CompressedArray represents a variable length array which
	// can pack multiple elements into a leaf of the underlying
	// trie.
	CompressedArray
)

// FieldIndex represents the relevant field position in the
// state struct for a field.
type FieldIndex int

// String returns the name of the field index.
func (f FieldIndex) String() string {
	switch f {
	case GenesisTime:
		return "genesisTime"
	case GenesisValidatorsRoot:
		return "genesisValidatorsRoot"
	case Slot:
		return "slot"
	case Fork:
		return "fork"
	case LatestBlockHeader:
		return "latestBlockHeader"
	case BlockRoots:
		return "blockRoots"
	case StateRoots:
		return "stateRoots"
	case HistoricalRoots:
		return "historicalRoots"
	case RewardAdjustmentFactor:
		return "rewardAdjustmentFactor"
	case Eth1Data:
		return "eth1Data"
	case Eth1DataVotes:
		return "eth1DataVotes"
	case Eth1DepositIndex:
		return "eth1DepositIndex"
	case Validators:
		return "validators"
	case Balances:
		return "balances"
	case PreviousEpochReserve:
		return "previousEpochReserve"
	case CurrentEpochReserve:
		return "currentEpochReserve"
	case RandaoMixes:
		return "randaoMixes"
	case Slashings:
		return "slashings"
	case PreviousEpochAttestations:
		return "previousEpochAttestations"
	case CurrentEpochAttestations:
		return "currentEpochAttestations"
	case PreviousEpochParticipationBits:
		return "previousEpochParticipationBits"
	case CurrentEpochParticipationBits:
		return "currentEpochParticipationBits"
	case JustificationBits:
		return "justificationBits"
	case PreviousJustifiedCheckpoint:
		return "previousJustifiedCheckpoint"
	case CurrentJustifiedCheckpoint:
		return "currentJustifiedCheckpoint"
	case FinalizedCheckpoint:
		return "finalizedCheckpoint"
	case InactivityScores:
		return "inactivityScores"
	case CurrentSyncCommittee:
		return "currentSyncCommittee"
	case NextSyncCommittee:
		return "nextSyncCommittee"
	case LatestExecutionPayloadHeader:
		return "latestExecutionPayloadHeader"
	case LatestExecutionPayloadHeaderCapella:
		return "latestExecutionPayloadHeaderCapella"
	case LatestExecutionPayloadHeaderDeneb:
		return "latestExecutionPayloadHeaderDeneb"
	case NextWithdrawalIndex:
		return "nextWithdrawalIndex"
	case NextWithdrawalValidatorIndex:
		return "nextWithdrawalValidatorIndex"
	case HistoricalSummaries:
		return "historicalSummaries"
	case DepositRequestsStartIndex:
		return "depositRequestsStartIndex"
	case DepositBalanceToConsume:
		return "depositBalanceToConsume"
	case ExitBalanceToConsume:
		return "exitBalanceToConsume"
	case EarliestExitEpoch:
		return "earliestExitEpoch"
	case PendingDeposits:
		return "pendingDeposits"
	case PendingPartialWithdrawals:
		return "pendingPartialWithdrawals"
	default:
		return fmt.Sprintf("unknown field index number: %d", f)
	}
}

// RealPosition denotes the position of the field in the beacon state.
// The value might differ for different state versions.
func (f FieldIndex) RealPosition() int {
	switch f {
	case GenesisTime:
		return 0
	case GenesisValidatorsRoot:
		return 1
	case Slot:
		return 2
	case Fork:
		return 3
	case LatestBlockHeader:
		return 4
	case BlockRoots:
		return 5
	case StateRoots:
		return 6
	case HistoricalRoots:
		return 7
	case RewardAdjustmentFactor:
		return 8
	case Eth1Data:
		return 9
	case Eth1DataVotes:
		return 10
	case Eth1DepositIndex:
		return 11
	case Validators:
		return 12
	case Balances:
		return 13
	case PreviousEpochReserve:
		return 14
	case CurrentEpochReserve:
		return 15
	case RandaoMixes:
		return 16
	case Slashings:
		return 17
	case PreviousEpochAttestations, PreviousEpochParticipationBits:
		return 18
	case CurrentEpochAttestations, CurrentEpochParticipationBits:
		return 19
	case JustificationBits:
		return 20
	case PreviousJustifiedCheckpoint:
		return 21
	case CurrentJustifiedCheckpoint:
		return 22
	case FinalizedCheckpoint:
		return 23
	case InactivityScores:
		return 24
	case CurrentSyncCommittee:
		return 25
	case NextSyncCommittee:
		return 26
	case LatestExecutionPayloadHeader, LatestExecutionPayloadHeaderCapella, LatestExecutionPayloadHeaderDeneb:
		return 27
	case NextWithdrawalIndex:
		return 28
	case NextWithdrawalValidatorIndex:
		return 29
	case HistoricalSummaries:
		return 30
	case DepositRequestsStartIndex:
		return 31
	case DepositBalanceToConsume:
		return 32
	case ExitBalanceToConsume:
		return 33
	case EarliestExitEpoch:
<<<<<<< HEAD
		return 35
	case PendingDeposits:
		return 36
	case PendingPartialWithdrawals:
		return 37
=======
		return 34
	case ConsolidationBalanceToConsume:
		return 35
	case EarliestConsolidationEpoch:
		return 36
	case PendingDeposits:
		return 37
	case PendingPartialWithdrawals:
		return 38
	case PendingConsolidations:
		return 39
>>>>>>> b2d2d508
	default:
		return -1
	}
}

// ElemsInChunk returns the number of elements in the chunk (number of
// elements that are able to be packed).
func (f FieldIndex) ElemsInChunk() (uint64, error) {
	switch f {
	case Balances:
		return 4, nil
	default:
		return 0, errors.Errorf("field %d doesn't support element compression", f)
	}
}

// Below we define a set of useful enum values for the field
// indices of the beacon state. For example, genesisTime is the
// 0th field of the beacon state. This is helpful when we are
// updating the Merkle branches up the trie representation
// of the beacon state. The below field indexes correspond
// to the state.
const (
	GenesisTime FieldIndex = iota
	GenesisValidatorsRoot
	Slot
	Fork
	LatestBlockHeader
	BlockRoots
	StateRoots
	HistoricalRoots
	RewardAdjustmentFactor
	Eth1Data
	Eth1DataVotes
	Eth1DepositIndex
	Validators
	Balances
	PreviousEpochReserve
	CurrentEpochReserve
	RandaoMixes
	Slashings
	PreviousEpochAttestations
	CurrentEpochAttestations
	PreviousEpochParticipationBits
	CurrentEpochParticipationBits
	JustificationBits
	PreviousJustifiedCheckpoint
	CurrentJustifiedCheckpoint
	FinalizedCheckpoint
	InactivityScores
	CurrentSyncCommittee
	NextSyncCommittee
	LatestExecutionPayloadHeader
	LatestExecutionPayloadHeaderCapella
	LatestExecutionPayloadHeaderDeneb
	NextWithdrawalIndex
	NextWithdrawalValidatorIndex
	HistoricalSummaries
	DepositRequestsStartIndex // Electra: EIP-6110
	DepositBalanceToConsume   // Electra: EIP-7251
	ExitBalanceToConsume      // Electra: EIP-7251
	EarliestExitEpoch         // Electra: EIP-7251
	PendingDeposits           // Electra: EIP-7251
	PendingPartialWithdrawals // Electra: EIP-7251
)

// Enumerator keeps track of the number of states created since the node's start.
var Enumerator = &consensus_types.ThreadSafeEnumerator{}<|MERGE_RESOLUTION|>--- conflicted
+++ resolved
@@ -190,25 +190,11 @@
 	case ExitBalanceToConsume:
 		return 33
 	case EarliestExitEpoch:
-<<<<<<< HEAD
+		return 34
+	case PendingDeposits:
 		return 35
-	case PendingDeposits:
+	case PendingPartialWithdrawals:
 		return 36
-	case PendingPartialWithdrawals:
-		return 37
-=======
-		return 34
-	case ConsolidationBalanceToConsume:
-		return 35
-	case EarliestConsolidationEpoch:
-		return 36
-	case PendingDeposits:
-		return 37
-	case PendingPartialWithdrawals:
-		return 38
-	case PendingConsolidations:
-		return 39
->>>>>>> b2d2d508
 	default:
 		return -1
 	}
