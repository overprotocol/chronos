--- conflicted
+++ resolved
@@ -446,7 +446,6 @@
 	return res
 }
 
-<<<<<<< HEAD
 // BailOutScores of validators participating in consensus on the beacon chain.
 func (b *BeaconState) BailOutScores() ([]uint64, error) {
 	if b.version == version.Phase0 {
@@ -474,7 +473,8 @@
 	res := make([]uint64, len(b.bailoutScores))
 	copy(res, b.bailoutScores)
 	return res
-=======
+}
+
 // ActiveBalanceAtIndex returns the active balance for the given validator.
 //
 // Spec definition:
@@ -550,5 +550,4 @@
 	}
 
 	return false, nil
->>>>>>> b8cd7794
 }