package node

import (
	"context"
	"flag"
	"fmt"
	"net/http"
	"net/http/httptest"
	"os"
	"path/filepath"
	"strconv"
	"testing"
	"time"

	"github.com/prysmaticlabs/prysm/v5/api/server/middleware"
	"github.com/prysmaticlabs/prysm/v5/beacon-chain/blockchain"
	"github.com/prysmaticlabs/prysm/v5/beacon-chain/builder"
	statefeed "github.com/prysmaticlabs/prysm/v5/beacon-chain/core/feed/state"
	"github.com/prysmaticlabs/prysm/v5/beacon-chain/db/filesystem"
	"github.com/prysmaticlabs/prysm/v5/beacon-chain/execution"
	mockExecution "github.com/prysmaticlabs/prysm/v5/beacon-chain/execution/testing"
	"github.com/prysmaticlabs/prysm/v5/beacon-chain/monitor"
	"github.com/prysmaticlabs/prysm/v5/cmd"
	"github.com/prysmaticlabs/prysm/v5/cmd/beacon-chain/flags"
	"github.com/prysmaticlabs/prysm/v5/config/features"
	fieldparams "github.com/prysmaticlabs/prysm/v5/config/fieldparams"
	"github.com/prysmaticlabs/prysm/v5/config/params"
	ethpb "github.com/prysmaticlabs/prysm/v5/proto/prysm/v1alpha1"
	"github.com/prysmaticlabs/prysm/v5/runtime"
	"github.com/prysmaticlabs/prysm/v5/runtime/interop"
	"github.com/prysmaticlabs/prysm/v5/testing/assert"
	"github.com/prysmaticlabs/prysm/v5/testing/require"
	logTest "github.com/sirupsen/logrus/hooks/test"
	"github.com/urfave/cli/v2"
)

// Ensure BeaconNode implements interfaces.
var _ statefeed.Notifier = (*BeaconNode)(nil)

func newCliContextWithCancel(app *cli.App, set *flag.FlagSet) (*cli.Context, context.CancelFunc) {
	context, cancel := context.WithCancel(context.Background())
	parent := &cli.Context{Context: context}
	return cli.NewContext(app, set, parent), cancel
}

// Test that beacon chain node can close.
func TestNodeClose_OK(t *testing.T) {
	hook := logTest.NewGlobal()
	tmp := fmt.Sprintf("%s/datadirtest2", t.TempDir())

	app := cli.App{}
	set := flag.NewFlagSet("test", 0)
	set.Bool("test-skip-pow", true, "skip pow dial")
	set.String("datadir", tmp, "node data directory")
	set.String("p2p-encoding", "ssz", "p2p encoding scheme")
	set.Bool("demo-config", true, "demo configuration")
	set.String("deposit-contract", "0x0000000000000000000000000000000000000000", "deposit contract address")
	set.String("suggested-fee-recipient", "0x6e35733c5af9B61374A128e6F85f553aF09ff89A", "fee recipient")
	require.NoError(t, set.Set("suggested-fee-recipient", "0x6e35733c5af9B61374A128e6F85f553aF09ff89A"))
	cmd.ValidatorMonitorIndicesFlag.Value = &cli.IntSlice{}
	cmd.ValidatorMonitorIndicesFlag.Value.SetInt(1)
	ctx, cancel := newCliContextWithCancel(&app, set)

	node, err := New(ctx, cancel, WithBlobStorage(filesystem.NewEphemeralBlobStorage(t)))
	require.NoError(t, err)

	node.Close()

	require.LogsContain(t, hook, "Stopping beacon node")
}

func TestNodeStart_Ok(t *testing.T) {
	hook := logTest.NewGlobal()
	app := cli.App{}
	tmp := fmt.Sprintf("%s/datadirtest2", t.TempDir())
	set := flag.NewFlagSet("test", 0)
	set.String("datadir", tmp, "node data directory")
	set.String("suggested-fee-recipient", "0x6e35733c5af9B61374A128e6F85f553aF09ff89A", "fee recipient")
	require.NoError(t, set.Set("suggested-fee-recipient", "0x6e35733c5af9B61374A128e6F85f553aF09ff89A"))

	ctx, cancel := newCliContextWithCancel(&app, set)
	node, err := New(ctx, cancel, WithBlockchainFlagOptions([]blockchain.Option{}),
		WithBuilderFlagOptions([]builder.Option{}),
		WithExecutionChainOptions([]execution.Option{}),
		WithBlobStorage(filesystem.NewEphemeralBlobStorage(t)))
	require.NoError(t, err)
	node.services = &runtime.ServiceRegistry{}
	go func() {
		node.Start()
	}()
	time.Sleep(3 * time.Second)
	node.Close()
	require.LogsContain(t, hook, "Starting beacon node")
}

func TestNodeStart_SyncChecker(t *testing.T) {
	hook := logTest.NewGlobal()
	app := cli.App{}
	tmp := fmt.Sprintf("%s/datadirtest2", t.TempDir())
	set := flag.NewFlagSet("test", 0)
	set.String("datadir", tmp, "node data directory")
	set.String("suggested-fee-recipient", "0x6e35733c5af9B61374A128e6F85f553aF09ff89A", "fee recipient")
	require.NoError(t, set.Set("suggested-fee-recipient", "0x6e35733c5af9B61374A128e6F85f553aF09ff89A"))

	ctx, cancel := newCliContextWithCancel(&app, set)
	node, err := New(ctx, cancel, WithBlockchainFlagOptions([]blockchain.Option{}),
		WithBuilderFlagOptions([]builder.Option{}),
		WithExecutionChainOptions([]execution.Option{}),
		WithBlobStorage(filesystem.NewEphemeralBlobStorage(t)))
	require.NoError(t, err)
	go func() {
		node.Start()
	}()
	time.Sleep(3 * time.Second)
	assert.NotNil(t, node.syncChecker.Svc)
	node.Close()
	require.LogsContain(t, hook, "Starting beacon node")
}

func TestNodeStart_Ok_registerDeterministicGenesisService(t *testing.T) {
	numValidators := uint64(1)
	hook := logTest.NewGlobal()
	app := cli.App{}
	tmp := fmt.Sprintf("%s/datadirtest2", t.TempDir())
	set := flag.NewFlagSet("test", 0)
	set.String("datadir", tmp, "node data directory")
	set.Uint64(flags.InteropNumValidatorsFlag.Name, numValidators, "")
	set.String("suggested-fee-recipient", "0x6e35733c5af9B61374A128e6F85f553aF09ff89A", "fee recipient")
	require.NoError(t, set.Set("suggested-fee-recipient", "0x6e35733c5af9B61374A128e6F85f553aF09ff89A"))
	genesisState, _, err := interop.GenerateGenesisState(context.Background(), 0, numValidators)
	require.NoError(t, err, "Could not generate genesis beacon state")
	for i := uint64(1); i < 2; i++ {
		var someRoot [32]byte
		var someKey [fieldparams.BLSPubkeyLength]byte
		copy(someRoot[:], strconv.Itoa(int(i)))
		copy(someKey[:], strconv.Itoa(int(i)))
		genesisState.Validators = append(genesisState.Validators, &ethpb.Validator{
			PublicKey:                  someKey[:],
			WithdrawalCredentials:      someRoot[:],
			EffectiveBalance:           params.BeaconConfig().MaxEffectiveBalance,
			Slashed:                    false,
			ActivationEligibilityEpoch: 1,
			ActivationEpoch:            1,
			ExitEpoch:                  1,
			WithdrawableEpoch:          1,
		})
		genesisState.Balances = append(genesisState.Balances, params.BeaconConfig().MaxEffectiveBalance)
	}
	genesisBytes, err := genesisState.MarshalSSZ()
	require.NoError(t, err)
	require.NoError(t, os.WriteFile("genesis_ssz.json", genesisBytes, 0666))
	set.String("genesis-state", "genesis_ssz.json", "")
	ctx, cancel := newCliContextWithCancel(&app, set)
	node, err := New(ctx, cancel, WithBlockchainFlagOptions([]blockchain.Option{}),
		WithBuilderFlagOptions([]builder.Option{}),
		WithExecutionChainOptions([]execution.Option{}),
		WithBlobStorage(filesystem.NewEphemeralBlobStorage(t)))
	require.NoError(t, err)
	node.services = &runtime.ServiceRegistry{}
	go func() {
		node.Start()
	}()
	time.Sleep(3 * time.Second)
	node.Close()
	require.LogsContain(t, hook, "Starting beacon node")
	require.NoError(t, os.Remove("genesis_ssz.json"))
}

// TestClearDB tests clearing the database
func TestClearDB(t *testing.T) {
	hook := logTest.NewGlobal()
	srv, endpoint, err := mockExecution.SetupRPCServer()
	require.NoError(t, err)
	t.Cleanup(func() {
		srv.Stop()
	})

	tmp := filepath.Join(t.TempDir(), "datadirtest")

	app := cli.App{}
	set := flag.NewFlagSet("test", 0)
	set.String("datadir", tmp, "node data directory")
	set.Bool(cmd.ForceClearDB.Name, true, "force clear db")
	set.String("suggested-fee-recipient", "0x6e35733c5af9B61374A128e6F85f553aF09ff89A", "fee recipient")
	require.NoError(t, set.Set("suggested-fee-recipient", "0x6e35733c5af9B61374A128e6F85f553aF09ff89A"))
	context, cancel := newCliContextWithCancel(&app, set)
	options := []Option{
		WithExecutionChainOptions([]execution.Option{execution.WithHttpEndpoint(endpoint)}),
		WithBlobStorage(filesystem.NewEphemeralBlobStorage(t)),
	}
	_, err = New(context, cancel, options...)
	require.NoError(t, err)
	require.LogsContain(t, hook, "Removing database")
}

func TestMonitor_RegisteredCorrectly(t *testing.T) {
	app := cli.App{}
	set := flag.NewFlagSet("test", 0)
	require.NoError(t, cmd.ValidatorMonitorIndicesFlag.Apply(set))
	cliCtx := cli.NewContext(&app, set, nil)
	require.NoError(t, cliCtx.Set(cmd.ValidatorMonitorIndicesFlag.Name, "1,2"))
	n := &BeaconNode{ctx: context.Background(), cliCtx: cliCtx, services: runtime.NewServiceRegistry()}
	require.NoError(t, n.services.RegisterService(&blockchain.Service{}))
	require.NoError(t, n.registerValidatorMonitorService(make(chan struct{})))

	var mService *monitor.Service
	require.NoError(t, n.services.FetchService(&mService))
	require.Equal(t, true, mService.TrackedValidators[1])
	require.Equal(t, true, mService.TrackedValidators[2])
	require.Equal(t, false, mService.TrackedValidators[100])
}

func Test_hasNetworkFlag(t *testing.T) {
	tests := []struct {
		name         string
		networkName  string
		networkValue string
		want         bool
	}{
		{
			name:         "Dolphin testnet",
			networkName:  features.DolphinTestnet.Name,
			networkValue: "dolphin",
			want:         true,
		},
		{
			name:         "Mainnet",
			networkName:  features.Mainnet.Name,
			networkValue: "mainnet",
			want:         true,
		},
		{
			name:         "No network flag",
			networkName:  "",
			networkValue: "",
			want:         false,
		},
	}
	for _, tt := range tests {
		t.Run(tt.name, func(t *testing.T) {
			set := flag.NewFlagSet("test", 0)
			set.String(tt.networkName, tt.networkValue, tt.name)

			cliCtx := cli.NewContext(&cli.App{}, set, nil)
			err := cliCtx.Set(tt.networkName, tt.networkValue)
			require.NoError(t, err)

			if got := hasNetworkFlag(cliCtx); got != tt.want {
				t.Errorf("hasNetworkFlag() = %v, want %v", got, tt.want)
			}
		})
	}
}

func TestCORS(t *testing.T) {
<<<<<<< HEAD
	// Mock CLI context with a test CORS domain
	app := cli.App{}
	set := flag.NewFlagSet("test", 0)
	set.String(flags.HTTPServerCorsDomain.Name, "http://allowed-example.com", "")
	cliCtx := cli.NewContext(&app, set, nil)
	require.NoError(t, cliCtx.Set(flags.HTTPServerCorsDomain.Name, "http://allowed-example.com"))

	router := newRouter(cliCtx)

	// Ensure a test route exists
	router.HandleFunc("/some-path", func(w http.ResponseWriter, _ *http.Request) {
		w.WriteHeader(http.StatusOK)
	}).Methods(http.MethodGet)
=======
	router := http.NewServeMux()
	// Ensure a test route exists
	router.HandleFunc("/some-path", func(w http.ResponseWriter, r *http.Request) {
		if r.Method == http.MethodGet {
			w.WriteHeader(http.StatusOK)
		} else {
			http.Error(w, "Method Not Allowed", http.StatusMethodNotAllowed)
		}
	})

	// Register the CORS middleware on mux Router
	allowedOrigins := []string{"http://allowed-example.com"}
	handler := middleware.CorsHandler(allowedOrigins)(router)
>>>>>>> f4984638

	// Define test cases
	tests := []struct {
		name        string
		origin      string
		expectAllow bool
	}{
		{"AllowedOrigin", "http://allowed-example.com", true},
		{"DisallowedOrigin", "http://disallowed-example.com", false},
	}

	for _, tc := range tests {
		t.Run(tc.name, func(t *testing.T) {

			// Create a request and response recorder
			req := httptest.NewRequest("GET", "http://example.com/some-path", nil)
			req.Header.Set("Origin", tc.origin)
			rr := httptest.NewRecorder()

			// Serve HTTP
			handler.ServeHTTP(rr, req)

			// Check the CORS headers based on the expected outcome
			if tc.expectAllow && rr.Header().Get("Access-Control-Allow-Origin") != tc.origin {
				t.Errorf("Expected Access-Control-Allow-Origin header to be %v, got %v", tc.origin, rr.Header().Get("Access-Control-Allow-Origin"))
			}
			if !tc.expectAllow && rr.Header().Get("Access-Control-Allow-Origin") != "" {
				t.Errorf("Expected Access-Control-Allow-Origin header to be empty for disallowed origin, got %v", rr.Header().Get("Access-Control-Allow-Origin"))
			}
		})
	}
}<|MERGE_RESOLUTION|>--- conflicted
+++ resolved
@@ -253,21 +253,6 @@
 }
 
 func TestCORS(t *testing.T) {
-<<<<<<< HEAD
-	// Mock CLI context with a test CORS domain
-	app := cli.App{}
-	set := flag.NewFlagSet("test", 0)
-	set.String(flags.HTTPServerCorsDomain.Name, "http://allowed-example.com", "")
-	cliCtx := cli.NewContext(&app, set, nil)
-	require.NoError(t, cliCtx.Set(flags.HTTPServerCorsDomain.Name, "http://allowed-example.com"))
-
-	router := newRouter(cliCtx)
-
-	// Ensure a test route exists
-	router.HandleFunc("/some-path", func(w http.ResponseWriter, _ *http.Request) {
-		w.WriteHeader(http.StatusOK)
-	}).Methods(http.MethodGet)
-=======
 	router := http.NewServeMux()
 	// Ensure a test route exists
 	router.HandleFunc("/some-path", func(w http.ResponseWriter, r *http.Request) {
@@ -281,7 +266,6 @@
 	// Register the CORS middleware on mux Router
 	allowedOrigins := []string{"http://allowed-example.com"}
 	handler := middleware.CorsHandler(allowedOrigins)(router)
->>>>>>> f4984638
 
 	// Define test cases
 	tests := []struct {
