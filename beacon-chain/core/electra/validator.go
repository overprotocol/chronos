--- conflicted
+++ resolved
@@ -10,76 +10,6 @@
 	ethpb "github.com/prysmaticlabs/prysm/v5/proto/prysm/v1alpha1"
 )
 
-<<<<<<< HEAD
-// AddValidatorToRegistry updates the beacon state with validator information
-// def add_validator_to_registry(state: BeaconState,
-//
-//	                          pubkey: BLSPubkey,
-//	                          withdrawal_credentials: Bytes32,
-//	                          amount: uint64) -> None:
-//	index = get_index_for_new_validator(state)
-//	validator = get_validator_from_deposit(pubkey, withdrawal_credentials)
-//	set_or_append_list(state.validators, index, validator)
-//	set_or_append_list(state.balances, index, 0)  # [Modified in Electra:EIP7251]
-//	set_or_append_list(state.previous_epoch_participation, index, ParticipationFlags(0b0000_0000))
-//	set_or_append_list(state.current_epoch_participation, index, ParticipationFlags(0b0000_0000))
-//	set_or_append_list(state.inactivity_scores, index, uint64(0))
-//	state.pending_balance_deposits.append(PendingBalanceDeposit(index=index, amount=amount))  # [New in Electra:EIP7251]
-func AddValidatorToRegistry(beaconState state.BeaconState, pubKey []byte, withdrawalCredentials []byte, amount uint64) error {
-	val := ValidatorFromDeposit(pubKey, withdrawalCredentials)
-	if err := beaconState.AppendValidator(val); err != nil {
-		return err
-	}
-	index, ok := beaconState.ValidatorIndexByPubkey(bytesutil.ToBytes48(pubKey))
-	if !ok {
-		return errors.New("could not find validator in registry")
-	}
-	if err := beaconState.AppendBalance(0); err != nil {
-		return err
-	}
-	if err := beaconState.AppendPendingBalanceDeposit(index, amount); err != nil {
-		return err
-	}
-	if err := beaconState.AppendBailOutScore(0); err != nil {
-		return err
-	}
-	if err := beaconState.AppendInactivityScore(0); err != nil {
-		return err
-	}
-	if err := beaconState.AppendPreviousParticipationBits(0); err != nil {
-		return err
-	}
-	return beaconState.AppendCurrentParticipationBits(0)
-}
-
-// ValidatorFromDeposit gets a new validator object with provided parameters
-//
-// def get_validator_from_deposit(pubkey: BLSPubkey, withdrawal_credentials: Bytes32) -> Validator:
-//
-//	return Validator(
-//	pubkey=pubkey,
-//	withdrawal_credentials=withdrawal_credentials,
-//	activation_eligibility_epoch=FAR_FUTURE_EPOCH,
-//	activation_epoch=FAR_FUTURE_EPOCH,
-//	exit_epoch=FAR_FUTURE_EPOCH,
-//	withdrawable_epoch=FAR_FUTURE_EPOCH,
-//	effective_balance=0,  # [Modified in Electra:EIP7251]
-//
-// )
-func ValidatorFromDeposit(pubKey []byte, withdrawalCredentials []byte) *ethpb.Validator {
-	return &ethpb.Validator{
-		PublicKey:                  pubKey,
-		WithdrawalCredentials:      withdrawalCredentials,
-		ActivationEligibilityEpoch: params.BeaconConfig().FarFutureEpoch,
-		ActivationEpoch:            params.BeaconConfig().FarFutureEpoch,
-		ExitEpoch:                  params.BeaconConfig().FarFutureEpoch,
-		WithdrawableEpoch:          params.BeaconConfig().FarFutureEpoch,
-		EffectiveBalance:           0, // [Modified in Electra:EIP7251]
-	}
-}
-
-=======
->>>>>>> ffc443b5
 // SwitchToCompoundingValidator
 //
 // Spec definition:
