--- conflicted
+++ resolved
@@ -273,24 +273,12 @@
 		NextWithdrawalValidatorIndex: vi,
 		HistoricalSummaries:          summaries,
 
-<<<<<<< HEAD
-		DepositRequestsStartIndex: params.BeaconConfig().UnsetDepositRequestsStartIndex,
-		DepositBalanceToConsume:   0,
-		ExitBalanceToConsume:      helpers.ActivationExitChurnLimit(primitives.Gwei(tab)),
-		EarliestExitEpoch:         earliestExitEpoch,
-		PendingBalanceDeposits:    make([]*ethpb.PendingBalanceDeposit, 0),
-		PendingPartialWithdrawals: make([]*ethpb.PendingPartialWithdrawal, 0),
-=======
 		DepositRequestsStartIndex:     params.BeaconConfig().UnsetDepositRequestsStartIndex,
 		DepositBalanceToConsume:       0,
 		ExitBalanceToConsume:          helpers.ActivationExitChurnLimit(primitives.Gwei(tab)),
 		EarliestExitEpoch:             earliestExitEpoch,
-		ConsolidationBalanceToConsume: helpers.ConsolidationChurnLimit(primitives.Gwei(tab)),
-		EarliestConsolidationEpoch:    helpers.ActivationExitEpoch(slots.ToEpoch(beaconState.Slot())),
 		PendingDeposits:               make([]*ethpb.PendingDeposit, 0),
 		PendingPartialWithdrawals:     make([]*ethpb.PendingPartialWithdrawal, 0),
-		PendingConsolidations:         make([]*ethpb.PendingConsolidation, 0),
->>>>>>> 91dfe007
 	}
 
 	// Sorting preActivationIndices based on a custom criteria
