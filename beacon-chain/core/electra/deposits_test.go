package electra_test

import (
	"context"
	"testing"

	"github.com/prysmaticlabs/prysm/v5/beacon-chain/core/electra"
	"github.com/prysmaticlabs/prysm/v5/beacon-chain/core/helpers"
	"github.com/prysmaticlabs/prysm/v5/beacon-chain/core/signing"
	"github.com/prysmaticlabs/prysm/v5/beacon-chain/state"
	state_native "github.com/prysmaticlabs/prysm/v5/beacon-chain/state/state-native"
	stateTesting "github.com/prysmaticlabs/prysm/v5/beacon-chain/state/testing"
	fieldparams "github.com/prysmaticlabs/prysm/v5/config/fieldparams"
	"github.com/prysmaticlabs/prysm/v5/config/params"
	"github.com/prysmaticlabs/prysm/v5/consensus-types/primitives"
	"github.com/prysmaticlabs/prysm/v5/crypto/bls"
	"github.com/prysmaticlabs/prysm/v5/crypto/bls/common"
	"github.com/prysmaticlabs/prysm/v5/encoding/bytesutil"
	enginev1 "github.com/prysmaticlabs/prysm/v5/proto/engine/v1"
	eth "github.com/prysmaticlabs/prysm/v5/proto/prysm/v1alpha1"
	"github.com/prysmaticlabs/prysm/v5/testing/require"
	"github.com/prysmaticlabs/prysm/v5/testing/util"
)

func TestProcessPendingDeposits(t *testing.T) {
	tests := []struct {
		name    string
		state   state.BeaconState
		wantErr bool
		check   func(*testing.T, state.BeaconState)
	}{
		{
			name:    "nil state fails",
			state:   nil,
			wantErr: true,
		},
		{
			name: "no deposits resets balance to consume",
			state: func() state.BeaconState {
				st := stateWithActiveBalanceETH(t, 1_000)
				require.NoError(t, st.SetDepositBalanceToConsume(100))
				return st
			}(),
			check: func(t *testing.T, st state.BeaconState) {
				res, err := st.DepositBalanceToConsume()
				require.NoError(t, err)
				require.Equal(t, primitives.Gwei(0), res)
			},
		},
		{
			name: "more deposits than balance to consume processes partial deposits",
			state: func() state.BeaconState {
<<<<<<< HEAD
				st := stateWithActiveBalanceETH(t, 8_000)
				require.NoError(t, st.SetDepositBalanceToConsume(100))
=======
>>>>>>> ffc443b5
				amountAvailForProcessing := helpers.ActivationExitChurnLimit(1_000 * 1e9)
				depositAmount := uint64(amountAvailForProcessing) / 10
				st := stateWithPendingDeposits(t, 1_000, 20, depositAmount)
				require.NoError(t, st.SetDepositBalanceToConsume(100))
				return st
			}(),
			check: func(t *testing.T, st state.BeaconState) {
				amountAvailForProcessing := helpers.ActivationExitChurnLimit(1_000 * 1e9)
				res, err := st.DepositBalanceToConsume()
				require.NoError(t, err)
				require.Equal(t, primitives.Gwei(100), res)
				// Validators 0..9 should have their balance increased
				for i := primitives.ValidatorIndex(0); i < 10; i++ {
					b, err := st.BalanceAtIndex(i)
					require.NoError(t, err)
					require.Equal(t, params.BeaconConfig().MinActivationBalance+uint64(amountAvailForProcessing)/10, b)
				}

				// Half of the balance deposits should have been processed.
				remaining, err := st.PendingDeposits()
				require.NoError(t, err)
				require.Equal(t, 10, len(remaining))
			},
		},
		{
			name: "withdrawn validators should not consume churn",
			state: func() state.BeaconState {
<<<<<<< HEAD
				st := stateWithActiveBalanceETH(t, 8_000)
				require.NoError(t, st.SetDepositBalanceToConsume(0))
=======
>>>>>>> ffc443b5
				amountAvailForProcessing := helpers.ActivationExitChurnLimit(1_000 * 1e9)
				depositAmount := uint64(amountAvailForProcessing)
				// set the pending deposits to the maximum churn limit
				st := stateWithPendingDeposits(t, 1_000, 2, depositAmount)
				vals := st.Validators()
				vals[1].WithdrawableEpoch = 0
				require.NoError(t, st.SetValidators(vals))
				return st
			}(),
			check: func(t *testing.T, st state.BeaconState) {
				amountAvailForProcessing := helpers.ActivationExitChurnLimit(1_000 * 1e9)
				// Validators 0..9 should have their balance increased
				for i := primitives.ValidatorIndex(0); i < 2; i++ {
					b, err := st.BalanceAtIndex(i)
					require.NoError(t, err)
					require.Equal(t, params.BeaconConfig().MinActivationBalance+uint64(amountAvailForProcessing), b)
				}

				// All pending deposits should have been processed
				remaining, err := st.PendingDeposits()
				require.NoError(t, err)
				require.Equal(t, 0, len(remaining))
			},
		},
		{
			name: "less deposits than balance to consume processes all deposits",
			state: func() state.BeaconState {
				amountAvailForProcessing := helpers.ActivationExitChurnLimit(1_000 * 1e9)
				depositAmount := uint64(amountAvailForProcessing) / 5
				st := stateWithPendingDeposits(t, 1_000, 5, depositAmount)
				require.NoError(t, st.SetDepositBalanceToConsume(0))
				return st
			}(),
			check: func(t *testing.T, st state.BeaconState) {
				amountAvailForProcessing := helpers.ActivationExitChurnLimit(1_000 * 1e9)
				res, err := st.DepositBalanceToConsume()
				require.NoError(t, err)
				require.Equal(t, primitives.Gwei(0), res)
				// Validators 0..4 should have their balance increased
				for i := primitives.ValidatorIndex(0); i < 4; i++ {
					b, err := st.BalanceAtIndex(i)
					require.NoError(t, err)
					require.Equal(t, params.BeaconConfig().MinActivationBalance+uint64(amountAvailForProcessing)/5, b)
				}

				// All of the balance deposits should have been processed.
				remaining, err := st.PendingDeposits()
				require.NoError(t, err)
				require.Equal(t, 0, len(remaining))
			},
		},
		{
			name: "process pending deposit for unknown key, activates new key",
			state: func() state.BeaconState {
				st := stateWithActiveBalanceETH(t, 0)
				sk, err := bls.RandKey()
				require.NoError(t, err)
				wc := make([]byte, 32)
				wc[0] = params.BeaconConfig().ETH1AddressWithdrawalPrefixByte
				wc[31] = byte(0)
				dep := stateTesting.GeneratePendingDeposit(t, sk, params.BeaconConfig().MinActivationBalance, bytesutil.ToBytes32(wc), 0)
				require.NoError(t, st.SetPendingDeposits([]*eth.PendingDeposit{dep}))
				require.Equal(t, 0, len(st.Validators()))
				require.Equal(t, 0, len(st.Balances()))
				return st
			}(),
			check: func(t *testing.T, st state.BeaconState) {
				res, err := st.DepositBalanceToConsume()
				require.NoError(t, err)
				require.Equal(t, primitives.Gwei(0), res)
				b, err := st.BalanceAtIndex(0)
				require.NoError(t, err)
				require.Equal(t, params.BeaconConfig().MinActivationBalance, b)

				// All of the balance deposits should have been processed.
				remaining, err := st.PendingDeposits()
				require.NoError(t, err)
				require.Equal(t, 0, len(remaining))

				// validator becomes active
				require.Equal(t, 1, len(st.Validators()))
				require.Equal(t, 1, len(st.Balances()))
			},
		},
		{
			name: "process excess balance that uses a point to infinity signature, processed as a topup",
			state: func() state.BeaconState {
				excessBalance := uint64(100)
				st := stateWithActiveBalanceETH(t, 32)
				validators := st.Validators()
				sk, err := bls.RandKey()
				require.NoError(t, err)
				wc := make([]byte, 32)
				wc[0] = params.BeaconConfig().ETH1AddressWithdrawalPrefixByte
				wc[31] = byte(0)
				validators[0].PublicKey = sk.PublicKey().Marshal()
				validators[0].WithdrawalCredentials = wc
				dep := stateTesting.GeneratePendingDeposit(t, sk, excessBalance, bytesutil.ToBytes32(wc), 0)
				dep.Signature = common.InfiniteSignature[:]
				require.NoError(t, st.SetValidators(validators))
				require.NoError(t, st.SetPendingDeposits([]*eth.PendingDeposit{dep}))
				return st
			}(),
			check: func(t *testing.T, st state.BeaconState) {
				res, err := st.DepositBalanceToConsume()
				require.NoError(t, err)
				require.Equal(t, primitives.Gwei(0), res)
				b, err := st.BalanceAtIndex(0)
				require.NoError(t, err)
				require.Equal(t, params.BeaconConfig().MinActivationBalance+uint64(100), b)

				// All of the balance deposits should have been processed.
				remaining, err := st.PendingDeposits()
				require.NoError(t, err)
				require.Equal(t, 0, len(remaining))
			},
		},
		{
			name: "exiting validator deposit postponed",
			state: func() state.BeaconState {
<<<<<<< HEAD
				st := stateWithActiveBalanceETH(t, 8_000)
				require.NoError(t, st.SetDepositBalanceToConsume(0))
=======
>>>>>>> ffc443b5
				amountAvailForProcessing := helpers.ActivationExitChurnLimit(1_000 * 1e9)
				depositAmount := uint64(amountAvailForProcessing) / 5
				st := stateWithPendingDeposits(t, 1_000, 5, depositAmount)
				require.NoError(t, st.SetDepositBalanceToConsume(0))
				v, err := st.ValidatorAtIndex(0)
				require.NoError(t, err)
				v.ExitEpoch = 10
				v.WithdrawableEpoch = 20
				require.NoError(t, st.UpdateValidatorAtIndex(0, v))
				return st
			}(),
			check: func(t *testing.T, st state.BeaconState) {
				amountAvailForProcessing := helpers.ActivationExitChurnLimit(1_000 * 1e9)
				res, err := st.DepositBalanceToConsume()
				require.NoError(t, err)
				require.Equal(t, primitives.Gwei(0), res)
				// Validators 1..4 should have their balance increased
				for i := primitives.ValidatorIndex(1); i < 4; i++ {
					b, err := st.BalanceAtIndex(i)
					require.NoError(t, err)
					require.Equal(t, params.BeaconConfig().MinActivationBalance+uint64(amountAvailForProcessing)/5, b)
				}

				// All of the balance deposits should have been processed, except validator index 0 was
				// added back to the pending deposits queue.
				remaining, err := st.PendingDeposits()
				require.NoError(t, err)
				require.Equal(t, 1, len(remaining))
			},
		},
		{
			name: "exited validator balance increased",
			state: func() state.BeaconState {
				st := stateWithPendingDeposits(t, 1_000, 1, 1_000_000)
				v, err := st.ValidatorAtIndex(0)
				require.NoError(t, err)
				v.ExitEpoch = 2
				v.WithdrawableEpoch = 8
				require.NoError(t, st.UpdateValidatorAtIndex(0, v))
				require.NoError(t, st.UpdateBalancesAtIndex(0, 100_000))
				return st
			}(),
			check: func(t *testing.T, st state.BeaconState) {
				res, err := st.DepositBalanceToConsume()
				require.NoError(t, err)
				require.Equal(t, primitives.Gwei(0), res)
				b, err := st.BalanceAtIndex(0)
				require.NoError(t, err)
				require.Equal(t, uint64(1_100_000), b)

				// All of the balance deposits should have been processed.
				remaining, err := st.PendingDeposits()
				require.NoError(t, err)
				require.Equal(t, 0, len(remaining))
			},
		},
	}
	for _, tt := range tests {
		t.Run(tt.name, func(t *testing.T) {
			var tab uint64
			var err error
			if tt.state != nil {
				// The caller of this method would normally have the precompute balance values for total
				// active balance for this epoch. For ease of test setup, we will compute total active
				// balance from the given state.
				tab, err = helpers.TotalActiveBalance(tt.state)
			}
			require.NoError(t, err)
			err = electra.ProcessPendingDeposits(context.TODO(), tt.state, primitives.Gwei(tab))
			require.Equal(t, tt.wantErr, err != nil, "wantErr=%v, got err=%s", tt.wantErr, err)
			if tt.check != nil {
				tt.check(t, tt.state)
			}
		})
	}
}

func TestBatchProcessNewPendingDeposits(t *testing.T) {
	t.Run("invalid batch initiates correct individual validation", func(t *testing.T) {
		st := stateWithActiveBalanceETH(t, 0)
		require.Equal(t, 0, len(st.Validators()))
		require.Equal(t, 0, len(st.Balances()))
		sk, err := bls.RandKey()
		require.NoError(t, err)
		wc := make([]byte, 32)
		wc[0] = params.BeaconConfig().ETH1AddressWithdrawalPrefixByte
		wc[31] = byte(0)
		validDep := stateTesting.GeneratePendingDeposit(t, sk, params.BeaconConfig().MinActivationBalance, bytesutil.ToBytes32(wc), 0)
		invalidDep := &eth.PendingDeposit{}
		// have a combination of valid and invalid deposits
		deps := []*eth.PendingDeposit{validDep, invalidDep}
		require.NoError(t, electra.BatchProcessNewPendingDeposits(context.Background(), st, deps))
		// successfully added to register
		require.Equal(t, 1, len(st.Validators()))
		require.Equal(t, 1, len(st.Balances()))
	})
}

func TestProcessDepositRequests(t *testing.T) {
	st, _ := util.DeterministicGenesisStateElectra(t, 1)
	sk, err := bls.RandKey()
	require.NoError(t, err)

	t.Run("empty requests continues", func(t *testing.T) {
		newSt, err := electra.ProcessDepositRequests(context.Background(), st, []*enginev1.DepositRequest{})
		require.NoError(t, err)
		require.DeepEqual(t, newSt, st)
	})
	t.Run("nil request errors", func(t *testing.T) {
		_, err = electra.ProcessDepositRequests(context.Background(), st, []*enginev1.DepositRequest{nil})
		require.ErrorContains(t, "nil deposit request", err)
	})

	vals := st.Validators()
	vals[0].PublicKey = sk.PublicKey().Marshal()
	vals[0].WithdrawalCredentials[0] = params.BeaconConfig().ETH1AddressWithdrawalPrefixByte
	require.NoError(t, st.SetValidators(vals))
	bals := st.Balances()
	bals[0] = params.BeaconConfig().MinActivationBalance + 2000
	require.NoError(t, st.SetBalances(bals))
	require.NoError(t, st.SetPendingDeposits(make([]*eth.PendingDeposit, 0))) // reset pbd as the determinitstic state populates this already
	withdrawalCred := make([]byte, 32)
	withdrawalCred[0] = params.BeaconConfig().CompoundingWithdrawalPrefixByte
	depositMessage := &eth.DepositMessage{
		PublicKey:             sk.PublicKey().Marshal(),
		Amount:                1000,
		WithdrawalCredentials: withdrawalCred,
	}
	domain, err := signing.ComputeDomain(params.BeaconConfig().DomainDeposit, nil, nil)
	require.NoError(t, err)
	sr, err := signing.ComputeSigningRoot(depositMessage, domain)
	require.NoError(t, err)
	sig := sk.Sign(sr[:])
	requests := []*enginev1.DepositRequest{
		{
			Pubkey:                depositMessage.PublicKey,
			Index:                 0,
			WithdrawalCredentials: depositMessage.WithdrawalCredentials,
			Amount:                depositMessage.Amount,
			Signature:             sig.Marshal(),
		},
	}
	st, err = electra.ProcessDepositRequests(context.Background(), st, requests)
	require.NoError(t, err)

	pbd, err := st.PendingDeposits()
	require.NoError(t, err)
	require.Equal(t, 1, len(pbd))
	require.Equal(t, uint64(1000), pbd[0].Amount)
}

func TestProcessDeposit_Electra_Simple(t *testing.T) {
	deps, _, err := util.DeterministicDepositsAndKeysSameValidator(3)
	require.NoError(t, err)
	eth1Data, err := util.DeterministicEth1Data(len(deps))
	require.NoError(t, err)
	registry := []*eth.Validator{
		{
			PublicKey:             []byte{1},
			WithdrawalCredentials: []byte{1, 2, 3},
		},
	}
	balances := []uint64{0}
	st, err := state_native.InitializeFromProtoElectra(&eth.BeaconStateElectra{
		Validators: registry,
		Balances:   balances,
		Eth1Data:   eth1Data,
		Fork: &eth.Fork{
			PreviousVersion: params.BeaconConfig().ElectraForkVersion,
			CurrentVersion:  params.BeaconConfig().ElectraForkVersion,
		},
	})
	require.NoError(t, err)
	pdSt, err := electra.ProcessDeposits(context.Background(), st, deps)
	require.NoError(t, err)
	pbd, err := pdSt.PendingDeposits()
	require.NoError(t, err)
	require.Equal(t, params.BeaconConfig().MinActivationBalance, pbd[2].Amount)
	require.Equal(t, 3, len(pbd))
}

func TestProcessDeposit_SkipsInvalidDeposit(t *testing.T) {
	// Same test settings as in TestProcessDeposit_AddsNewValidatorDeposit, except that we use an invalid signature
	dep, _, err := util.DeterministicDepositsAndKeys(1)
	require.NoError(t, err)
	dep[0].Data.Signature = make([]byte, 96)
	dt, _, err := util.DepositTrieFromDeposits(dep)
	require.NoError(t, err)
	root, err := dt.HashTreeRoot()
	require.NoError(t, err)
	eth1Data := &eth.Eth1Data{
		DepositRoot:  root[:],
		DepositCount: 1,
	}
	registry := []*eth.Validator{
		{
			PublicKey:             []byte{1},
			WithdrawalCredentials: []byte{1, 2, 3},
		},
	}
	balances := []uint64{0}
	beaconState, err := state_native.InitializeFromProtoElectra(&eth.BeaconStateElectra{
		Validators: registry,
		Balances:   balances,
		Eth1Data:   eth1Data,
		Fork: &eth.Fork{
			PreviousVersion: params.BeaconConfig().GenesisForkVersion,
			CurrentVersion:  params.BeaconConfig().GenesisForkVersion,
		},
	})
	require.NoError(t, err)
	newState, err := electra.ProcessDeposit(beaconState, dep[0], false)
	require.NoError(t, err, "Expected invalid block deposit to be ignored without error")

	if newState.Eth1DepositIndex() != 1 {
		t.Errorf(
			"Expected Eth1DepositIndex to be increased by 1 after processing an invalid deposit, received change: %v",
			newState.Eth1DepositIndex(),
		)
	}
	if len(newState.Validators()) != 1 {
		t.Errorf("Expected validator list to have length 1, received: %v", len(newState.Validators()))
	}
	if len(newState.Balances()) != 1 {
		t.Errorf("Expected validator balances list to have length 1, received: %v", len(newState.Balances()))
	}
	if newState.Balances()[0] != 0 {
		t.Errorf("Expected validator balance at index 0 to stay 0, received: %v", newState.Balances()[0])
	}
}

func TestApplyDeposit_TopUps_WithBadSignature(t *testing.T) {
	st, _ := util.DeterministicGenesisStateElectra(t, 3)
	sk, err := bls.RandKey()
	require.NoError(t, err)
	withdrawalCred := make([]byte, 32)
	withdrawalCred[0] = params.BeaconConfig().CompoundingWithdrawalPrefixByte
	topUpAmount := uint64(1234)
	depositData := &eth.Deposit_Data{
		PublicKey:             sk.PublicKey().Marshal(),
		Amount:                topUpAmount,
		WithdrawalCredentials: withdrawalCred,
		Signature:             make([]byte, fieldparams.BLSSignatureLength),
	}
	vals := st.Validators()
	vals[0].PublicKey = sk.PublicKey().Marshal()
	vals[0].WithdrawalCredentials[0] = params.BeaconConfig().ETH1AddressWithdrawalPrefixByte
	require.NoError(t, st.SetValidators(vals))
	adSt, err := electra.ApplyDeposit(st, depositData, false)
	require.NoError(t, err)
	pbd, err := adSt.PendingDeposits()
	require.NoError(t, err)
	require.Equal(t, 1, len(pbd))
	require.Equal(t, topUpAmount, pbd[0].Amount)
}

// stateWithActiveBalanceETH generates a mock beacon state given a balance in eth
func stateWithActiveBalanceETH(t *testing.T, balETH uint64) state.BeaconState {
	gwei := balETH * 1_000_000_000
	balPerVal := params.BeaconConfig().MinActivationBalance
	numVals := gwei / balPerVal

	vals := make([]*eth.Validator, numVals)
	bals := make([]uint64, numVals)
	for i := uint64(0); i < numVals; i++ {
		wc := make([]byte, 32)
		wc[0] = params.BeaconConfig().ETH1AddressWithdrawalPrefixByte
		wc[31] = byte(i)
		vals[i] = &eth.Validator{
			ActivationEpoch:       0,
			ExitEpoch:             params.BeaconConfig().FarFutureEpoch,
			EffectiveBalance:      balPerVal,
			WithdrawalCredentials: wc,
			WithdrawableEpoch:     params.BeaconConfig().FarFutureEpoch,
		}
		bals[i] = balPerVal
	}
	st, err := state_native.InitializeFromProtoUnsafeElectra(&eth.BeaconStateElectra{
		Slot:       10 * params.BeaconConfig().SlotsPerEpoch,
		Validators: vals,
		Balances:   bals,
		Fork: &eth.Fork{
			CurrentVersion: params.BeaconConfig().ElectraForkVersion,
		},
	})
	require.NoError(t, err)
	// set some fake finalized checkpoint
	require.NoError(t, st.SetFinalizedCheckpoint(&eth.Checkpoint{
		Epoch: 0,
		Root:  make([]byte, 32),
	}))
	return st
}

// stateWithPendingDeposits with pending deposits and existing ethbalance
func stateWithPendingDeposits(t *testing.T, balETH uint64, numDeposits, amount uint64) state.BeaconState {
	st := stateWithActiveBalanceETH(t, balETH)
	deps := make([]*eth.PendingDeposit, numDeposits)
	validators := st.Validators()
	for i := 0; i < len(deps); i += 1 {
		sk, err := bls.RandKey()
		require.NoError(t, err)
		wc := make([]byte, 32)
		wc[0] = params.BeaconConfig().ETH1AddressWithdrawalPrefixByte
		wc[31] = byte(i)
		validators[i].PublicKey = sk.PublicKey().Marshal()
		validators[i].WithdrawalCredentials = wc
		deps[i] = stateTesting.GeneratePendingDeposit(t, sk, amount, bytesutil.ToBytes32(wc), 0)
	}
	require.NoError(t, st.SetValidators(validators))
	require.NoError(t, st.SetPendingDeposits(deps))
	return st
}

func TestApplyPendingDeposit_TopUp(t *testing.T) {
	excessBalance := uint64(100)
	st := stateWithActiveBalanceETH(t, 32)
	validators := st.Validators()
	sk, err := bls.RandKey()
	require.NoError(t, err)
	wc := make([]byte, 32)
	wc[0] = params.BeaconConfig().ETH1AddressWithdrawalPrefixByte
	wc[31] = byte(0)
	validators[0].PublicKey = sk.PublicKey().Marshal()
	validators[0].WithdrawalCredentials = wc
	dep := stateTesting.GeneratePendingDeposit(t, sk, excessBalance, bytesutil.ToBytes32(wc), 0)
	dep.Signature = common.InfiniteSignature[:]
	require.NoError(t, st.SetValidators(validators))

	require.NoError(t, electra.ApplyPendingDeposit(context.Background(), st, dep))

	b, err := st.BalanceAtIndex(0)
	require.NoError(t, err)
	require.Equal(t, params.BeaconConfig().MinActivationBalance+uint64(excessBalance), b)
}

func TestApplyPendingDeposit_UnknownKey(t *testing.T) {
	st := stateWithActiveBalanceETH(t, 0)
	sk, err := bls.RandKey()
	require.NoError(t, err)
	wc := make([]byte, 32)
	wc[0] = params.BeaconConfig().ETH1AddressWithdrawalPrefixByte
	wc[31] = byte(0)
	dep := stateTesting.GeneratePendingDeposit(t, sk, params.BeaconConfig().MinActivationBalance, bytesutil.ToBytes32(wc), 0)
	require.Equal(t, 0, len(st.Validators()))
	require.NoError(t, electra.ApplyPendingDeposit(context.Background(), st, dep))
	// activates new validator
	require.Equal(t, 1, len(st.Validators()))
	b, err := st.BalanceAtIndex(0)
	require.NoError(t, err)
	require.Equal(t, params.BeaconConfig().MinActivationBalance, b)
}

func TestApplyPendingDeposit_InvalidSignature(t *testing.T) {
	st := stateWithActiveBalanceETH(t, 0)

	sk, err := bls.RandKey()
	require.NoError(t, err)
	wc := make([]byte, 32)
	wc[0] = params.BeaconConfig().ETH1AddressWithdrawalPrefixByte
	wc[31] = byte(0)
	dep := &eth.PendingDeposit{
		PublicKey:             sk.PublicKey().Marshal(),
		WithdrawalCredentials: wc,
		Amount:                100,
	}
	require.Equal(t, 0, len(st.Validators()))
	require.NoError(t, electra.ApplyPendingDeposit(context.Background(), st, dep))
	// no validator added
	require.Equal(t, 0, len(st.Validators()))
	// no topup either
	require.Equal(t, 0, len(st.Balances()))
}<|MERGE_RESOLUTION|>--- conflicted
+++ resolved
@@ -50,11 +50,6 @@
 		{
 			name: "more deposits than balance to consume processes partial deposits",
 			state: func() state.BeaconState {
-<<<<<<< HEAD
-				st := stateWithActiveBalanceETH(t, 8_000)
-				require.NoError(t, st.SetDepositBalanceToConsume(100))
-=======
->>>>>>> ffc443b5
 				amountAvailForProcessing := helpers.ActivationExitChurnLimit(1_000 * 1e9)
 				depositAmount := uint64(amountAvailForProcessing) / 10
 				st := stateWithPendingDeposits(t, 1_000, 20, depositAmount)
@@ -82,11 +77,6 @@
 		{
 			name: "withdrawn validators should not consume churn",
 			state: func() state.BeaconState {
-<<<<<<< HEAD
-				st := stateWithActiveBalanceETH(t, 8_000)
-				require.NoError(t, st.SetDepositBalanceToConsume(0))
-=======
->>>>>>> ffc443b5
 				amountAvailForProcessing := helpers.ActivationExitChurnLimit(1_000 * 1e9)
 				depositAmount := uint64(amountAvailForProcessing)
 				// set the pending deposits to the maximum churn limit
@@ -207,11 +197,6 @@
 		{
 			name: "exiting validator deposit postponed",
 			state: func() state.BeaconState {
-<<<<<<< HEAD
-				st := stateWithActiveBalanceETH(t, 8_000)
-				require.NoError(t, st.SetDepositBalanceToConsume(0))
-=======
->>>>>>> ffc443b5
 				amountAvailForProcessing := helpers.ActivationExitChurnLimit(1_000 * 1e9)
 				depositAmount := uint64(amountAvailForProcessing) / 5
 				st := stateWithPendingDeposits(t, 1_000, 5, depositAmount)
