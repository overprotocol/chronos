--- conflicted
+++ resolved
@@ -26,15 +26,9 @@
 	"github.com/prysmaticlabs/prysm/v5/consensus-types/interfaces"
 	"github.com/prysmaticlabs/prysm/v5/consensus-types/primitives"
 	"github.com/prysmaticlabs/prysm/v5/monitoring/tracing"
-<<<<<<< HEAD
-	"github.com/prysmaticlabs/prysm/v5/monitoring/tracing/trace"
-	"github.com/prysmaticlabs/prysm/v5/runtime/version"
-	goTrace "go.opencensus.io/trace"
-=======
 	prysmTrace "github.com/prysmaticlabs/prysm/v5/monitoring/tracing/trace"
 	"github.com/prysmaticlabs/prysm/v5/runtime/version"
 	"go.opentelemetry.io/otel/trace"
->>>>>>> f4984638
 )
 
 type customProcessingFn func(context.Context, state.BeaconState) error
@@ -266,11 +260,7 @@
 //	      if (state.slot + 1) % SLOTS_PER_EPOCH == 0:
 //	          process_epoch(state)
 //	      state.slot = Slot(state.slot + 1)
-<<<<<<< HEAD
-func ProcessSlotsCore(ctx context.Context, span *goTrace.Span, state state.BeaconState, slot primitives.Slot, fn customProcessingFn) (state.BeaconState, error) {
-=======
 func ProcessSlotsCore(ctx context.Context, span trace.Span, state state.BeaconState, slot primitives.Slot, fn customProcessingFn) (state.BeaconState, error) {
->>>>>>> f4984638
 	var err error
 	for state.Slot() < slot {
 		if fn != nil {
