package validators_test

import (
	"context"
	"testing"

	"github.com/prysmaticlabs/prysm/v5/beacon-chain/core/helpers"
	"github.com/prysmaticlabs/prysm/v5/beacon-chain/core/time"
	"github.com/prysmaticlabs/prysm/v5/beacon-chain/core/validators"
	state_native "github.com/prysmaticlabs/prysm/v5/beacon-chain/state/state-native"
	"github.com/prysmaticlabs/prysm/v5/config/params"
	"github.com/prysmaticlabs/prysm/v5/consensus-types/primitives"
	ethpb "github.com/prysmaticlabs/prysm/v5/proto/prysm/v1alpha1"
	"github.com/prysmaticlabs/prysm/v5/runtime/version"
	"github.com/prysmaticlabs/prysm/v5/testing/assert"
	"github.com/prysmaticlabs/prysm/v5/testing/require"
	"github.com/prysmaticlabs/prysm/v5/time/slots"
)

func TestHasVoted_OK(t *testing.T) {
	// Setting bitlist to 11111111.
	pendingAttestation := &ethpb.Attestation{
		AggregationBits: []byte{0xFF, 0x01},
	}

	for i := uint64(0); i < pendingAttestation.AggregationBits.Len(); i++ {
		assert.Equal(t, true, pendingAttestation.AggregationBits.BitAt(i), "Validator voted but received didn't vote")
	}

	// Setting bit field to 10101010.
	pendingAttestation = &ethpb.Attestation{
		AggregationBits: []byte{0xAA, 0x1},
	}

	for i := uint64(0); i < pendingAttestation.AggregationBits.Len(); i++ {
		voted := pendingAttestation.AggregationBits.BitAt(i)
		if i%2 == 0 && voted {
			t.Error("validator didn't vote but received voted")
		}
		if i%2 == 1 && !voted {
			t.Error("validator voted but received didn't vote")
		}
	}
}

func TestInitiateValidatorExit_AlreadyExited(t *testing.T) {
	exitEpoch := primitives.Epoch(199)
	base := &ethpb.BeaconState{Validators: []*ethpb.Validator{{
		ExitEpoch: exitEpoch},
	}}
	state, err := state_native.InitializeFromProtoPhase0(base)
	require.NoError(t, err)
<<<<<<< HEAD
	newState, epoch, err := InitiateValidatorExit(context.Background(), state, 0, 199, 1, false)
	require.ErrorIs(t, err, ErrValidatorAlreadyExited)
=======
	newState, epoch, err := validators.InitiateValidatorExit(context.Background(), state, 0, 199, 1)
	require.ErrorIs(t, err, validators.ErrValidatorAlreadyExited)
>>>>>>> b8cd7794
	require.Equal(t, exitEpoch, epoch)
	v, err := newState.ValidatorAtIndex(0)
	require.NoError(t, err)
	assert.Equal(t, exitEpoch, v.ExitEpoch, "Already exited")
}

func TestInitiateValidatorExit_ProperExit(t *testing.T) {
	exitedEpoch := primitives.Epoch(100)
	idx := primitives.ValidatorIndex(3)
	base := &ethpb.BeaconState{Validators: []*ethpb.Validator{
		{ExitEpoch: exitedEpoch},
		{ExitEpoch: exitedEpoch + 1},
		{ExitEpoch: exitedEpoch + 2},
		{ExitEpoch: params.BeaconConfig().FarFutureEpoch},
	}}
	state, err := state_native.InitializeFromProtoPhase0(base)
	require.NoError(t, err)
<<<<<<< HEAD
	newState, epoch, err := InitiateValidatorExit(context.Background(), state, idx, exitedEpoch+2, 1, false)
=======
	newState, epoch, err := validators.InitiateValidatorExit(context.Background(), state, idx, exitedEpoch+2, 1)
>>>>>>> b8cd7794
	require.NoError(t, err)
	require.Equal(t, exitedEpoch+2, epoch)
	v, err := newState.ValidatorAtIndex(idx)
	require.NoError(t, err)
	assert.Equal(t, exitedEpoch+2, v.ExitEpoch, "Exit epoch was not the highest")
}

func TestInitiateValidatorExitAltair_ProperExit(t *testing.T) {
	exitedEpoch := primitives.Epoch(100)
	idx := primitives.ValidatorIndex(3)
	base := &ethpb.BeaconStateAltair{Validators: []*ethpb.Validator{
		{ExitEpoch: exitedEpoch},
		{ExitEpoch: exitedEpoch + 1},
		{ExitEpoch: exitedEpoch + 2},
		{ExitEpoch: params.BeaconConfig().FarFutureEpoch},
	},
		BailOutScores: []uint64{100, 100, 100, 100},
	}
	state, err := state_native.InitializeFromProtoAltair(base)
	require.NoError(t, err)
	newState, epoch, err := InitiateValidatorExit(context.Background(), state, idx, exitedEpoch+2, 1, false)
	require.NoError(t, err)
	require.Equal(t, exitedEpoch+2, epoch)
	v, err := newState.ValidatorAtIndex(idx)
	require.NoError(t, err)
	assert.Equal(t, exitedEpoch+2, v.ExitEpoch, "Exit epoch was not the highest")
	bscores, err := newState.BailOutScores()
	require.NoError(t, err)
	assert.Equal(t, uint64(0), bscores[idx], "Bailout score should be 0 in voluntary exit")
}

func TestInitiateValidatorExit_ChurnOverflow(t *testing.T) {
	exitedEpoch := primitives.Epoch(100)
	idx := primitives.ValidatorIndex(4)
	base := &ethpb.BeaconState{Validators: []*ethpb.Validator{
		{ExitEpoch: exitedEpoch + 2},
		{ExitEpoch: exitedEpoch + 2},
		{ExitEpoch: exitedEpoch + 2},
		{ExitEpoch: exitedEpoch + 2}, // overflow here
		{ExitEpoch: params.BeaconConfig().FarFutureEpoch},
	}}
	state, err := state_native.InitializeFromProtoPhase0(base)
	require.NoError(t, err)
<<<<<<< HEAD
	newState, epoch, err := InitiateValidatorExit(context.Background(), state, idx, exitedEpoch+2, 4, false)
=======
	newState, epoch, err := validators.InitiateValidatorExit(context.Background(), state, idx, exitedEpoch+2, 4)
>>>>>>> b8cd7794
	require.NoError(t, err)
	require.Equal(t, exitedEpoch+3, epoch)

	// Because of exit queue overflow,
	// validator who init exited has to wait one more epoch.
	v, err := newState.ValidatorAtIndex(0)
	require.NoError(t, err)
	wantedEpoch := v.ExitEpoch + 1

	v, err = newState.ValidatorAtIndex(idx)
	require.NoError(t, err)
	assert.Equal(t, wantedEpoch, v.ExitEpoch, "Exit epoch did not cover overflow case")
}

func TestInitiateValidatorExitAltair_ChurnOverflow(t *testing.T) {
	exitedEpoch := primitives.Epoch(100)
	idx := primitives.ValidatorIndex(4)
	base := &ethpb.BeaconStateAltair{Validators: []*ethpb.Validator{
		{ExitEpoch: exitedEpoch + 2},
		{ExitEpoch: exitedEpoch + 2},
		{ExitEpoch: exitedEpoch + 2},
		{ExitEpoch: exitedEpoch + 2}, // overflow here
		{ExitEpoch: params.BeaconConfig().FarFutureEpoch},
	},
		BailOutScores: []uint64{100, 100, 100, 100, 100},
	}
	state, err := state_native.InitializeFromProtoAltair(base)
	require.NoError(t, err)
	//newState, err := InitiateValidatorExit(context.Background(), state, idx, exitedEpoch + 2, 4,false)
	newState, epoch, err := InitiateValidatorExit(context.Background(), state, idx, exitedEpoch+2, 4, false)
	require.NoError(t, err)
	require.Equal(t, exitedEpoch+3, epoch)

	// Because of exit queue overflow,
	// validator who init exited has to wait one more epoch.
	v, err := newState.ValidatorAtIndex(0)
	require.NoError(t, err)
	wantedEpoch := v.ExitEpoch + 1

	v, err = newState.ValidatorAtIndex(idx)
	require.NoError(t, err)
	assert.Equal(t, wantedEpoch, v.ExitEpoch, "Exit epoch did not cover overflow case")
	bscores, err := newState.BailOutScores()
	require.NoError(t, err)
	assert.Equal(t, uint64(0), bscores[idx], "Bailout score should be 0 in voluntary exit")
}

func TestInitiateValidatorExit_WithdrawalOverflows(t *testing.T) {
	base := &ethpb.BeaconState{Validators: []*ethpb.Validator{
		{ExitEpoch: params.BeaconConfig().FarFutureEpoch - 1},
		{EffectiveBalance: params.BeaconConfig().EjectionBalance, ExitEpoch: params.BeaconConfig().FarFutureEpoch},
	}}
	state, err := state_native.InitializeFromProtoPhase0(base)
	require.NoError(t, err)
<<<<<<< HEAD
	_, _, err = InitiateValidatorExit(context.Background(), state, 1, params.BeaconConfig().FarFutureEpoch-1, 1, false)
=======
	_, _, err = validators.InitiateValidatorExit(context.Background(), state, 1, params.BeaconConfig().FarFutureEpoch-1, 1)
>>>>>>> b8cd7794
	require.ErrorContains(t, "addition overflows", err)
}

func TestInitiateValidatorExit_ProperExit_Electra(t *testing.T) {
	exitedEpoch := primitives.Epoch(100)
	idx := primitives.ValidatorIndex(3)
	base := &ethpb.BeaconStateElectra{
		Slot: slots.UnsafeEpochStart(exitedEpoch + 1),
		Validators: []*ethpb.Validator{
			{
				ExitEpoch:        exitedEpoch,
				EffectiveBalance: params.BeaconConfig().MinActivationBalance,
			},
			{
				ExitEpoch:        exitedEpoch + 1,
				EffectiveBalance: params.BeaconConfig().MinActivationBalance,
			},
			{
				ExitEpoch:        exitedEpoch + 2,
				EffectiveBalance: params.BeaconConfig().MinActivationBalance,
			},
			{
				ExitEpoch:        params.BeaconConfig().FarFutureEpoch,
				EffectiveBalance: params.BeaconConfig().MinActivationBalance,
			},
		},
	}
	state, err := state_native.InitializeFromProtoElectra(base)
	require.NoError(t, err)

	// Pre-check: Exit balance to consume should be zero.
	ebtc, err := state.ExitBalanceToConsume()
	require.NoError(t, err)
	require.Equal(t, primitives.Gwei(0), ebtc)

	newState, epoch, err := validators.InitiateValidatorExit(context.Background(), state, idx, 0, 0) // exitQueueEpoch and churn are not used in electra
	require.NoError(t, err)

	// Expect that the exit epoch is the next available epoch with max seed lookahead.
	want := helpers.ActivationExitEpoch(exitedEpoch + 1)
	require.Equal(t, want, epoch)
	v, err := newState.ValidatorAtIndex(idx)
	require.NoError(t, err)
	assert.Equal(t, want, v.ExitEpoch, "Exit epoch was not the highest")

	// Check that the exit balance to consume has been updated on the state.
	ebtc, err = state.ExitBalanceToConsume()
	require.NoError(t, err)
	require.NotEqual(t, primitives.Gwei(0), ebtc, "Exit balance to consume was not updated")
}

func TestSlashValidator_OK(t *testing.T) {
	validatorCount := 100
	registry := make([]*ethpb.Validator, 0, validatorCount)
	balances := make([]uint64, 0, validatorCount)
	for i := 0; i < validatorCount; i++ {
		registry = append(registry, &ethpb.Validator{
			ActivationEpoch:  0,
			ExitEpoch:        params.BeaconConfig().FarFutureEpoch,
			EffectiveBalance: params.BeaconConfig().MaxEffectiveBalance,
		})
		balances = append(balances, params.BeaconConfig().MaxEffectiveBalance)
	}

	base := &ethpb.BeaconState{
		Validators:  registry,
		Slashings:   make([]uint64, params.BeaconConfig().EpochsPerSlashingsVector),
		RandaoMixes: make([][]byte, params.BeaconConfig().EpochsPerHistoricalVector),
		Balances:    balances,
	}
	state, err := state_native.InitializeFromProtoPhase0(base)
	require.NoError(t, err)

	slashedIdx := primitives.ValidatorIndex(3)

	proposer, err := helpers.BeaconProposerIndex(context.Background(), state)
	require.NoError(t, err, "Could not get proposer")
	proposerBal, err := state.BalanceAtIndex(proposer)
	require.NoError(t, err)
	slashedState, err := validators.SlashValidator(context.Background(), state, slashedIdx)
	require.NoError(t, err, "Could not slash validator")
	require.Equal(t, true, slashedState.Version() == version.Phase0)

	v, err := state.ValidatorAtIndex(slashedIdx)
	require.NoError(t, err)
	assert.Equal(t, true, v.Slashed, "Validator not slashed despite supposed to being slashed")
	assert.Equal(t, time.CurrentEpoch(state)+params.BeaconConfig().EpochsPerSlashingsVector, v.WithdrawableEpoch, "Withdrawable epoch not the expected value")

	maxBalance := params.BeaconConfig().MaxEffectiveBalance
	slashedBalance := state.Slashings()[state.Slot().Mod(uint64(params.BeaconConfig().EpochsPerSlashingsVector))]
	assert.Equal(t, maxBalance, slashedBalance, "Slashed balance isn't the expected amount")

	whistleblowerReward := slashedBalance / params.BeaconConfig().WhistleBlowerRewardQuotient
	bal, err := state.BalanceAtIndex(proposer)
	require.NoError(t, err)
	// The proposer is the whistleblower in phase 0.
	assert.Equal(t, proposerBal+whistleblowerReward, bal, "Did not get expected balance for proposer")
	bal, err = state.BalanceAtIndex(slashedIdx)
	require.NoError(t, err)
	v, err = state.ValidatorAtIndex(slashedIdx)
	require.NoError(t, err)
	assert.Equal(t, maxBalance-(v.EffectiveBalance/params.BeaconConfig().MinSlashingPenaltyQuotient), bal, "Did not get expected balance for slashed validator")
}

func TestSlashValidator_Electra(t *testing.T) {
	validatorCount := 100
	registry := make([]*ethpb.Validator, 0, validatorCount)
	balances := make([]uint64, 0, validatorCount)
	for i := 0; i < validatorCount; i++ {
		registry = append(registry, &ethpb.Validator{
			ActivationEpoch:  0,
			ExitEpoch:        params.BeaconConfig().FarFutureEpoch,
			EffectiveBalance: params.BeaconConfig().MaxEffectiveBalance,
		})
		balances = append(balances, params.BeaconConfig().MaxEffectiveBalance)
	}

	base := &ethpb.BeaconStateElectra{
		Validators:  registry,
		Slashings:   make([]uint64, params.BeaconConfig().EpochsPerSlashingsVector),
		RandaoMixes: make([][]byte, params.BeaconConfig().EpochsPerHistoricalVector),
		Balances:    balances,
	}
	state, err := state_native.InitializeFromProtoElectra(base)
	require.NoError(t, err)

	slashedIdx := primitives.ValidatorIndex(3)

	proposer, err := helpers.BeaconProposerIndex(context.Background(), state)
	require.NoError(t, err, "Could not get proposer")
	proposerBal, err := state.BalanceAtIndex(proposer)
	require.NoError(t, err)
	slashedState, err := validators.SlashValidator(context.Background(), state, slashedIdx)
	require.NoError(t, err, "Could not slash validator")
	require.Equal(t, true, slashedState.Version() == version.Electra)

	v, err := state.ValidatorAtIndex(slashedIdx)
	require.NoError(t, err)
	assert.Equal(t, true, v.Slashed, "Validator not slashed despite supposed to being slashed")
	assert.Equal(t, time.CurrentEpoch(state)+params.BeaconConfig().EpochsPerSlashingsVector, v.WithdrawableEpoch, "Withdrawable epoch not the expected value")

	maxBalance := params.BeaconConfig().MaxEffectiveBalance
	slashedBalance := state.Slashings()[state.Slot().Mod(uint64(params.BeaconConfig().EpochsPerSlashingsVector))]
	assert.Equal(t, maxBalance, slashedBalance, "Slashed balance isn't the expected amount")

	whistleblowerReward := slashedBalance / params.BeaconConfig().WhistleBlowerRewardQuotientElectra
	bal, err := state.BalanceAtIndex(proposer)
	require.NoError(t, err)
	// The proposer is the whistleblower.
	assert.Equal(t, proposerBal+whistleblowerReward, bal, "Did not get expected balance for proposer")
	bal, err = state.BalanceAtIndex(slashedIdx)
	require.NoError(t, err)
	v, err = state.ValidatorAtIndex(slashedIdx)
	require.NoError(t, err)
	assert.Equal(t, maxBalance-(v.EffectiveBalance/params.BeaconConfig().MinSlashingPenaltyQuotientElectra), bal, "Did not get expected balance for slashed validator")
}

func TestActivatedValidatorIndices(t *testing.T) {
	tests := []struct {
		state  *ethpb.BeaconState
		wanted []primitives.ValidatorIndex
	}{
		{
			state: &ethpb.BeaconState{
				Validators: []*ethpb.Validator{
					{
						ActivationEpoch: 0,
						ExitEpoch:       1,
					},
					{
						ActivationEpoch: 0,
						ExitEpoch:       1,
					},
					{
						ActivationEpoch: 5,
					},
					{
						ActivationEpoch: 0,
						ExitEpoch:       1,
					},
				},
			},
			wanted: []primitives.ValidatorIndex{0, 1, 3},
		},
		{
			state: &ethpb.BeaconState{
				Validators: []*ethpb.Validator{
					{
						ActivationEpoch: helpers.ActivationExitEpoch(10),
					},
				},
			},
			wanted: []primitives.ValidatorIndex{},
		},
		{
			state: &ethpb.BeaconState{
				Validators: []*ethpb.Validator{
					{
						ActivationEpoch: 0,
						ExitEpoch:       1,
					},
				},
			},
			wanted: []primitives.ValidatorIndex{0},
		},
	}
	for _, tt := range tests {
		s, err := state_native.InitializeFromProtoPhase0(tt.state)
		require.NoError(t, err)
		activatedIndices := validators.ActivatedValidatorIndices(time.CurrentEpoch(s), tt.state.Validators)
		assert.DeepEqual(t, tt.wanted, activatedIndices)
	}
}

func TestSlashedValidatorIndices(t *testing.T) {
	tests := []struct {
		state  *ethpb.BeaconState
		wanted []primitives.ValidatorIndex
	}{
		{
			state: &ethpb.BeaconState{
				Validators: []*ethpb.Validator{
					{
						WithdrawableEpoch: params.BeaconConfig().EpochsPerSlashingsVector,
						Slashed:           true,
					},
					{
						WithdrawableEpoch: params.BeaconConfig().EpochsPerSlashingsVector,
						Slashed:           false,
					},
					{
						WithdrawableEpoch: params.BeaconConfig().EpochsPerSlashingsVector,
						Slashed:           true,
					},
				},
			},
			wanted: []primitives.ValidatorIndex{0, 2},
		},
		{
			state: &ethpb.BeaconState{
				Validators: []*ethpb.Validator{
					{
						WithdrawableEpoch: params.BeaconConfig().EpochsPerSlashingsVector,
					},
				},
			},
			wanted: []primitives.ValidatorIndex{},
		},
		{
			state: &ethpb.BeaconState{
				Validators: []*ethpb.Validator{
					{
						WithdrawableEpoch: params.BeaconConfig().EpochsPerSlashingsVector,
						Slashed:           true,
					},
				},
			},
			wanted: []primitives.ValidatorIndex{0},
		},
	}
	for _, tt := range tests {
		s, err := state_native.InitializeFromProtoPhase0(tt.state)
		require.NoError(t, err)
		slashedIndices := validators.SlashedValidatorIndices(time.CurrentEpoch(s), tt.state.Validators)
		assert.DeepEqual(t, tt.wanted, slashedIndices)
	}
}

func TestExitedValidatorIndices(t *testing.T) {
	tests := []struct {
		state  *ethpb.BeaconState
		wanted []primitives.ValidatorIndex
	}{
		{
			state: &ethpb.BeaconState{
				Validators: []*ethpb.Validator{
					{
						EffectiveBalance:  params.BeaconConfig().MaxEffectiveBalance,
						ExitEpoch:         0,
						WithdrawableEpoch: params.BeaconConfig().MinValidatorWithdrawabilityDelay,
					},
					{
						EffectiveBalance:  params.BeaconConfig().MaxEffectiveBalance,
						ExitEpoch:         0,
						WithdrawableEpoch: 10,
					},
					{
						EffectiveBalance:  params.BeaconConfig().MaxEffectiveBalance,
						ExitEpoch:         0,
						WithdrawableEpoch: params.BeaconConfig().MinValidatorWithdrawabilityDelay,
					},
				},
			},
			wanted: []primitives.ValidatorIndex{0, 2},
		},
		{
			state: &ethpb.BeaconState{
				Validators: []*ethpb.Validator{
					{
						EffectiveBalance:  params.BeaconConfig().MaxEffectiveBalance,
						ExitEpoch:         params.BeaconConfig().FarFutureEpoch,
						WithdrawableEpoch: params.BeaconConfig().MinValidatorWithdrawabilityDelay,
					},
				},
			},
			wanted: []primitives.ValidatorIndex{},
		},
		{
			state: &ethpb.BeaconState{
				Validators: []*ethpb.Validator{
					{
						EffectiveBalance:  params.BeaconConfig().MaxEffectiveBalance,
						ExitEpoch:         0,
						WithdrawableEpoch: params.BeaconConfig().MinValidatorWithdrawabilityDelay,
					},
				},
			},
			wanted: []primitives.ValidatorIndex{0},
		},
	}
	for _, tt := range tests {
		s, err := state_native.InitializeFromProtoPhase0(tt.state)
		require.NoError(t, err)
		activeCount, err := helpers.ActiveValidatorCount(context.Background(), s, time.PrevEpoch(s))
		require.NoError(t, err)
<<<<<<< HEAD
		activeDeposit, err := helpers.TotalActiveBalance(s)
		require.NoError(t, err)
		exitedIndices, err := ExitedValidatorIndices(0, tt.state.Validators, activeCount, activeDeposit)
=======
		exitedIndices, err := validators.ExitedValidatorIndices(0, tt.state.Validators, activeCount)
>>>>>>> b8cd7794
		require.NoError(t, err)
		assert.DeepEqual(t, tt.wanted, exitedIndices)
	}
}

func TestValidatorMaxExitEpochAndChurn(t *testing.T) {
	tests := []struct {
		state       *ethpb.BeaconState
		wantedEpoch primitives.Epoch
		wantedChurn uint64
	}{
		{
			state: &ethpb.BeaconState{
				Validators: []*ethpb.Validator{
					{
						EffectiveBalance:  params.BeaconConfig().MaxEffectiveBalance,
						ExitEpoch:         0,
						WithdrawableEpoch: params.BeaconConfig().MinValidatorWithdrawabilityDelay,
					},
					{
						EffectiveBalance:  params.BeaconConfig().MaxEffectiveBalance,
						ExitEpoch:         0,
						WithdrawableEpoch: 10,
					},
					{
						EffectiveBalance:  params.BeaconConfig().MaxEffectiveBalance,
						ExitEpoch:         0,
						WithdrawableEpoch: params.BeaconConfig().MinValidatorWithdrawabilityDelay,
					},
				},
			},
			wantedEpoch: 0,
			wantedChurn: 3,
		},
		{
			state: &ethpb.BeaconState{
				Validators: []*ethpb.Validator{
					{
						EffectiveBalance:  params.BeaconConfig().MaxEffectiveBalance,
						ExitEpoch:         params.BeaconConfig().FarFutureEpoch,
						WithdrawableEpoch: params.BeaconConfig().MinValidatorWithdrawabilityDelay,
					},
				},
			},
			wantedEpoch: 0,
			wantedChurn: 0,
		},
		{
			state: &ethpb.BeaconState{
				Validators: []*ethpb.Validator{
					{
						EffectiveBalance:  params.BeaconConfig().MaxEffectiveBalance,
						ExitEpoch:         1,
						WithdrawableEpoch: params.BeaconConfig().MinValidatorWithdrawabilityDelay,
					},
					{
						EffectiveBalance:  params.BeaconConfig().MaxEffectiveBalance,
						ExitEpoch:         0,
						WithdrawableEpoch: 10,
					},
					{
						EffectiveBalance:  params.BeaconConfig().MaxEffectiveBalance,
						ExitEpoch:         1,
						WithdrawableEpoch: params.BeaconConfig().MinValidatorWithdrawabilityDelay,
					},
				},
			},
			wantedEpoch: 1,
			wantedChurn: 2,
		},
	}
	for _, tt := range tests {
		s, err := state_native.InitializeFromProtoPhase0(tt.state)
		require.NoError(t, err)
		epoch, churn := validators.MaxExitEpochAndChurn(s)
		require.Equal(t, tt.wantedEpoch, epoch)
		require.Equal(t, tt.wantedChurn, churn)
	}
}<|MERGE_RESOLUTION|>--- conflicted
+++ resolved
@@ -50,13 +50,8 @@
 	}}
 	state, err := state_native.InitializeFromProtoPhase0(base)
 	require.NoError(t, err)
-<<<<<<< HEAD
-	newState, epoch, err := InitiateValidatorExit(context.Background(), state, 0, 199, 1, false)
-	require.ErrorIs(t, err, ErrValidatorAlreadyExited)
-=======
 	newState, epoch, err := validators.InitiateValidatorExit(context.Background(), state, 0, 199, 1)
 	require.ErrorIs(t, err, validators.ErrValidatorAlreadyExited)
->>>>>>> b8cd7794
 	require.Equal(t, exitEpoch, epoch)
 	v, err := newState.ValidatorAtIndex(0)
 	require.NoError(t, err)
@@ -74,11 +69,7 @@
 	}}
 	state, err := state_native.InitializeFromProtoPhase0(base)
 	require.NoError(t, err)
-<<<<<<< HEAD
-	newState, epoch, err := InitiateValidatorExit(context.Background(), state, idx, exitedEpoch+2, 1, false)
-=======
 	newState, epoch, err := validators.InitiateValidatorExit(context.Background(), state, idx, exitedEpoch+2, 1)
->>>>>>> b8cd7794
 	require.NoError(t, err)
 	require.Equal(t, exitedEpoch+2, epoch)
 	v, err := newState.ValidatorAtIndex(idx)
@@ -122,11 +113,7 @@
 	}}
 	state, err := state_native.InitializeFromProtoPhase0(base)
 	require.NoError(t, err)
-<<<<<<< HEAD
-	newState, epoch, err := InitiateValidatorExit(context.Background(), state, idx, exitedEpoch+2, 4, false)
-=======
 	newState, epoch, err := validators.InitiateValidatorExit(context.Background(), state, idx, exitedEpoch+2, 4)
->>>>>>> b8cd7794
 	require.NoError(t, err)
 	require.Equal(t, exitedEpoch+3, epoch)
 
@@ -181,11 +168,7 @@
 	}}
 	state, err := state_native.InitializeFromProtoPhase0(base)
 	require.NoError(t, err)
-<<<<<<< HEAD
-	_, _, err = InitiateValidatorExit(context.Background(), state, 1, params.BeaconConfig().FarFutureEpoch-1, 1, false)
-=======
 	_, _, err = validators.InitiateValidatorExit(context.Background(), state, 1, params.BeaconConfig().FarFutureEpoch-1, 1)
->>>>>>> b8cd7794
 	require.ErrorContains(t, "addition overflows", err)
 }
 
@@ -511,13 +494,9 @@
 		require.NoError(t, err)
 		activeCount, err := helpers.ActiveValidatorCount(context.Background(), s, time.PrevEpoch(s))
 		require.NoError(t, err)
-<<<<<<< HEAD
 		activeDeposit, err := helpers.TotalActiveBalance(s)
 		require.NoError(t, err)
-		exitedIndices, err := ExitedValidatorIndices(0, tt.state.Validators, activeCount, activeDeposit)
-=======
-		exitedIndices, err := validators.ExitedValidatorIndices(0, tt.state.Validators, activeCount)
->>>>>>> b8cd7794
+		exitedIndices, err := validators.ExitedValidatorIndices(0, tt.state.Validators, activeCount, activeDeposit)
 		require.NoError(t, err)
 		assert.DeepEqual(t, tt.wanted, exitedIndices)
 	}
