// Package epoch contains epoch processing libraries according to spec, able to
// process new balance for validators, justify and finalize new
// check points, and shuffle validators to different slots and
// shards.
package epoch

import (
	"context"
	"fmt"
	"sort"

	"github.com/pkg/errors"
	"github.com/prysmaticlabs/prysm/v5/beacon-chain/core/helpers"
	"github.com/prysmaticlabs/prysm/v5/beacon-chain/core/time"
	"github.com/prysmaticlabs/prysm/v5/beacon-chain/core/validators"
	"github.com/prysmaticlabs/prysm/v5/beacon-chain/state"
	"github.com/prysmaticlabs/prysm/v5/beacon-chain/state/stateutil"
	fieldparams "github.com/prysmaticlabs/prysm/v5/config/fieldparams"
	"github.com/prysmaticlabs/prysm/v5/config/params"
	"github.com/prysmaticlabs/prysm/v5/consensus-types/primitives"
	"github.com/prysmaticlabs/prysm/v5/math"
	ethpb "github.com/prysmaticlabs/prysm/v5/proto/prysm/v1alpha1"
	"github.com/prysmaticlabs/prysm/v5/runtime/version"
)

// ProcessRegistryUpdates rotates validators in and out of active pool.
// the amount to rotate is determined churn limit.
//
// Spec pseudocode definition:
//
//	def process_registry_updates(state: BeaconState) -> None:
//	 # Process activation eligibility and ejections
//	 for index, validator in enumerate(state.validators):
//	     if is_eligible_for_activation_queue(validator):
//	         validator.activation_eligibility_epoch = get_current_epoch(state) + 1
//
//	     if is_active_validator(validator, get_current_epoch(state)) and validator.effective_balance <= EJECTION_BALANCE:
//	         initiate_validator_exit(state, ValidatorIndex(index))
//
//	 # Queue validators eligible for activation and not yet dequeued for activation
//	 activation_queue = sorted([
//	     index for index, validator in enumerate(state.validators)
//	     if is_eligible_for_activation(state, validator)
//	     # Order by the sequence of activation_eligibility_epoch setting and then index
//	 ], key=lambda index: (state.validators[index].activation_eligibility_epoch, index))
//	 # Dequeued validators for activation up to churn limit
//	 for index in activation_queue[:get_validator_churn_limit(state)]:
//	     validator = state.validators[index]
//	     validator.activation_epoch = compute_activation_exit_epoch(get_current_epoch(state))
func ProcessRegistryUpdates(ctx context.Context, st state.BeaconState) (state.BeaconState, error) {
	currentEpoch := time.CurrentEpoch(st)
	var err error
	ejectionBal := params.BeaconConfig().EjectionBalance

	// To avoid copying the state validator set via st.Validators(), we will perform a read only pass
	// over the validator set while collecting validator indices where the validator copy is actually
	// necessary, then we will process these operations.
	eligibleForActivationQ := make([]primitives.ValidatorIndex, 0)
	eligibleForActivation := make([]primitives.ValidatorIndex, 0)
	eligibleForEjection := make([]primitives.ValidatorIndex, 0)

	if err := st.ReadFromEveryValidator(func(idx int, val state.ReadOnlyValidator) error {
		// Collect validators eligible to enter the activation queue.
		if helpers.IsEligibleForActivationQueue(val, currentEpoch) {
			eligibleForActivationQ = append(eligibleForActivationQ, primitives.ValidatorIndex(idx))
		}

		// Collect validators to eject.
		isActive := helpers.IsActiveValidatorUsingTrie(val, currentEpoch)
		belowEjectionBalance := val.EffectiveBalance() <= ejectionBal
		if isActive && belowEjectionBalance {
			eligibleForEjection = append(eligibleForEjection, primitives.ValidatorIndex(idx))
		}

		// Collect validators eligible for activation and not yet dequeued for activation.
		if helpers.IsEligibleForActivationUsingROVal(st, val) {
			eligibleForActivation = append(eligibleForActivation, primitives.ValidatorIndex(idx))
		}

		return nil
	}); err != nil {
		return st, fmt.Errorf("failed to read validators: %w", err)
	}

	// Process validators for activation eligibility.
	activationEligibilityEpoch := time.CurrentEpoch(st) + 1
	for _, idx := range eligibleForActivationQ {
		v, err := st.ValidatorAtIndex(idx)
		if err != nil {
			return nil, err
		}
		v.ActivationEligibilityEpoch = activationEligibilityEpoch
		if err := st.UpdateValidatorAtIndex(idx, v); err != nil {
			return nil, err
		}
	}

	// Process validators eligible for ejection.
	for _, idx := range eligibleForEjection {
		// Here is fine to do a quadratic loop since this should
		// barely happen
		maxExitEpoch, churn := validators.MaxExitEpochAndChurn(st)
		st, _, err = validators.InitiateValidatorExit(ctx, st, idx, maxExitEpoch, churn, false)
		if err != nil && !errors.Is(err, validators.ErrValidatorAlreadyExited) {
			return nil, errors.Wrapf(err, "could not initiate exit for validator %d", idx)
		}
	}

	// Queue validators eligible for activation and not yet dequeued for activation.
	sort.Sort(sortableIndices{indices: eligibleForActivation, state: st})

	// Only activate just enough validators according to the activation churn limit.
	limit := uint64(len(eligibleForActivation))
	activeValidatorCount, err := helpers.ActiveValidatorCount(ctx, st, currentEpoch)
	if err != nil {
		return nil, errors.Wrap(err, "could not get active validator count")
	}
	activeValidatorDeposit, err := helpers.TotalActiveBalance(st)
	if err != nil {
		return nil, errors.Wrap(err, "could not calculate active balance")
	}

	churnLimit := helpers.ValidatorActivationChurnLimit(activeValidatorCount, activeValidatorDeposit, currentEpoch)

	if st.Version() >= version.Deneb {
		churnLimit = helpers.ValidatorActivationChurnLimitDeneb(activeValidatorCount, activeValidatorDeposit, currentEpoch)
	}

	// Prevent churn limit cause index out of bound.
	if churnLimit < limit {
		limit = churnLimit
	}

	activationExitEpoch := helpers.ActivationExitEpoch(currentEpoch)
	for _, index := range eligibleForActivation[:limit] {
		validator, err := st.ValidatorAtIndex(index)
		if err != nil {
			return nil, err
		}
		validator.ActivationEpoch = activationExitEpoch
		if err := st.UpdateValidatorAtIndex(index, validator); err != nil {
			return nil, err
		}
	}
	return st, nil
}

// ProcessSlashings processes the slashed validators during epoch processing,
//
//	def process_slashings(state: BeaconState) -> None:
//	  epoch = get_current_epoch(state)
//	  total_balance = get_total_active_balance(state)
//	  adjusted_total_slashing_balance = min(sum(state.slashings) * PROPORTIONAL_SLASHING_MULTIPLIER, total_balance)
//	  for index, validator in enumerate(state.validators):
//	      if validator.slashed and epoch + EPOCHS_PER_SLASHINGS_VECTOR // 2 == validator.withdrawable_epoch:
//	          increment = EFFECTIVE_BALANCE_INCREMENT  # Factored out from penalty numerator to avoid uint64 overflow
//	          penalty_numerator = validator.effective_balance // increment * adjusted_total_slashing_balance
//	          penalty = penalty_numerator // total_balance * increment
//	          decrease_balance(state, ValidatorIndex(index), penalty)
func ProcessSlashings(st state.BeaconState, slashingMultiplier uint64) (state.BeaconState, error) {
	currentEpoch := time.CurrentEpoch(st)
	totalBalance, err := helpers.TotalActiveBalance(st)
	if err != nil {
		return nil, errors.Wrap(err, "could not get total active balance")
	}

	// Compute slashed balances in the current epoch
	exitLength := params.BeaconConfig().EpochsPerSlashingsVector

	// Compute the sum of state slashings
	slashings := st.Slashings()
	totalSlashing := uint64(0)
	for _, slashing := range slashings {
		totalSlashing, err = math.Add64(totalSlashing, slashing)
		if err != nil {
			return nil, err
		}
	}

	// a callback is used here to apply the following actions to all validators
	// below equally.
	increment := params.BeaconConfig().EffectiveBalanceIncrement
	minSlashing := math.Min(totalSlashing*slashingMultiplier, totalBalance)
<<<<<<< HEAD
	err = st.ApplyToEveryValidator(func(idx int, val state.ReadOnlyValidator) (newVal *ethpb.Validator, err error) {
=======
	bals := st.Balances()
	changed := false
	err = st.ReadFromEveryValidator(func(idx int, val state.ReadOnlyValidator) error {
>>>>>>> f4984638
		correctEpoch := (currentEpoch + exitLength/2) == val.WithdrawableEpoch()
		if val.Slashed() && correctEpoch {
			penaltyNumerator := val.EffectiveBalance() / increment * minSlashing
			penalty := penaltyNumerator / totalBalance * increment
<<<<<<< HEAD
			if err = helpers.DecreaseBalance(st, primitives.ValidatorIndex(idx), penalty); err != nil {
				return
			}
		}
		return
	})
	return st, err
=======
			bals[idx] = helpers.DecreaseBalanceWithVal(bals[idx], penalty)
			changed = true
		}
		return nil
	})
	if err != nil {
		return nil, err
	}
	if changed {
		if err := st.SetBalances(bals); err != nil {
			return nil, err
		}
	}
	return st, nil
>>>>>>> f4984638
}

// ProcessEth1DataReset processes updates to ETH1 data votes during epoch processing.
//
// Spec pseudocode definition:
//
//	def process_eth1_data_reset(state: BeaconState) -> None:
//	  next_epoch = Epoch(get_current_epoch(state) + 1)
//	  # Reset eth1 data votes
//	  if next_epoch % EPOCHS_PER_ETH1_VOTING_PERIOD == 0:
//	      state.eth1_data_votes = []
func ProcessEth1DataReset(state state.BeaconState) (state.BeaconState, error) {
	currentEpoch := time.CurrentEpoch(state)
	nextEpoch := currentEpoch + 1

	// Reset ETH1 data votes.
	if nextEpoch%params.BeaconConfig().EpochsPerEth1VotingPeriod == 0 {
		if err := state.SetEth1DataVotes([]*ethpb.Eth1Data{}); err != nil {
			return nil, err
		}
	}

	return state, nil
}

// ProcessEffectiveBalanceUpdates processes effective balance updates during epoch processing.
//
// Spec pseudocode definition:
//
//	def process_effective_balance_updates(state: BeaconState) -> None:
//	  # Update effective balances with hysteresis
//	  for index, validator in enumerate(state.validators):
//	      balance = state.balances[index]
//	      HYSTERESIS_INCREMENT = uint64(EFFECTIVE_BALANCE_INCREMENT // HYSTERESIS_QUOTIENT)
//	      DOWNWARD_THRESHOLD = HYSTERESIS_INCREMENT * HYSTERESIS_DOWNWARD_MULTIPLIER
//	      UPWARD_THRESHOLD = HYSTERESIS_INCREMENT * HYSTERESIS_UPWARD_MULTIPLIER
//	      if (
//	          balance + DOWNWARD_THRESHOLD < validator.effective_balance
//	          or validator.effective_balance + UPWARD_THRESHOLD < balance
//	      ):
//	          validator.effective_balance = min(balance - balance % EFFECTIVE_BALANCE_INCREMENT, MAX_EFFECTIVE_BALANCE)
func ProcessEffectiveBalanceUpdates(st state.BeaconState) (state.BeaconState, error) {
	effBalanceInc := params.BeaconConfig().EffectiveBalanceIncrement
	maxEffBalance := params.BeaconConfig().MaxEffectiveBalance
	hysteresisInc := effBalanceInc / params.BeaconConfig().HysteresisQuotient
	downwardThreshold := hysteresisInc * params.BeaconConfig().HysteresisDownwardMultiplier
	upwardThreshold := hysteresisInc * params.BeaconConfig().HysteresisUpwardMultiplier

	bals := st.Balances()

	// Update effective balances with hysteresis.
	validatorFunc := func(idx int, val state.ReadOnlyValidator) (newVal *ethpb.Validator, err error) {
		if val == nil {
			return nil, fmt.Errorf("validator %d is nil in state", idx)
		}
		if idx >= len(bals) {
			return nil, fmt.Errorf("validator index exceeds validator length in state %d >= %d", idx, len(st.Balances()))
		}
		balance := bals[idx]

		if balance+downwardThreshold < val.EffectiveBalance() || val.EffectiveBalance()+upwardThreshold < balance {
			effectiveBal := maxEffBalance
			if effectiveBal > balance-balance%effBalanceInc {
				effectiveBal = balance - balance%effBalanceInc
			}
			if effectiveBal != val.EffectiveBalance() {
				newVal = val.Copy()
				newVal.EffectiveBalance = effectiveBal
			}
		}
		return
	}

	if err := st.ApplyToEveryValidator(validatorFunc); err != nil {
		return nil, err
	}

	return st, nil
}

// ProcessSlashingsReset processes the total slashing balances updates during epoch processing.
//
// Spec pseudocode definition:
//
//	def process_slashings_reset(state: BeaconState) -> None:
//	  next_epoch = Epoch(get_current_epoch(state) + 1)
//	  # Reset slashings
//	  state.slashings[next_epoch % EPOCHS_PER_SLASHINGS_VECTOR] = Gwei(0)
func ProcessSlashingsReset(state state.BeaconState) (state.BeaconState, error) {
	currentEpoch := time.CurrentEpoch(state)
	nextEpoch := currentEpoch + 1

	// Set total slashed balances.
	slashedExitLength := params.BeaconConfig().EpochsPerSlashingsVector
	slashedEpoch := nextEpoch % slashedExitLength
	slashings := state.Slashings()
	if uint64(len(slashings)) != uint64(slashedExitLength) {
		return nil, fmt.Errorf(
			"state slashing length %d different than EpochsPerHistoricalVector %d",
			len(slashings),
			slashedExitLength,
		)
	}
	if err := state.UpdateSlashingsAtIndex(uint64(slashedEpoch) /* index */, 0 /* value */); err != nil {
		return nil, err
	}

	return state, nil
}

// ProcessRandaoMixesReset processes the final updates to RANDAO mix during epoch processing.
//
// Spec pseudocode definition:
//
//	def process_randao_mixes_reset(state: BeaconState) -> None:
//	  current_epoch = get_current_epoch(state)
//	  next_epoch = Epoch(current_epoch + 1)
//	  # Set randao mix
//	  state.randao_mixes[next_epoch % EPOCHS_PER_HISTORICAL_VECTOR] = get_randao_mix(state, current_epoch)
func ProcessRandaoMixesReset(state state.BeaconState) (state.BeaconState, error) {
	currentEpoch := time.CurrentEpoch(state)
	nextEpoch := currentEpoch + 1

	// Set RANDAO mix.
	randaoMixLength := params.BeaconConfig().EpochsPerHistoricalVector
	if uint64(state.RandaoMixesLength()) != uint64(randaoMixLength) {
		return nil, fmt.Errorf(
			"state randao length %d different than EpochsPerHistoricalVector %d",
			state.RandaoMixesLength(),
			randaoMixLength,
		)
	}
	mix, err := helpers.RandaoMix(state, currentEpoch)
	if err != nil {
		return nil, err
	}
	if err := state.UpdateRandaoMixesAtIndex(uint64(nextEpoch%randaoMixLength), [32]byte(mix)); err != nil {
		return nil, err
	}

	return state, nil
}

// ProcessHistoricalDataUpdate processes the updates to historical data during epoch processing.
// From Capella onward, per spec,state's historical summaries are updated instead of historical roots.
func ProcessHistoricalDataUpdate(state state.BeaconState) (state.BeaconState, error) {
	currentEpoch := time.CurrentEpoch(state)
	nextEpoch := currentEpoch + 1

	// Set historical root accumulator.
	epochsPerHistoricalRoot := params.BeaconConfig().SlotsPerHistoricalRoot.DivSlot(params.BeaconConfig().SlotsPerEpoch)
	if nextEpoch.Mod(uint64(epochsPerHistoricalRoot)) == 0 {
		if state.Version() >= version.Capella {
			br, err := stateutil.ArraysRoot(state.BlockRoots(), fieldparams.BlockRootsLength)
			if err != nil {
				return nil, err
			}
			sr, err := stateutil.ArraysRoot(state.StateRoots(), fieldparams.StateRootsLength)
			if err != nil {
				return nil, err
			}
			if err := state.AppendHistoricalSummaries(&ethpb.HistoricalSummary{BlockSummaryRoot: br[:], StateSummaryRoot: sr[:]}); err != nil {
				return nil, err
			}
		} else {
			historicalBatch := &ethpb.HistoricalBatch{
				BlockRoots: state.BlockRoots(),
				StateRoots: state.StateRoots(),
			}
			batchRoot, err := historicalBatch.HashTreeRoot()
			if err != nil {
				return nil, errors.Wrap(err, "could not hash historical batch")
			}
			if err := state.AppendHistoricalRoots(batchRoot); err != nil {
				return nil, err
			}
		}
	}

	return state, nil
}

// ProcessParticipationRecordUpdates rotates current/previous epoch attestations during epoch processing.
//
// nolint:dupword
// Spec pseudocode definition:
//
//	def process_participation_record_updates(state: BeaconState) -> None:
//	  # Rotate current/previous epoch attestations
//	  state.previous_epoch_attestations = state.current_epoch_attestations
//	  state.current_epoch_attestations = []
func ProcessParticipationRecordUpdates(state state.BeaconState) (state.BeaconState, error) {
	if err := state.RotateAttestations(); err != nil {
		return nil, err
	}
	return state, nil
}

// ProcessFinalUpdates processes the final updates during epoch processing.
func ProcessFinalUpdates(state state.BeaconState) (state.BeaconState, error) {
	var err error

	// Reset ETH1 data votes.
	state, err = ProcessEth1DataReset(state)
	if err != nil {
		return nil, err
	}

	// Update effective balances with hysteresis.
	state, err = ProcessEffectiveBalanceUpdates(state)
	if err != nil {
		return nil, err
	}

	// Set total slashed balances.
	state, err = ProcessSlashingsReset(state)
	if err != nil {
		return nil, err
	}

	// Set RANDAO mix.
	state, err = ProcessRandaoMixesReset(state)
	if err != nil {
		return nil, err
	}

	// Set historical root accumulator.
	state, err = ProcessHistoricalDataUpdate(state)
	if err != nil {
		return nil, err
	}

	// Rotate current and previous epoch attestations.
	state, err = ProcessParticipationRecordUpdates(state)
	if err != nil {
		return nil, err
	}

	return state, nil
}<|MERGE_RESOLUTION|>--- conflicted
+++ resolved
@@ -181,26 +181,13 @@
 	// below equally.
 	increment := params.BeaconConfig().EffectiveBalanceIncrement
 	minSlashing := math.Min(totalSlashing*slashingMultiplier, totalBalance)
-<<<<<<< HEAD
-	err = st.ApplyToEveryValidator(func(idx int, val state.ReadOnlyValidator) (newVal *ethpb.Validator, err error) {
-=======
 	bals := st.Balances()
 	changed := false
 	err = st.ReadFromEveryValidator(func(idx int, val state.ReadOnlyValidator) error {
->>>>>>> f4984638
 		correctEpoch := (currentEpoch + exitLength/2) == val.WithdrawableEpoch()
 		if val.Slashed() && correctEpoch {
 			penaltyNumerator := val.EffectiveBalance() / increment * minSlashing
 			penalty := penaltyNumerator / totalBalance * increment
-<<<<<<< HEAD
-			if err = helpers.DecreaseBalance(st, primitives.ValidatorIndex(idx), penalty); err != nil {
-				return
-			}
-		}
-		return
-	})
-	return st, err
-=======
 			bals[idx] = helpers.DecreaseBalanceWithVal(bals[idx], penalty)
 			changed = true
 		}
@@ -215,7 +202,6 @@
 		}
 	}
 	return st, nil
->>>>>>> f4984638
 }
 
 // ProcessEth1DataReset processes updates to ETH1 data votes during epoch processing.
