package rpc

import (
	"net/http"

	"github.com/prometheus/client_golang/prometheus"
	"github.com/prometheus/client_golang/prometheus/promhttp"
	"github.com/prysmaticlabs/prysm/v5/api"
	"github.com/prysmaticlabs/prysm/v5/api/server/middleware"
	closehandler "github.com/prysmaticlabs/prysm/v5/beacon-chain/node/close-handler"
	"github.com/prysmaticlabs/prysm/v5/beacon-chain/rpc/core"
	"github.com/prysmaticlabs/prysm/v5/beacon-chain/rpc/eth/beacon"
	"github.com/prysmaticlabs/prysm/v5/beacon-chain/rpc/eth/blob"
	"github.com/prysmaticlabs/prysm/v5/beacon-chain/rpc/eth/builder"
	"github.com/prysmaticlabs/prysm/v5/beacon-chain/rpc/eth/config"
	"github.com/prysmaticlabs/prysm/v5/beacon-chain/rpc/eth/debug"
	"github.com/prysmaticlabs/prysm/v5/beacon-chain/rpc/eth/events"
	"github.com/prysmaticlabs/prysm/v5/beacon-chain/rpc/eth/node"
	"github.com/prysmaticlabs/prysm/v5/beacon-chain/rpc/eth/rewards"
	"github.com/prysmaticlabs/prysm/v5/beacon-chain/rpc/eth/validator"
	"github.com/prysmaticlabs/prysm/v5/beacon-chain/rpc/lookup"
	over "github.com/prysmaticlabs/prysm/v5/beacon-chain/rpc/over"
	"github.com/prysmaticlabs/prysm/v5/beacon-chain/rpc/over/overnode"
	beaconprysm "github.com/prysmaticlabs/prysm/v5/beacon-chain/rpc/prysm/beacon"
	nodeprysm "github.com/prysmaticlabs/prysm/v5/beacon-chain/rpc/prysm/node"
	validatorv1alpha1 "github.com/prysmaticlabs/prysm/v5/beacon-chain/rpc/prysm/v1alpha1/validator"
	validatorprysm "github.com/prysmaticlabs/prysm/v5/beacon-chain/rpc/prysm/validator"
	"github.com/prysmaticlabs/prysm/v5/beacon-chain/state/stategen"
)

type endpoint struct {
	template   string
	name       string
	middleware []middleware.Middleware
	handler    http.HandlerFunc
	methods    []string
}

func (e *endpoint) handlerWithMiddleware() http.HandlerFunc {
	handler := http.Handler(e.handler)
	for _, m := range e.middleware {
		handler = m(handler)
	}
	return promhttp.InstrumentHandlerDuration(
		httpRequestLatency.MustCurryWith(prometheus.Labels{"endpoint": e.name}),
		promhttp.InstrumentHandlerCounter(
			httpRequestCount.MustCurryWith(prometheus.Labels{"endpoint": e.name}),
			handler,
		),
	)
}

func (s *Service) endpoints(
	enableDebug bool,
	enableOverNode bool,
	blocker lookup.Blocker,
	stater lookup.Stater,
	rewardFetcher rewards.BlockRewardsFetcher,
	validatorServer *validatorv1alpha1.Server,
	coreService *core.Service,
	ch *stategen.CanonicalHistory,
	closeHandler *closehandler.CloseHandler,
) []endpoint {
	endpoints := make([]endpoint, 0)
	endpoints = append(endpoints, s.rewardsEndpoints(blocker, stater, rewardFetcher)...)
	endpoints = append(endpoints, s.builderEndpoints(stater)...)
	endpoints = append(endpoints, s.blobEndpoints(blocker)...)
	endpoints = append(endpoints, s.validatorEndpoints(validatorServer, stater, coreService, rewardFetcher)...)
	endpoints = append(endpoints, s.nodeEndpoints()...)
	endpoints = append(endpoints, s.beaconEndpoints(ch, stater, blocker, validatorServer, coreService)...)
	endpoints = append(endpoints, s.configEndpoints()...)
	endpoints = append(endpoints, s.eventsEndpoints()...)
	endpoints = append(endpoints, s.prysmBeaconEndpoints(ch, stater, coreService)...)
	endpoints = append(endpoints, s.prysmNodeEndpoints()...)
	endpoints = append(endpoints, s.prysmValidatorEndpoints(stater, coreService)...)

	// custom endpoints for OverProtocol.
	endpoints = append(endpoints, s.overEndpoints(stater)...)

	if enableDebug {
		endpoints = append(endpoints, s.debugEndpoints(stater)...)
	}
	if enableOverNode {
		endpoints = append(endpoints, s.overNodeEndpoints(closeHandler)...)
	}
	return endpoints
}

func (s *Service) rewardsEndpoints(blocker lookup.Blocker, stater lookup.Stater, rewardFetcher rewards.BlockRewardsFetcher) []endpoint {
	server := &rewards.Server{
		Blocker:               blocker,
		OptimisticModeFetcher: s.cfg.OptimisticModeFetcher,
		FinalizationFetcher:   s.cfg.FinalizationFetcher,
		TimeFetcher:           s.cfg.GenesisTimeFetcher,
		Stater:                stater,
		HeadFetcher:           s.cfg.HeadFetcher,
		BlockRewardFetcher:    rewardFetcher,
	}

	const namespace = "rewards"
	return []endpoint{
		{
			template: "/eth/v1/beacon/rewards/blocks/{block_id}",
			name:     namespace + ".BlockRewards",
			middleware: []middleware.Middleware{
				middleware.AcceptHeaderHandler([]string{api.JsonMediaType}),
			},
			handler: server.BlockRewards,
			methods: []string{http.MethodGet},
		},
		{
			template: "/eth/v1/beacon/rewards/attestations/{epoch}",
			name:     namespace + ".AttestationRewards",
			middleware: []middleware.Middleware{
				middleware.ContentTypeHandler([]string{api.JsonMediaType}),
				middleware.AcceptHeaderHandler([]string{api.JsonMediaType}),
			},
			handler: server.AttestationRewards,
			methods: []string{http.MethodPost},
		},
	}
}

func (s *Service) builderEndpoints(stater lookup.Stater) []endpoint {
	server := &builder.Server{
		FinalizationFetcher:   s.cfg.FinalizationFetcher,
		OptimisticModeFetcher: s.cfg.OptimisticModeFetcher,
		Stater:                stater,
	}

	const namespace = "builder"
	return []endpoint{
		{
			template: "/eth/v1/builder/states/{state_id}/expected_withdrawals",
			name:     namespace + ".ExpectedWithdrawals",
			middleware: []middleware.Middleware{
				middleware.AcceptHeaderHandler([]string{api.JsonMediaType, api.OctetStreamMediaType}),
			},
			handler: server.ExpectedWithdrawals,
			methods: []string{http.MethodGet},
		},
	}
}

func (*Service) blobEndpoints(blocker lookup.Blocker) []endpoint {
	server := &blob.Server{
		Blocker: blocker,
	}

	const namespace = "blob"
	return []endpoint{
		{
			template: "/eth/v1/beacon/blob_sidecars/{block_id}",
			name:     namespace + ".Blobs",
			middleware: []middleware.Middleware{
				middleware.AcceptHeaderHandler([]string{api.JsonMediaType, api.OctetStreamMediaType}),
			},
			handler: server.Blobs,
			methods: []string{http.MethodGet},
		},
	}
}

func (s *Service) validatorEndpoints(
	validatorServer *validatorv1alpha1.Server,
	stater lookup.Stater,
	coreService *core.Service,
	rewardFetcher rewards.BlockRewardsFetcher,
) []endpoint {
	server := &validator.Server{
		HeadFetcher:            s.cfg.HeadFetcher,
		TimeFetcher:            s.cfg.GenesisTimeFetcher,
		SyncChecker:            s.cfg.SyncService,
		OptimisticModeFetcher:  s.cfg.OptimisticModeFetcher,
		AttestationsPool:       s.cfg.AttestationsPool,
		PeerManager:            s.cfg.PeerManager,
		Broadcaster:            s.cfg.Broadcaster,
		V1Alpha1Server:         validatorServer,
		Stater:                 stater,
		ChainInfoFetcher:       s.cfg.ChainInfoFetcher,
		BeaconDB:               s.cfg.BeaconDB,
		BlockBuilder:           s.cfg.BlockBuilder,
		OperationNotifier:      s.cfg.OperationNotifier,
		TrackedValidatorsCache: s.cfg.TrackedValidatorsCache,
		PayloadIDCache:         s.cfg.PayloadIDCache,
		CoreService:            coreService,
		BlockRewardFetcher:     rewardFetcher,
	}

	const namespace = "validator"
	return []endpoint{
		{
			template: "/eth/v1/validator/aggregate_attestation",
			name:     namespace + ".GetAggregateAttestation",
			middleware: []middleware.Middleware{
				middleware.AcceptHeaderHandler([]string{api.JsonMediaType}),
			},
			handler: server.GetAggregateAttestation,
			methods: []string{http.MethodGet},
		},
		{
			template: "/eth/v1/validator/aggregate_and_proofs",
			name:     namespace + ".SubmitAggregateAndProofs",
			middleware: []middleware.Middleware{
				middleware.ContentTypeHandler([]string{api.JsonMediaType}),
				middleware.AcceptHeaderHandler([]string{api.JsonMediaType}),
			},
			handler: server.SubmitAggregateAndProofs,
			methods: []string{http.MethodPost},
		},
		{
			template: "/eth/v1/validator/beacon_committee_subscriptions",
			name:     namespace + ".SubmitBeaconCommitteeSubscription",
			middleware: []middleware.Middleware{
				middleware.ContentTypeHandler([]string{api.JsonMediaType}),
				middleware.AcceptHeaderHandler([]string{api.JsonMediaType}),
			},
			handler: server.SubmitBeaconCommitteeSubscription,
			methods: []string{http.MethodPost},
		},
		{
			template: "/eth/v1/validator/attestation_data",
			name:     namespace + ".GetAttestationData",
			middleware: []middleware.Middleware{
				middleware.AcceptHeaderHandler([]string{api.JsonMediaType}),
			},
			handler: server.GetAttestationData,
			methods: []string{http.MethodGet},
		},
		{
			template: "/eth/v1/validator/register_validator",
			name:     namespace + ".RegisterValidator",
			middleware: []middleware.Middleware{
				middleware.ContentTypeHandler([]string{api.JsonMediaType}),
				middleware.AcceptHeaderHandler([]string{api.JsonMediaType}),
			},
			handler: server.RegisterValidator,
			methods: []string{http.MethodPost},
		},
		{
			template: "/eth/v1/validator/duties/attester/{epoch}",
			name:     namespace + ".GetAttesterDuties",
			middleware: []middleware.Middleware{
				middleware.ContentTypeHandler([]string{api.JsonMediaType}),
				middleware.AcceptHeaderHandler([]string{api.JsonMediaType}),
			},
			handler: server.GetAttesterDuties,
			methods: []string{http.MethodPost},
		},
		{
			template: "/eth/v1/validator/duties/proposer/{epoch}",
			name:     namespace + ".GetProposerDuties",
			middleware: []middleware.Middleware{
				middleware.AcceptHeaderHandler([]string{api.JsonMediaType}),
			},
			handler: server.GetProposerDuties,
			methods: []string{http.MethodGet},
		},
		{
			template: "/eth/v1/validator/prepare_beacon_proposer",
			name:     namespace + ".PrepareBeaconProposer",
			middleware: []middleware.Middleware{
				middleware.ContentTypeHandler([]string{api.JsonMediaType}),
				middleware.AcceptHeaderHandler([]string{api.JsonMediaType}),
			},
			handler: server.PrepareBeaconProposer,
			methods: []string{http.MethodPost},
		},
		{
			template: "/eth/v1/validator/liveness/{epoch}",
			name:     namespace + ".GetLiveness",
			middleware: []middleware.Middleware{
				middleware.ContentTypeHandler([]string{api.JsonMediaType}),
				middleware.AcceptHeaderHandler([]string{api.JsonMediaType}),
			},
			handler: server.GetLiveness,
			methods: []string{http.MethodPost},
		},
		{
			template: "/eth/v2/validator/blocks/{slot}",
			name:     namespace + ".ProduceBlockV2",
			middleware: []middleware.Middleware{
				middleware.AcceptHeaderHandler([]string{api.JsonMediaType, api.OctetStreamMediaType}),
			},
			handler: server.ProduceBlockV2,
			methods: []string{http.MethodGet},
		},
		{
			template: "/eth/v1/validator/blinded_blocks/{slot}",
			name:     namespace + ".ProduceBlindedBlock",
			middleware: []middleware.Middleware{
				middleware.AcceptHeaderHandler([]string{api.JsonMediaType, api.OctetStreamMediaType}),
			},
			handler: server.ProduceBlindedBlock,
			methods: []string{http.MethodGet},
		},
		{
			template: "/eth/v3/validator/blocks/{slot}",
			name:     namespace + ".ProduceBlockV3",
			middleware: []middleware.Middleware{
				middleware.AcceptHeaderHandler([]string{api.JsonMediaType, api.OctetStreamMediaType}),
			},
			handler: server.ProduceBlockV3,
			methods: []string{http.MethodGet},
		},
		{
			template: "/eth/v1/validator/beacon_committee_selections",
			name:     namespace + ".BeaconCommitteeSelections",
			middleware: []middleware.Middleware{
				middleware.ContentTypeHandler([]string{api.JsonMediaType}),
			},
			handler: server.BeaconCommitteeSelections,
			methods: []string{http.MethodPost},
		},
	}
}

func (s *Service) nodeEndpoints() []endpoint {
	server := &node.Server{
		BeaconDB:                  s.cfg.BeaconDB,
		Server:                    s.grpcServer,
		SyncChecker:               s.cfg.SyncService,
		OptimisticModeFetcher:     s.cfg.OptimisticModeFetcher,
		GenesisTimeFetcher:        s.cfg.GenesisTimeFetcher,
		PeersFetcher:              s.cfg.PeersFetcher,
		PeerManager:               s.cfg.PeerManager,
		MetadataProvider:          s.cfg.MetadataProvider,
		HeadFetcher:               s.cfg.HeadFetcher,
		ExecutionChainInfoFetcher: s.cfg.ExecutionChainInfoFetcher,
	}

	const namespace = "node"
	return []endpoint{
		{
			template: "/eth/v1/node/syncing",
			name:     namespace + ".GetSyncStatus",
			middleware: []middleware.Middleware{
				middleware.AcceptHeaderHandler([]string{api.JsonMediaType}),
			},
			handler: server.GetSyncStatus,
			methods: []string{http.MethodGet},
		},
		{
			template: "/eth/v1/node/identity",
			name:     namespace + ".GetIdentity",
			middleware: []middleware.Middleware{
				middleware.AcceptHeaderHandler([]string{api.JsonMediaType}),
			},
			handler: server.GetIdentity,
			methods: []string{http.MethodGet},
		},
		{
			template: "/eth/v1/node/peers/{peer_id}",
			name:     namespace + ".GetPeer",
			middleware: []middleware.Middleware{
				middleware.AcceptHeaderHandler([]string{api.JsonMediaType}),
			},
			handler: server.GetPeer,
			methods: []string{http.MethodGet},
		},
		{
			template: "/eth/v1/node/peers",
			name:     namespace + ".GetPeers",
			middleware: []middleware.Middleware{
				middleware.AcceptHeaderHandler([]string{api.JsonMediaType}),
			},
			handler: server.GetPeers,
			methods: []string{http.MethodGet},
		},
		{
			template: "/eth/v1/node/peer_count",
			name:     namespace + ".GetPeerCount",
			middleware: []middleware.Middleware{
				middleware.AcceptHeaderHandler([]string{api.JsonMediaType}),
			},
			handler: server.GetPeerCount,
			methods: []string{http.MethodGet},
		},
		{
			template: "/eth/v1/node/version",
			name:     namespace + ".GetVersion",
			middleware: []middleware.Middleware{
				middleware.AcceptHeaderHandler([]string{api.JsonMediaType}),
			},
			handler: server.GetVersion,
			methods: []string{http.MethodGet},
		},
		{
			template: "/eth/v1/node/health",
			name:     namespace + ".GetHealth",
			middleware: []middleware.Middleware{
				middleware.AcceptHeaderHandler([]string{api.JsonMediaType}),
			},
			handler: server.GetHealth,
			methods: []string{http.MethodGet},
		},
	}
}

func (s *Service) beaconEndpoints(
	ch *stategen.CanonicalHistory,
	stater lookup.Stater,
	blocker lookup.Blocker,
	validatorServer *validatorv1alpha1.Server,
	coreService *core.Service,
) []endpoint {
	server := &beacon.Server{
		CanonicalHistory:              ch,
		BeaconDB:                      s.cfg.BeaconDB,
		AttestationsPool:              s.cfg.AttestationsPool,
		SlashingsPool:                 s.cfg.SlashingsPool,
		ChainInfoFetcher:              s.cfg.ChainInfoFetcher,
		GenesisTimeFetcher:            s.cfg.GenesisTimeFetcher,
		BlockNotifier:                 s.cfg.BlockNotifier,
		OperationNotifier:             s.cfg.OperationNotifier,
		Broadcaster:                   s.cfg.Broadcaster,
		BlockReceiver:                 s.cfg.BlockReceiver,
		StateGenService:               s.cfg.StateGen,
		Stater:                        stater,
		Blocker:                       blocker,
		OptimisticModeFetcher:         s.cfg.OptimisticModeFetcher,
		HeadFetcher:                   s.cfg.HeadFetcher,
		TimeFetcher:                   s.cfg.GenesisTimeFetcher,
		VoluntaryExitsPool:            s.cfg.ExitPool,
		V1Alpha1ValidatorServer:       validatorServer,
		SyncChecker:                   s.cfg.SyncService,
		ExecutionPayloadReconstructor: s.cfg.ExecutionPayloadReconstructor,
		BLSChangesPool:                s.cfg.BLSChangesPool,
		FinalizationFetcher:           s.cfg.FinalizationFetcher,
		ForkchoiceFetcher:             s.cfg.ForkchoiceFetcher,
		CoreService:                   coreService,
	}

	const namespace = "beacon"
	return []endpoint{
		{
			template: "/eth/v1/beacon/states/{state_id}/committees",
			name:     namespace + ".GetCommittees",
			middleware: []middleware.Middleware{
				middleware.AcceptHeaderHandler([]string{api.JsonMediaType}),
			},
			handler: server.GetCommittees,
			methods: []string{http.MethodGet},
		},
		{
			template: "/eth/v1/beacon/states/{state_id}/fork",
			name:     namespace + ".GetStateFork",
			middleware: []middleware.Middleware{
				middleware.AcceptHeaderHandler([]string{api.JsonMediaType}),
			},
			handler: server.GetStateFork,
			methods: []string{http.MethodGet},
		},
		{
			template: "/eth/v1/beacon/states/{state_id}/root",
			name:     namespace + ".GetStateRoot",
			middleware: []middleware.Middleware{
				middleware.AcceptHeaderHandler([]string{api.JsonMediaType}),
			},
			handler: server.GetStateRoot,
			methods: []string{http.MethodGet},
		},
		{
			template: "/eth/v1/beacon/states/{state_id}/randao",
			name:     namespace + ".GetRandao",
			middleware: []middleware.Middleware{
				middleware.AcceptHeaderHandler([]string{api.JsonMediaType}),
			},
			handler: server.GetRandao,
			methods: []string{http.MethodGet},
		},
		{
			template: "/eth/v1/beacon/blocks",
			name:     namespace + ".PublishBlock",
			middleware: []middleware.Middleware{
				middleware.ContentTypeHandler([]string{api.JsonMediaType, api.OctetStreamMediaType}),
				middleware.AcceptHeaderHandler([]string{api.JsonMediaType}),
			},
			handler: server.PublishBlock,
			methods: []string{http.MethodPost},
		},
		{
			template: "/eth/v1/beacon/blinded_blocks",
			name:     namespace + ".PublishBlindedBlock",
			middleware: []middleware.Middleware{
				middleware.ContentTypeHandler([]string{api.JsonMediaType, api.OctetStreamMediaType}),
				middleware.AcceptHeaderHandler([]string{api.JsonMediaType}),
			},
			handler: server.PublishBlindedBlock,
			methods: []string{http.MethodPost},
		},
		{
			template: "/eth/v2/beacon/blocks",
			name:     namespace + ".PublishBlockV2",
			middleware: []middleware.Middleware{
				middleware.ContentTypeHandler([]string{api.JsonMediaType, api.OctetStreamMediaType}),
				middleware.AcceptHeaderHandler([]string{api.JsonMediaType}),
			},
			handler: server.PublishBlockV2,
			methods: []string{http.MethodPost},
		},
		{
			template: "/eth/v2/beacon/blinded_blocks",
			name:     namespace + ".PublishBlindedBlockV2",
			middleware: []middleware.Middleware{
				middleware.ContentTypeHandler([]string{api.JsonMediaType, api.OctetStreamMediaType}),
				middleware.AcceptHeaderHandler([]string{api.JsonMediaType}),
			},
			handler: server.PublishBlindedBlockV2,
			methods: []string{http.MethodPost},
		},
		{
			template: "/eth/v2/beacon/blocks/{block_id}",
			name:     namespace + ".GetBlockV2",
			middleware: []middleware.Middleware{
				middleware.AcceptHeaderHandler([]string{api.JsonMediaType, api.OctetStreamMediaType}),
			},
			handler: server.GetBlockV2,
			methods: []string{http.MethodGet},
		},
		{
			template: "/eth/v1/beacon/blocks/{block_id}/attestations",
			name:     namespace + ".GetBlockAttestations",
			middleware: []middleware.Middleware{
				middleware.AcceptHeaderHandler([]string{api.JsonMediaType}),
			},
			handler: server.GetBlockAttestations,
			methods: []string{http.MethodGet},
		},
		{
			template: "/eth/v2/beacon/blocks/{block_id}/attestations",
			name:     namespace + ".GetBlockAttestationsV2",
			middleware: []middleware.Middleware{
				middleware.AcceptHeaderHandler([]string{api.JsonMediaType}),
			},
			handler: server.GetBlockAttestations,
			methods: []string{http.MethodGet},
		},
		{
			template: "/eth/v1/beacon/blinded_blocks/{block_id}",
			name:     namespace + ".GetBlindedBlock",
			middleware: []middleware.Middleware{
				middleware.AcceptHeaderHandler([]string{api.JsonMediaType, api.OctetStreamMediaType}),
			},
			handler: server.GetBlindedBlock,
			methods: []string{http.MethodGet},
		},
		{
			template: "/eth/v1/beacon/blocks/{block_id}/root",
			name:     namespace + ".GetBlockRoot",
			middleware: []middleware.Middleware{
				middleware.AcceptHeaderHandler([]string{api.JsonMediaType}),
			},
			handler: server.GetBlockRoot,
			methods: []string{http.MethodGet},
		},
		{
			template: "/eth/v1/beacon/pool/attestations",
			name:     namespace + ".ListAttestations",
			middleware: []middleware.Middleware{
				middleware.AcceptHeaderHandler([]string{api.JsonMediaType}),
			},
			handler: server.ListAttestations,
			methods: []string{http.MethodGet},
		},
		{
			template: "/eth/v1/beacon/pool/attestations",
			name:     namespace + ".SubmitAttestations",
			middleware: []middleware.Middleware{
				middleware.ContentTypeHandler([]string{api.JsonMediaType}),
				middleware.AcceptHeaderHandler([]string{api.JsonMediaType}),
			},
			handler: server.SubmitAttestations,
			methods: []string{http.MethodPost},
		},
		{
			template: "/eth/v1/beacon/pool/voluntary_exits",
			name:     namespace + ".ListVoluntaryExits",
			middleware: []middleware.Middleware{
				middleware.AcceptHeaderHandler([]string{api.JsonMediaType}),
			},
			handler: server.ListVoluntaryExits,
			methods: []string{http.MethodGet},
		},
		{
			template: "/eth/v1/beacon/pool/voluntary_exits",
			name:     namespace + ".SubmitVoluntaryExit",
			middleware: []middleware.Middleware{
				middleware.ContentTypeHandler([]string{api.JsonMediaType}),
				middleware.AcceptHeaderHandler([]string{api.JsonMediaType}),
			},
			handler: server.SubmitVoluntaryExit,
			methods: []string{http.MethodPost},
		},
		{
			template: "/eth/v1/beacon/pool/bls_to_execution_changes",
			name:     namespace + ".ListBLSToExecutionChanges",
			middleware: []middleware.Middleware{
				middleware.AcceptHeaderHandler([]string{api.JsonMediaType}),
			},
			handler: server.ListBLSToExecutionChanges,
			methods: []string{http.MethodGet},
		},
		{
			template: "/eth/v1/beacon/pool/bls_to_execution_changes",
			name:     namespace + ".SubmitBLSToExecutionChanges",
			middleware: []middleware.Middleware{
				middleware.ContentTypeHandler([]string{api.JsonMediaType}),
				middleware.AcceptHeaderHandler([]string{api.JsonMediaType}),
			},
			handler: server.SubmitBLSToExecutionChanges,
			methods: []string{http.MethodPost},
		},
		{
			template: "/eth/v1/beacon/pool/attester_slashings",
			name:     namespace + ".GetAttesterSlashings",
			middleware: []middleware.Middleware{
				middleware.AcceptHeaderHandler([]string{api.JsonMediaType}),
			},
			handler: server.GetAttesterSlashings,
			methods: []string{http.MethodGet},
		},
		{
			template: "/eth/v2/beacon/pool/attester_slashings",
			name:     namespace + ".GetAttesterSlashingsV2",
			middleware: []middleware.Middleware{
				middleware.AcceptHeaderHandler([]string{api.JsonMediaType}),
			},
			handler: server.GetAttesterSlashingsV2,
			methods: []string{http.MethodGet},
		},
		{
			template: "/eth/v1/beacon/pool/attester_slashings",
			name:     namespace + ".SubmitAttesterSlashings",
			middleware: []middleware.Middleware{
				middleware.ContentTypeHandler([]string{api.JsonMediaType}),
				middleware.AcceptHeaderHandler([]string{api.JsonMediaType}),
			},
			handler: server.SubmitAttesterSlashings,
			methods: []string{http.MethodPost},
		},
		{
			template: "/eth/v2/beacon/pool/attester_slashings",
			name:     namespace + ".SubmitAttesterSlashingsV2",
			middleware: []middleware.Middleware{
				middleware.ContentTypeHandler([]string{api.JsonMediaType}),
				middleware.AcceptHeaderHandler([]string{api.JsonMediaType}),
			},
			handler: server.SubmitAttesterSlashingsV2,
			methods: []string{http.MethodPost},
		},
		{
			template: "/eth/v1/beacon/pool/proposer_slashings",
			name:     namespace + ".GetProposerSlashings",
			middleware: []middleware.Middleware{
				middleware.AcceptHeaderHandler([]string{api.JsonMediaType}),
			},
			handler: server.GetProposerSlashings,
			methods: []string{http.MethodGet},
		},
		{
			template: "/eth/v1/beacon/pool/proposer_slashings",
			name:     namespace + ".SubmitProposerSlashing",
			middleware: []middleware.Middleware{
				middleware.ContentTypeHandler([]string{api.JsonMediaType}),
				middleware.AcceptHeaderHandler([]string{api.JsonMediaType}),
			},
			handler: server.SubmitProposerSlashing,
			methods: []string{http.MethodPost},
		},
		{
			template: "/eth/v1/beacon/headers",
			name:     namespace + ".GetBlockHeaders",
			middleware: []middleware.Middleware{
				middleware.AcceptHeaderHandler([]string{api.JsonMediaType}),
			},
			handler: server.GetBlockHeaders,
			methods: []string{http.MethodGet},
		},
		{
			template: "/eth/v1/beacon/headers/{block_id}",
			name:     namespace + ".GetBlockHeader",
			middleware: []middleware.Middleware{
				middleware.AcceptHeaderHandler([]string{api.JsonMediaType}),
			},
			handler: server.GetBlockHeader,
			methods: []string{http.MethodGet},
		},
		{
			template: "/eth/v1/beacon/genesis",
			name:     namespace + ".GetGenesis",
			middleware: []middleware.Middleware{
				middleware.AcceptHeaderHandler([]string{api.JsonMediaType}),
			},
			handler: server.GetGenesis,
			methods: []string{http.MethodGet},
		},
		{
			template: "/eth/v1/beacon/states/{state_id}/finality_checkpoints",
			name:     namespace + ".GetFinalityCheckpoints",
			middleware: []middleware.Middleware{
				middleware.AcceptHeaderHandler([]string{api.JsonMediaType}),
			},
			handler: server.GetFinalityCheckpoints,
			methods: []string{http.MethodGet},
		},
		{
			template: "/eth/v1/beacon/states/{state_id}/validators",
			name:     namespace + ".GetValidators",
			middleware: []middleware.Middleware{
				middleware.ContentTypeHandler([]string{api.JsonMediaType}),
				middleware.AcceptHeaderHandler([]string{api.JsonMediaType}),
			},
			handler: server.GetValidators,
			methods: []string{http.MethodGet, http.MethodPost},
		},
		{
			template: "/eth/v1/beacon/states/{state_id}/validators/{validator_id}",
			name:     namespace + ".GetValidator",
			middleware: []middleware.Middleware{
				middleware.AcceptHeaderHandler([]string{api.JsonMediaType}),
			},
			handler: server.GetValidator,
			methods: []string{http.MethodGet},
		},
		{
			template: "/eth/v1/beacon/states/{state_id}/validator_balances",
			name:     namespace + ".GetValidatorBalances",
			middleware: []middleware.Middleware{
				middleware.ContentTypeHandler([]string{api.JsonMediaType}),
				middleware.AcceptHeaderHandler([]string{api.JsonMediaType}),
			},
			handler: server.GetValidatorBalances,
			methods: []string{http.MethodGet, http.MethodPost},
		},
		{
			template: "/eth/v1/beacon/deposit_snapshot",
			name:     namespace + ".GetDepositSnapshot",
			middleware: []middleware.Middleware{
				middleware.AcceptHeaderHandler([]string{api.JsonMediaType}),
			},
			handler: server.GetDepositSnapshot,
			methods: []string{http.MethodGet},
		},
	}
}

func (*Service) configEndpoints() []endpoint {
	const namespace = "config"
	return []endpoint{
		{
			template: "/eth/v1/config/deposit_contract",
			name:     namespace + ".GetDepositContract",
			middleware: []middleware.Middleware{
				middleware.AcceptHeaderHandler([]string{api.JsonMediaType}),
			},
			handler: config.GetDepositContract,
			methods: []string{http.MethodGet},
		},
		{
			template: "/eth/v1/config/fork_schedule",
			name:     namespace + ".GetForkSchedule",
			middleware: []middleware.Middleware{
				middleware.AcceptHeaderHandler([]string{api.JsonMediaType}),
			},
			handler: config.GetForkSchedule,
			methods: []string{http.MethodGet},
		},
		{
			template: "/eth/v1/config/spec",
			name:     namespace + ".GetSpec",
			middleware: []middleware.Middleware{
				middleware.AcceptHeaderHandler([]string{api.JsonMediaType}),
			},
			handler: config.GetSpec,
			methods: []string{http.MethodGet},
		},
	}
}

func (s *Service) debugEndpoints(stater lookup.Stater) []endpoint {
	server := &debug.Server{
		BeaconDB:              s.cfg.BeaconDB,
		HeadFetcher:           s.cfg.HeadFetcher,
		Stater:                stater,
		OptimisticModeFetcher: s.cfg.OptimisticModeFetcher,
		ForkFetcher:           s.cfg.ForkFetcher,
		ForkchoiceFetcher:     s.cfg.ForkchoiceFetcher,
		FinalizationFetcher:   s.cfg.FinalizationFetcher,
		ChainInfoFetcher:      s.cfg.ChainInfoFetcher,
	}

	const namespace = "debug"
	return []endpoint{
		{
			template: "/eth/v2/debug/beacon/states/{state_id}",
			name:     namespace + ".GetBeaconStateV2",
			middleware: []middleware.Middleware{
				middleware.AcceptHeaderHandler([]string{api.JsonMediaType, api.OctetStreamMediaType}),
			},
			handler: server.GetBeaconStateV2,
			methods: []string{http.MethodGet},
		},
		{
			template: "/eth/v2/debug/beacon/heads",
			name:     namespace + ".GetForkChoiceHeadsV2",
			middleware: []middleware.Middleware{
				middleware.AcceptHeaderHandler([]string{api.JsonMediaType}),
			},
			handler: server.GetForkChoiceHeadsV2,
			methods: []string{http.MethodGet},
		},
		{
			template: "/eth/v1/debug/fork_choice",
			name:     namespace + ".GetForkChoice",
			middleware: []middleware.Middleware{
				middleware.AcceptHeaderHandler([]string{api.JsonMediaType}),
			},
			handler: server.GetForkChoice,
			methods: []string{http.MethodGet},
		},
	}
}

func (s *Service) eventsEndpoints() []endpoint {
	server := &events.Server{
		StateNotifier:          s.cfg.StateNotifier,
		OperationNotifier:      s.cfg.OperationNotifier,
		HeadFetcher:            s.cfg.HeadFetcher,
		ChainInfoFetcher:       s.cfg.ChainInfoFetcher,
		TrackedValidatorsCache: s.cfg.TrackedValidatorsCache,
	}

	const namespace = "events"
	return []endpoint{
		{
			template: "/eth/v1/events",
			name:     namespace + ".StreamEvents",
			middleware: []middleware.Middleware{
				middleware.AcceptHeaderHandler([]string{api.EventStreamMediaType}),
			},
			handler: server.StreamEvents,
			methods: []string{http.MethodGet},
		},
	}
}

// Prysm custom endpoints
func (s *Service) prysmBeaconEndpoints(
	ch *stategen.CanonicalHistory,
	stater lookup.Stater,
	coreService *core.Service,
) []endpoint {
	server := &beaconprysm.Server{
		SyncChecker:           s.cfg.SyncService,
		HeadFetcher:           s.cfg.HeadFetcher,
		TimeFetcher:           s.cfg.GenesisTimeFetcher,
		OptimisticModeFetcher: s.cfg.OptimisticModeFetcher,
		CanonicalHistory:      ch,
		BeaconDB:              s.cfg.BeaconDB,
		Stater:                stater,
		ChainInfoFetcher:      s.cfg.ChainInfoFetcher,
		FinalizationFetcher:   s.cfg.FinalizationFetcher,
		CoreService:           coreService,
		Broadcaster:           s.cfg.Broadcaster,
		BlobReceiver:          s.cfg.BlobReceiver,
	}

	const namespace = "prysm.beacon"
	return []endpoint{
		{
			template: "/prysm/v1/beacon/weak_subjectivity",
			name:     namespace + ".GetWeakSubjectivity",
			middleware: []middleware.Middleware{
				middleware.AcceptHeaderHandler([]string{api.JsonMediaType}),
			},
			handler: server.GetWeakSubjectivity,
			methods: []string{http.MethodGet},
		},
		{
			template: "/eth/v1/beacon/states/{state_id}/validator_count",
			name:     namespace + ".GetValidatorCount",
			middleware: []middleware.Middleware{
				middleware.AcceptHeaderHandler([]string{api.JsonMediaType}),
			},
			handler: server.GetValidatorCount,
			methods: []string{http.MethodGet},
		},
		{
			template: "/prysm/v1/beacon/states/{state_id}/validator_count",
			name:     namespace + ".GetValidatorCount",
			middleware: []middleware.Middleware{
				middleware.AcceptHeaderHandler([]string{api.JsonMediaType}),
			},
			handler: server.GetValidatorCount,
			methods: []string{http.MethodGet},
		},
		{
			template: "/prysm/v1/beacon/individual_votes",
			name:     namespace + ".GetIndividualVotes",
			middleware: []middleware.Middleware{
				middleware.ContentTypeHandler([]string{api.JsonMediaType}),
				middleware.AcceptHeaderHandler([]string{api.JsonMediaType}),
			},
			handler: server.GetIndividualVotes,
			methods: []string{http.MethodPost},
		},
		{
			template: "/prysm/v1/beacon/chain_head",
			name:     namespace + ".GetChainHead",
			middleware: []middleware.Middleware{
				middleware.AcceptHeaderHandler([]string{api.JsonMediaType}),
			},
			handler: server.GetChainHead,
			methods: []string{http.MethodGet},
		},
		{
			template: "/prysm/v1/beacon/blobs",
			name:     namespace + ".PublishBlobs",
			middleware: []middleware.Middleware{
				middleware.ContentTypeHandler([]string{api.JsonMediaType}),
				middleware.AcceptHeaderHandler([]string{api.JsonMediaType}),
			},
			handler: server.PublishBlobs,
			methods: []string{http.MethodPost},
		},
	}
}

func (s *Service) prysmNodeEndpoints() []endpoint {
	server := &nodeprysm.Server{
		BeaconDB:                  s.cfg.BeaconDB,
		SyncChecker:               s.cfg.SyncService,
		OptimisticModeFetcher:     s.cfg.OptimisticModeFetcher,
		GenesisTimeFetcher:        s.cfg.GenesisTimeFetcher,
		PeersFetcher:              s.cfg.PeersFetcher,
		PeerManager:               s.cfg.PeerManager,
		MetadataProvider:          s.cfg.MetadataProvider,
		HeadFetcher:               s.cfg.HeadFetcher,
		ExecutionChainInfoFetcher: s.cfg.ExecutionChainInfoFetcher,
	}

	const namespace = "prysm.node"
	return []endpoint{
		{
			template: "/prysm/node/trusted_peers",
			name:     namespace + ".ListTrustedPeer",
			middleware: []middleware.Middleware{
				middleware.AcceptHeaderHandler([]string{api.JsonMediaType}),
			},
			handler: server.ListTrustedPeer,
			methods: []string{http.MethodGet},
		},
		{
			template: "/prysm/v1/node/trusted_peers",
			name:     namespace + ".ListTrustedPeer",
			middleware: []middleware.Middleware{
				middleware.AcceptHeaderHandler([]string{api.JsonMediaType}),
			},
			handler: server.ListTrustedPeer,
			methods: []string{http.MethodGet},
		},
		{
			template: "/prysm/node/trusted_peers",
			name:     namespace + ".AddTrustedPeer",
			middleware: []middleware.Middleware{
				middleware.ContentTypeHandler([]string{api.JsonMediaType}),
				middleware.AcceptHeaderHandler([]string{api.JsonMediaType}),
			},
			handler: server.AddTrustedPeer,
			methods: []string{http.MethodPost},
		},
		{
			template: "/prysm/v1/node/trusted_peers",
			name:     namespace + ".AddTrustedPeer",
			middleware: []middleware.Middleware{
				middleware.ContentTypeHandler([]string{api.JsonMediaType}),
				middleware.AcceptHeaderHandler([]string{api.JsonMediaType}),
			},
			handler: server.AddTrustedPeer,
			methods: []string{http.MethodPost},
		},
		{
			template: "/prysm/node/trusted_peers/{peer_id}",
			name:     namespace + ".RemoveTrustedPeer",
			middleware: []middleware.Middleware{
				middleware.AcceptHeaderHandler([]string{api.JsonMediaType}),
			},
			handler: server.RemoveTrustedPeer,
			methods: []string{http.MethodDelete},
		},
		{
			template: "/prysm/v1/node/trusted_peers/{peer_id}",
			name:     namespace + ".RemoveTrustedPeer",
			middleware: []middleware.Middleware{
				middleware.AcceptHeaderHandler([]string{api.JsonMediaType}),
			},
			handler: server.RemoveTrustedPeer,
			methods: []string{http.MethodDelete},
		},
	}
}

func (s *Service) prysmValidatorEndpoints(stater lookup.Stater, coreService *core.Service) []endpoint {
	server := &validatorprysm.Server{
		ChainInfoFetcher: s.cfg.ChainInfoFetcher,
		Stater:           stater,
		CoreService:      coreService,
	}

	const namespace = "prysm.validator"
	return []endpoint{
		{
			template: "/prysm/validators/performance",
			name:     namespace + ".GetPerformance",
			middleware: []middleware.Middleware{
				middleware.ContentTypeHandler([]string{api.JsonMediaType}),
				middleware.AcceptHeaderHandler([]string{api.JsonMediaType}),
			},
			handler: server.GetPerformance,
			methods: []string{http.MethodPost},
		},
		{
			template: "/prysm/v1/validators/performance",
			name:     namespace + ".GetPerformance",
			middleware: []middleware.Middleware{
				middleware.ContentTypeHandler([]string{api.JsonMediaType}),
				middleware.AcceptHeaderHandler([]string{api.JsonMediaType}),
			},
			handler: server.GetPerformance,
			methods: []string{http.MethodPost},
		},
		{
			template: "/prysm/v1/validators/participation",
			name:     namespace + ".GetParticipation",
			middleware: []middleware.Middleware{
				middleware.AcceptHeaderHandler([]string{api.JsonMediaType}),
			},
			handler: server.GetParticipation,
			methods: []string{http.MethodGet},
		},
		{
			template: "/prysm/v1/validators/active_set_changes",
			name:     namespace + ".GetActiveSetChanges",
			middleware: []middleware.Middleware{
				middleware.AcceptHeaderHandler([]string{api.JsonMediaType}),
			},
			handler: server.GetActiveSetChanges,
			methods: []string{http.MethodGet},
		},
	}
}

func (s *Service) overEndpoints(stater lookup.Stater) []endpoint {
	server := &over.Server{
		Stater:                stater,
		GenesisTimeFetcher:    s.cfg.GenesisTimeFetcher,
		HeadFetcher:           s.cfg.HeadFetcher,
		OptimisticModeFetcher: s.cfg.OptimisticModeFetcher,
		FinalizationFetcher:   s.cfg.FinalizationFetcher,
	}

	const namespace = "over"
	// TODO: API endpoints can be standardized
	return []endpoint{
		{
			template: "/chronos/validator/estimated_activation/{validator_id}",
			name:     namespace + ".EstimatedActivation",
			handler:  server.EstimatedActivation,
			methods:  []string{http.MethodGet, http.MethodPost},
		},
		{
			template: "/chronos/states/epoch_reward/{epoch}",
			name:     namespace + ".GetEpochReward",
			handler:  server.GetEpochReward,
			methods:  []string{http.MethodGet},
		},
		{
			template: "/over/v1/beacon/states/{state_id}/reserves",
			name:     namespace + ".GetReserves",
			handler:  server.GetReserves,
			methods:  []string{http.MethodGet},
		},
		{
<<<<<<< HEAD
			template: "/over/v1/beacon/states/{state_id}/withdrawal_estimation/{validator_id}",
			name:     namespace + ".GetWithdrawalEstimation",
			handler:  server.GetWithdrawalEstimation,
=======
			template: "/over/v1/beacon/states/{state_id}/deposit_estimation/{pubkey}",
			name:     namespace + ".GetDepositEstimation",
			handler:  server.GetDepositEstimation,
>>>>>>> d5c43048
			methods:  []string{http.MethodGet},
		},
	}
}

func (s *Service) overNodeEndpoints(handler *closehandler.CloseHandler) []endpoint {
	server := &overnode.Server{
		CloseHandler: handler,
	}

	const namespace = "over-node"
	return []endpoint{
		{
			template: "/over-node/close",
			name:     namespace + ".Close",
			handler:  server.CloseClient,
			methods:  []string{http.MethodPost},
		},
	}
}<|MERGE_RESOLUTION|>--- conflicted
+++ resolved
@@ -1082,15 +1082,15 @@
 			methods:  []string{http.MethodGet},
 		},
 		{
-<<<<<<< HEAD
+			template: "/over/v1/beacon/states/{state_id}/deposit_estimation/{pubkey}",
+			name:     namespace + ".GetDepositEstimation",
+			handler:  server.GetDepositEstimation,
+			methods:  []string{http.MethodGet},
+		},
+		{
 			template: "/over/v1/beacon/states/{state_id}/withdrawal_estimation/{validator_id}",
 			name:     namespace + ".GetWithdrawalEstimation",
 			handler:  server.GetWithdrawalEstimation,
-=======
-			template: "/over/v1/beacon/states/{state_id}/deposit_estimation/{pubkey}",
-			name:     namespace + ".GetDepositEstimation",
-			handler:  server.GetDepositEstimation,
->>>>>>> d5c43048
 			methods:  []string{http.MethodGet},
 		},
 	}
