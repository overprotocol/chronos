--- conflicted
+++ resolved
@@ -133,7 +133,6 @@
 	config.RewardAdjustmentFactorDelta = 78
 	config.RewardAdjustmentFactorPrecision = 79
 	config.MaxRewardAdjustmentFactors = [11]uint64{80, 80, 80, 80, 80, 80, 80, 80, 80, 80, 80}
-<<<<<<< HEAD
 	config.MaxTokenSupply = 82
 	config.EpochsPerYear = 83
 	config.IssuancePerYear = 84
@@ -162,30 +161,6 @@
 	config.InactivityLeakPenaltyBufferPrecision = 110
 	config.InactivityLeakBailoutScoreThreshold = 111
 	config.MaxDepositsAlpaca = 112
-=======
-	config.MaxTokenSupply = 81
-	config.EpochsPerYear = 82
-	config.IssuancePerYear = 83
-	config.LightLayerWeight = 84
-	config.MinSlashingPenaltyQuotientElectra = 85
-	config.MaxEffectiveBalanceAlpaca = 86
-	config.CompoundingWithdrawalPrefixByte = byte('d')
-	config.WhistleBlowerRewardQuotientElectra = 88
-	config.PendingPartialWithdrawalsLimit = 89
-	config.MinActivationBalance = 90
-	config.PendingDepositLimit = 91
-	config.MaxPendingPartialsPerWithdrawalsSweep = 92
-	config.MaxPartialWithdrawalsPerPayload = 93
-	config.FullExitRequestAmount = 94
-	config.MaxAttesterSlashingsElectra = 95
-	config.MaxAttestationsElectra = 96
-	config.MaxWithdrawalRequestsPerPayload = 97
-	config.MaxCellsInExtendedMatrix = 98
-	config.UnsetDepositRequestsStartIndex = 99
-	config.MaxDepositRequestsPerPayload = 100
-	config.MaxPendingDepositsPerEpoch = 101
-	config.MaxDepositsAlpaca = 102
->>>>>>> 2bdcd85b
 
 	var dbp [4]byte
 	copy(dbp[:], []byte{'0', '0', '0', '1'})
@@ -224,11 +199,7 @@
 	data, ok := resp.Data.(map[string]interface{})
 	require.Equal(t, true, ok)
 
-<<<<<<< HEAD
 	assert.Equal(t, 159, len(data))
-=======
-	assert.Equal(t, 156, len(data))
->>>>>>> 2bdcd85b
 	for k, v := range data {
 		t.Run(k, func(t *testing.T) {
 			switch k {
@@ -528,23 +499,11 @@
 			case "ISSUANCE_PER_YEAR":
 				assert.Equal(t, "83", v)
 			case "LIGHT_LAYER_WEIGHT":
-<<<<<<< HEAD
 				assert.Equal(t, "85", v)
 			case "MAX_EFFECTIVE_BALANCE_ALPACA":
 				assert.Equal(t, "16384000000000", v)
 			case "COMPOUNDING_WITHDRAWAL_PREFIX":
 				assert.Equal(t, "0x64", v)
-=======
-				assert.Equal(t, "84", v)
-			case "MIN_SLASHING_PENALTY_QUOTIENT_ELECTRA":
-				assert.Equal(t, "85", v)
-			case "MAX_EFFECTIVE_BALANCE_ALPACA":
-				assert.Equal(t, "86", v)
-			case "COMPOUNDING_WITHDRAWAL_PREFIX":
-				assert.Equal(t, "0x64", v)
-			case "WHISTLEBLOWER_REWARD_QUOTIENT_ELECTRA":
-				assert.Equal(t, "88", v)
->>>>>>> 2bdcd85b
 			case "PENDING_PARTIAL_WITHDRAWALS_LIMIT":
 				assert.Equal(t, "89", v)
 			case "MIN_ACTIVATION_BALANCE":
