package config

import (
	"bytes"
	"encoding/hex"
	"encoding/json"
	"fmt"
	"net/http"
	"net/http/httptest"
	"testing"

	"github.com/ethereum/go-ethereum/common"
	"github.com/ethereum/go-ethereum/common/hexutil"
	"github.com/prysmaticlabs/prysm/v5/api/server/structs"
	"github.com/prysmaticlabs/prysm/v5/config/params"
	"github.com/prysmaticlabs/prysm/v5/consensus-types/primitives"
	"github.com/prysmaticlabs/prysm/v5/encoding/bytesutil"
	"github.com/prysmaticlabs/prysm/v5/network/forks"
	"github.com/prysmaticlabs/prysm/v5/testing/assert"
	"github.com/prysmaticlabs/prysm/v5/testing/require"
)

func TestGetDepositContract(t *testing.T) {
	params.SetupTestConfigCleanup(t)
	config := params.BeaconConfig().Copy()
	config.DepositChainID = uint64(10)
	config.DepositContractAddress = "0x4242424242424242424242424242424242424242"
	params.OverrideBeaconConfig(config)

	request := httptest.NewRequest(http.MethodGet, "http://example.com/eth/v1/config/deposit_contract", nil)
	writer := httptest.NewRecorder()
	writer.Body = &bytes.Buffer{}

	GetDepositContract(writer, request)
	require.Equal(t, http.StatusOK, writer.Code)
	response := structs.GetDepositContractResponse{}
	require.NoError(t, json.Unmarshal(writer.Body.Bytes(), &response))
	assert.Equal(t, "10", response.Data.ChainId)
	assert.Equal(t, "0x4242424242424242424242424242424242424242", response.Data.Address)
}

func TestGetSpec(t *testing.T) {
	params.SetupTestConfigCleanup(t)
	config := params.BeaconConfig().Copy()

	config.ConfigName = "ConfigName"
	config.PresetBase = "PresetBase"
	config.MaxCommitteesPerSlot = 1
	config.TargetCommitteeSize = 2
	config.MaxValidatorsPerCommittee = 3
	config.MinPerEpochChurnLimit = 4
	config.ChurnLimitQuotient = 5
	config.ShuffleRoundCount = 6
	config.MinGenesisActiveValidatorCount = 7
	config.MinGenesisTime = 8
	config.HysteresisQuotient = 9
	config.HysteresisDownwardMultiplier = 10
	config.HysteresisUpwardMultiplier = 11
	config.Eth1FollowDistance = 13
	config.TargetAggregatorsPerCommittee = 14
	config.RandomSubnetsPerValidator = 15
	config.EpochsPerRandomSubnetSubscription = 16
	config.SecondsPerETH1Block = 17
	config.DepositChainID = 18
	config.DepositNetworkID = 19
	config.DepositContractAddress = "DepositContractAddress"
	config.MinDepositAmount = 20
	config.MaxEffectiveBalance = 21
	config.EjectionBalance = 22
	config.EffectiveBalanceIncrement = 23
	config.GenesisForkVersion = []byte("GenesisForkVersion")
	config.AltairForkVersion = []byte("AltairForkVersion")
	config.AltairForkEpoch = 100
	config.BellatrixForkVersion = []byte("BellatrixForkVersion")
	config.BellatrixForkEpoch = 101
	config.CapellaForkVersion = []byte("CapellaForkVersion")
	config.CapellaForkEpoch = 103
	config.DenebForkVersion = []byte("DenebForkVersion")
	config.DenebForkEpoch = 105
	config.ElectraForkVersion = []byte("ElectraForkVersion")
	config.ElectraForkEpoch = 107
	config.BLSWithdrawalPrefixByte = byte('b')
	config.ETH1AddressWithdrawalPrefixByte = byte('c')
	config.GenesisDelay = 24
	config.SecondsPerSlot = 25
	config.MinAttestationInclusionDelay = 26
	config.SlotsPerEpoch = 27
	config.MinSeedLookahead = 28
	config.MaxSeedLookahead = 29
	config.EpochsPerEth1VotingPeriod = 30
	config.SlotsPerHistoricalRoot = 31
	config.MinValidatorWithdrawabilityDelay = 32
	config.ShardCommitteePeriod = 33
	config.MinEpochsToInactivityPenalty = 34
	config.EpochsPerHistoricalVector = 35
	config.EpochsPerSlashingsVector = 36
	config.HistoricalRootsLimit = 37
	config.ValidatorRegistryLimit = 38
	config.BaseRewardFactor = 39
	config.WhistleBlowerRewardQuotient = 40
	config.ProposerRewardQuotient = 41
	config.InactivityPenaltyQuotient = 42
	config.MinSlashingPenaltyQuotient = 44
	config.ProportionalSlashingMultiplier = 46
	config.MaxProposerSlashings = 48
	config.MaxAttesterSlashings = 49
	config.MaxAttestations = 50
	config.MaxDeposits = 51
	config.MaxVoluntaryExits = 52
	config.TimelyHeadFlagIndex = 53
	config.TimelySourceFlagIndex = 54
	config.TimelyTargetFlagIndex = 55
	config.TimelyHeadWeight = 56
	config.TimelySourceWeight = 57
	config.TimelyTargetWeight = 58
	config.SyncRewardWeight = 59
	config.WeightDenominator = 60
	config.TargetAggregatorsPerSyncSubcommittee = 61
	config.SyncCommitteeSubnetCount = 62
	config.SyncCommitteeSize = 63
	config.InactivityScoreBias = 65
	config.EpochsPerSyncCommitteePeriod = 66
	config.InactivityPenaltyQuotientAltair = 67
	config.MinSlashingPenaltyQuotientAltair = 68
	config.ProportionalSlashingMultiplierAltair = 69
	config.InactivityScoreRecoveryRate = 70
	config.MinSyncCommitteeParticipants = 71
	config.TerminalBlockHash = common.HexToHash("TerminalBlockHash")
	config.TerminalBlockHashActivationEpoch = 72
	config.TerminalTotalDifficulty = "73"
	config.DefaultFeeRecipient = common.HexToAddress("DefaultFeeRecipient")
	config.MaxWithdrawalsPerPayload = 74
	config.MaxBlsToExecutionChanges = 75
	config.MaxValidatorsPerWithdrawalsSweep = 76
	config.BailOutScoreBias = 77
	config.BailOutScoreThreshold = 78
	config.ChurnLimitBias = 79
	config.IssuanceRate = [11]uint64{80, 80, 80, 80, 80, 80, 80, 80, 80, 80, 80}
	config.IssuancePrecision = 81
	config.DepositPlanEarlyEnd = 82
	config.DepositPlanEarlySlope = 83
	config.DepositPlanEarlyOffset = 84
	config.DepositPlanLaterEnd = 85
	config.DepositPlanLaterSlope = 86
	config.DepositPlanLaterOffset = 87
	config.DepositPlanFinal = 88
	config.RewardFeedbackPrecision = 89
	config.RewardFeedbackThresholdReciprocal = 90
	config.MaxBoostYield = [11]uint64{91, 91, 91, 91, 91, 91, 91, 91, 91, 91, 91}
	config.TargetChangeRate = 92
	config.MaxTokenSupply = 93
	config.EpochsPerYear = 94
	config.IssuancePerYear = 95
	config.LightLayerWeight = 96
	config.MaxBailOuts = 97
	config.MinSlashingPenaltyQuotientElectra = 98
	config.MaxEffectiveBalanceElectra = 99
	config.CompoundingWithdrawalPrefixByte = byte('d')
<<<<<<< HEAD
	config.WhistleBlowerRewardQuotientElectra = 100
	config.PendingPartialWithdrawalsLimit = 101
	config.MinActivationBalance = 102
	config.PendingBalanceDepositLimit = 103
	config.MaxPendingPartialsPerWithdrawalsSweep = 104
	config.PendingConsolidationsLimit = 105
	config.MaxPartialWithdrawalsPerPayload = 106
	config.FullExitRequestAmount = 107
	config.MaxConsolidationsRequestsPerPayload = 108
	config.MaxAttesterSlashingsElectra = 109
	config.MaxAttestationsElectra = 110
	config.MaxWithdrawalRequestsPerPayload = 111
	config.MaxCellsInExtendedMatrix = 112
	config.UnsetDepositRequestsStartIndex = 113
	config.MaxDepositRequestsPerPayload = 114
=======
	config.WhistleBlowerRewardQuotientElectra = 79
	config.PendingPartialWithdrawalsLimit = 80
	config.MinActivationBalance = 81
	config.PendingDepositLimit = 82
	config.MaxPendingPartialsPerWithdrawalsSweep = 83
	config.PendingConsolidationsLimit = 84
	config.MaxPartialWithdrawalsPerPayload = 85
	config.FullExitRequestAmount = 86
	config.MaxConsolidationsRequestsPerPayload = 87
	config.MaxAttesterSlashingsElectra = 88
	config.MaxAttestationsElectra = 89
	config.MaxWithdrawalRequestsPerPayload = 90
	config.MaxCellsInExtendedMatrix = 91
	config.UnsetDepositRequestsStartIndex = 92
	config.MaxDepositRequestsPerPayload = 93
	config.MaxPendingDepositsPerEpoch = 94
>>>>>>> ffc443b5

	var dbp [4]byte
	copy(dbp[:], []byte{'0', '0', '0', '1'})
	config.DomainBeaconProposer = dbp
	var dba [4]byte
	copy(dba[:], []byte{'0', '0', '0', '2'})
	config.DomainBeaconAttester = dba
	var dr [4]byte
	copy(dr[:], []byte{'0', '0', '0', '3'})
	config.DomainRandao = dr
	var dd [4]byte
	copy(dd[:], []byte{'0', '0', '0', '4'})
	config.DomainDeposit = dd
	var dve [4]byte
	copy(dve[:], []byte{'0', '0', '0', '5'})
	config.DomainVoluntaryExit = dve
	var dsp [4]byte
	copy(dsp[:], []byte{'0', '0', '0', '6'})
	config.DomainSelectionProof = dsp
	var daap [4]byte
	copy(daap[:], []byte{'0', '0', '0', '7'})
	config.DomainAggregateAndProof = daap
	var dam [4]byte
	copy(dam[:], []byte{'1', '0', '0', '0'})
	config.DomainApplicationMask = dam
	params.OverrideBeaconConfig(config)

	request := httptest.NewRequest(http.MethodGet, "http://example.com/eth/v1/config/spec", nil)
	writer := httptest.NewRecorder()
	writer.Body = &bytes.Buffer{}

	GetSpec(writer, request)
	require.Equal(t, http.StatusOK, writer.Code)
	resp := structs.GetSpecResponse{}
	require.NoError(t, json.Unmarshal(writer.Body.Bytes(), &resp))
	data, ok := resp.Data.(map[string]interface{})
	require.Equal(t, true, ok)

<<<<<<< HEAD
	assert.Equal(t, 175, len(data))
=======
	assert.Equal(t, 155, len(data))
>>>>>>> ffc443b5
	for k, v := range data {
		t.Run(k, func(t *testing.T) {
			switch k {
			case "CONFIG_NAME":
				assert.Equal(t, "ConfigName", v)
			case "PRESET_BASE":
				assert.Equal(t, "PresetBase", v)
			case "MAX_COMMITTEES_PER_SLOT":
				assert.Equal(t, "1", v)
			case "TARGET_COMMITTEE_SIZE":
				assert.Equal(t, "2", v)
			case "MAX_VALIDATORS_PER_COMMITTEE":
				assert.Equal(t, "3", v)
			case "MIN_PER_EPOCH_CHURN_LIMIT":
				assert.Equal(t, "4", v)
			case "CHURN_LIMIT_QUOTIENT":
				assert.Equal(t, "5", v)
			case "SHUFFLE_ROUND_COUNT":
				assert.Equal(t, "6", v)
			case "MIN_GENESIS_ACTIVE_VALIDATOR_COUNT":
				assert.Equal(t, "7", v)
			case "MIN_GENESIS_TIME":
				assert.Equal(t, "8", v)
			case "HYSTERESIS_QUOTIENT":
				assert.Equal(t, "9", v)
			case "HYSTERESIS_DOWNWARD_MULTIPLIER":
				assert.Equal(t, "10", v)
			case "HYSTERESIS_UPWARD_MULTIPLIER":
				assert.Equal(t, "11", v)
			case "SAFE_SLOTS_TO_UPDATE_JUSTIFIED":
				assert.Equal(t, "0", v)
			case "ETH1_FOLLOW_DISTANCE":
				assert.Equal(t, "13", v)
			case "TARGET_AGGREGATORS_PER_COMMITTEE":
				assert.Equal(t, "14", v)
			case "RANDOM_SUBNETS_PER_VALIDATOR":
				assert.Equal(t, "15", v)
			case "EPOCHS_PER_RANDOM_SUBNET_SUBSCRIPTION":
				assert.Equal(t, "16", v)
			case "SECONDS_PER_ETH1_BLOCK":
				assert.Equal(t, "17", v)
			case "DEPOSIT_CHAIN_ID":
				assert.Equal(t, "18", v)
			case "DEPOSIT_NETWORK_ID":
				assert.Equal(t, "19", v)
			case "DEPOSIT_CONTRACT_ADDRESS":
				assert.Equal(t, "DepositContractAddress", v)
			case "MIN_DEPOSIT_AMOUNT":
				assert.Equal(t, "20", v)
			case "MAX_EFFECTIVE_BALANCE":
				assert.Equal(t, "21", v)
			case "EJECTION_BALANCE":
				assert.Equal(t, "22", v)
			case "EFFECTIVE_BALANCE_INCREMENT":
				assert.Equal(t, "23", v)
			case "GENESIS_FORK_VERSION":
				assert.Equal(t, "0x"+hex.EncodeToString([]byte("GenesisForkVersion")), v)
			case "ALTAIR_FORK_VERSION":
				assert.Equal(t, "0x"+hex.EncodeToString([]byte("AltairForkVersion")), v)
			case "ALTAIR_FORK_EPOCH":
				assert.Equal(t, "100", v)
			case "BELLATRIX_FORK_VERSION":
				assert.Equal(t, "0x"+hex.EncodeToString([]byte("BellatrixForkVersion")), v)
			case "BELLATRIX_FORK_EPOCH":
				assert.Equal(t, "101", v)
			case "CAPELLA_FORK_VERSION":
				assert.Equal(t, "0x"+hex.EncodeToString([]byte("CapellaForkVersion")), v)
			case "CAPELLA_FORK_EPOCH":
				assert.Equal(t, "103", v)
			case "DENEB_FORK_VERSION":
				assert.Equal(t, "0x"+hex.EncodeToString([]byte("DenebForkVersion")), v)
			case "DENEB_FORK_EPOCH":
				assert.Equal(t, "105", v)
			case "ELECTRA_FORK_VERSION":
				assert.Equal(t, "0x"+hex.EncodeToString([]byte("ElectraForkVersion")), v)
			case "ELECTRA_FORK_EPOCH":
				assert.Equal(t, "107", v)
			case "MIN_ANCHOR_POW_BLOCK_DIFFICULTY":
				assert.Equal(t, "1000", v)
			case "BLS_WITHDRAWAL_PREFIX":
				assert.Equal(t, "0x62", v)
			case "ETH1_ADDRESS_WITHDRAWAL_PREFIX":
				assert.Equal(t, "0x63", v)
			case "GENESIS_DELAY":
				assert.Equal(t, "24", v)
			case "SECONDS_PER_SLOT":
				assert.Equal(t, "25", v)
			case "MIN_ATTESTATION_INCLUSION_DELAY":
				assert.Equal(t, "26", v)
			case "SLOTS_PER_EPOCH":
				assert.Equal(t, "27", v)
			case "MIN_SEED_LOOKAHEAD":
				assert.Equal(t, "28", v)
			case "MAX_SEED_LOOKAHEAD":
				assert.Equal(t, "29", v)
			case "EPOCHS_PER_ETH1_VOTING_PERIOD":
				assert.Equal(t, "30", v)
			case "SLOTS_PER_HISTORICAL_ROOT":
				assert.Equal(t, "31", v)
			case "MIN_VALIDATOR_WITHDRAWABILITY_DELAY":
				assert.Equal(t, "32", v)
			case "SHARD_COMMITTEE_PERIOD":
				assert.Equal(t, "33", v)
			case "MIN_EPOCHS_TO_INACTIVITY_PENALTY":
				assert.Equal(t, "34", v)
			case "EPOCHS_PER_HISTORICAL_VECTOR":
				assert.Equal(t, "35", v)
			case "EPOCHS_PER_SLASHINGS_VECTOR":
				assert.Equal(t, "36", v)
			case "HISTORICAL_ROOTS_LIMIT":
				assert.Equal(t, "37", v)
			case "VALIDATOR_REGISTRY_LIMIT":
				assert.Equal(t, "38", v)
			case "BASE_REWARD_FACTOR":
				assert.Equal(t, "39", v)
			case "WHISTLEBLOWER_REWARD_QUOTIENT":
				assert.Equal(t, "40", v)
			case "PROPOSER_REWARD_QUOTIENT":
				assert.Equal(t, "41", v)
			case "INACTIVITY_PENALTY_QUOTIENT":
				assert.Equal(t, "42", v)
			case "HF1_INACTIVITY_PENALTY_QUOTIENT":
				assert.Equal(t, "43", v)
			case "MIN_SLASHING_PENALTY_QUOTIENT":
				assert.Equal(t, "44", v)
			case "HF1_MIN_SLASHING_PENALTY_QUOTIENT":
				assert.Equal(t, "45", v)
			case "PROPORTIONAL_SLASHING_MULTIPLIER":
				assert.Equal(t, "46", v)
			case "HF1_PROPORTIONAL_SLASHING_MULTIPLIER":
				assert.Equal(t, "47", v)
			case "MAX_PROPOSER_SLASHINGS":
				assert.Equal(t, "48", v)
			case "MAX_ATTESTER_SLASHINGS":
				assert.Equal(t, "49", v)
			case "MAX_ATTESTATIONS":
				assert.Equal(t, "50", v)
			case "MAX_DEPOSITS":
				assert.Equal(t, "51", v)
			case "MAX_VOLUNTARY_EXITS":
				assert.Equal(t, "52", v)
			case "MAX_BLOBS_PER_BLOCK":
				assert.Equal(t, "4", v)
			case "TIMELY_HEAD_FLAG_INDEX":
				assert.Equal(t, "0x35", v)
			case "TIMELY_SOURCE_FLAG_INDEX":
				assert.Equal(t, "0x36", v)
			case "TIMELY_TARGET_FLAG_INDEX":
				assert.Equal(t, "0x37", v)
			case "TIMELY_HEAD_WEIGHT":
				assert.Equal(t, "56", v)
			case "TIMELY_SOURCE_WEIGHT":
				assert.Equal(t, "57", v)
			case "TIMELY_TARGET_WEIGHT":
				assert.Equal(t, "58", v)
			case "SYNC_REWARD_WEIGHT":
				assert.Equal(t, "59", v)
			case "WEIGHT_DENOMINATOR":
				assert.Equal(t, "60", v)
			case "TARGET_AGGREGATORS_PER_SYNC_SUBCOMMITTEE":
				assert.Equal(t, "61", v)
			case "SYNC_COMMITTEE_SUBNET_COUNT":
				assert.Equal(t, "62", v)
			case "SYNC_COMMITTEE_SIZE":
				assert.Equal(t, "63", v)
			case "SYNC_PUBKEYS_PER_AGGREGATE":
				assert.Equal(t, "64", v)
			case "INACTIVITY_SCORE_BIAS":
				assert.Equal(t, "65", v)
			case "EPOCHS_PER_SYNC_COMMITTEE_PERIOD":
				assert.Equal(t, "66", v)
			case "INACTIVITY_PENALTY_QUOTIENT_ALTAIR":
				assert.Equal(t, "67", v)
			case "MIN_SLASHING_PENALTY_QUOTIENT_ALTAIR":
				assert.Equal(t, "68", v)
			case "PROPORTIONAL_SLASHING_MULTIPLIER_ALTAIR":
				assert.Equal(t, "69", v)
			case "INACTIVITY_SCORE_RECOVERY_RATE":
				assert.Equal(t, "70", v)
			case "MIN_SYNC_COMMITTEE_PARTICIPANTS":
				assert.Equal(t, "71", v)
			case "PROPOSER_WEIGHT":
				assert.Equal(t, "8", v)
			case "DOMAIN_BEACON_PROPOSER":
				assert.Equal(t, "0x30303031", v)
			case "DOMAIN_BEACON_ATTESTER":
				assert.Equal(t, "0x30303032", v)
			case "DOMAIN_RANDAO":
				assert.Equal(t, "0x30303033", v)
			case "DOMAIN_DEPOSIT":
				assert.Equal(t, "0x30303034", v)
			case "DOMAIN_VOLUNTARY_EXIT":
				assert.Equal(t, "0x30303035", v)
			case "DOMAIN_SELECTION_PROOF":
				assert.Equal(t, "0x30303036", v)
			case "DOMAIN_AGGREGATE_AND_PROOF":
				assert.Equal(t, "0x30303037", v)
			case "DOMAIN_APPLICATION_MASK":
				assert.Equal(t, "0x31303030", v)
			case "DOMAIN_SYNC_COMMITTEE":
				assert.Equal(t, "0x07000000", v)
			case "DOMAIN_SYNC_COMMITTEE_SELECTION_PROOF":
				assert.Equal(t, "0x08000000", v)
			case "DOMAIN_CONTRIBUTION_AND_PROOF":
				assert.Equal(t, "0x09000000", v)
			case "DOMAIN_BLS_TO_EXECUTION_CHANGE":
				assert.Equal(t, "0x0a000000", v)
			case "DOMAIN_APPLICATION_BUILDER":
				assert.Equal(t, "0x00000001", v)
			case "DOMAIN_BLOB_SIDECAR":
				assert.Equal(t, "0x00000000", v)
			case "TRANSITION_TOTAL_DIFFICULTY":
				assert.Equal(t, "0", v)
			case "TERMINAL_BLOCK_HASH_ACTIVATION_EPOCH":
				assert.Equal(t, "72", v)
			case "TERMINAL_BLOCK_HASH":
				s, ok := v.(string)
				require.Equal(t, true, ok)
				assert.Equal(t, common.HexToHash("TerminalBlockHash"), common.HexToHash(s))
			case "TERMINAL_TOTAL_DIFFICULTY":
				assert.Equal(t, "73", v)
			case "DefaultFeeRecipient":
				assert.Equal(t, common.HexToAddress("DefaultFeeRecipient"), v)
			case "PROPORTIONAL_SLASHING_MULTIPLIER_BELLATRIX":
				assert.Equal(t, "3", v)
			case "MIN_SLASHING_PENALTY_QUOTIENT_BELLATRIX":
				assert.Equal(t, "32", v)
			case "INACTIVITY_PENALTY_QUOTIENT_BELLATRIX":
				assert.Equal(t, "16777216", v)
			case "PROPOSER_SCORE_BOOST":
				assert.Equal(t, "40", v)
			case "INTERVALS_PER_SLOT":
				assert.Equal(t, "3", v)
			case "MAX_WITHDRAWALS_PER_PAYLOAD":
				assert.Equal(t, "74", v)
			case "MAX_BLS_TO_EXECUTION_CHANGES":
				assert.Equal(t, "75", v)
			case "MAX_VALIDATORS_PER_WITHDRAWALS_SWEEP":
				assert.Equal(t, "76", v)
			case "REORG_MAX_EPOCHS_SINCE_FINALIZATION":
				assert.Equal(t, "2", v)
			case "REORG_WEIGHT_THRESHOLD":
				assert.Equal(t, "20", v)
			case "REORG_PARENT_WEIGHT_THRESHOLD":
				assert.Equal(t, "160", v)
			case "MAX_PER_EPOCH_ACTIVATION_CHURN_LIMIT":
				assert.Equal(t, "8", v)
			case "MAX_REQUEST_LIGHT_CLIENT_UPDATES":
				assert.Equal(t, "128", v)
			case "SAFE_SLOTS_TO_IMPORT_OPTIMISTICALLY":
			case "NODE_ID_BITS":
				assert.Equal(t, "256", v)
			case "ATTESTATION_SUBNET_EXTRA_BITS":
				assert.Equal(t, "0", v)
			case "ATTESTATION_SUBNET_PREFIX_BITS":
				assert.Equal(t, "6", v)
			case "SUBNETS_PER_NODE":
				assert.Equal(t, "2", v)
			case "EPOCHS_PER_SUBNET_SUBSCRIPTION":
				assert.Equal(t, "256", v)
			case "MIN_EPOCHS_FOR_BLOB_SIDECARS_REQUESTS":
				assert.Equal(t, "4096", v)
			case "MAX_REQUEST_BLOB_SIDECARS":
				assert.Equal(t, "768", v)
			case "MESSAGE_DOMAIN_INVALID_SNAPPY":
				assert.Equal(t, "0x00000000", v)
			case "MESSAGE_DOMAIN_VALID_SNAPPY":
				assert.Equal(t, "0x01000000", v)
			case "ATTESTATION_PROPAGATION_SLOT_RANGE":
				assert.Equal(t, "32", v)
			case "RESP_TIMEOUT":
				assert.Equal(t, "10", v)
			case "TTFB_TIMEOUT":
				assert.Equal(t, "5", v)
			case "MIN_EPOCHS_FOR_BLOCK_REQUESTS":
				assert.Equal(t, "33024", v)
			case "GOSSIP_MAX_SIZE":
				assert.Equal(t, "10485760", v)
			case "MAX_CHUNK_SIZE":
				assert.Equal(t, "10485760", v)
			case "ATTESTATION_SUBNET_COUNT":
				assert.Equal(t, "64", v)
			case "MAXIMUM_GOSSIP_CLOCK_DISPARITY":
				assert.Equal(t, "500", v)
			case "MAX_REQUEST_BLOCKS":
				assert.Equal(t, "1024", v)
			case "MAX_REQUEST_BLOCKS_DENEB":
				assert.Equal(t, "128", v)
			case "NUMBER_OF_COLUMNS":
				assert.Equal(t, "128", v)
			case "MIN_PER_EPOCH_CHURN_LIMIT_ELECTRA":
				assert.Equal(t, "128000000000", v)
			case "MAX_PER_EPOCH_ACTIVATION_EXIT_CHURN_LIMIT":
				assert.Equal(t, "256000000000", v)
			case "DATA_COLUMN_SIDECAR_SUBNET_COUNT":
				assert.Equal(t, "128", v)
			case "MAX_REQUEST_DATA_COLUMN_SIDECARS":
				assert.Equal(t, "16384", v)
			case "BAILOUT_SCORE_BIAS":
				assert.Equal(t, "77", v)
			case "BAILOUT_SCORE_THRESHOLD":
				assert.Equal(t, "78", v)
			case "CHURN_LIMIT_BIAS":
				assert.Equal(t, "79", v)
			case "ISSUANCE_RATE":
				assert.Equal(t, "[80,80,80,80,80,80,80,80,80,80,80]", v)
			case "ISSUANCE_PRECISION":
				assert.Equal(t, "81", v)
			case "DEPOSIT_PLAN_EARLY_END":
				assert.Equal(t, "82", v)
			case "DEPOSIT_PLAN_EARLY_SLOPE":
				assert.Equal(t, "83", v)
			case "DEPOSIT_PLAN_EARLY_OFFSET":
				assert.Equal(t, "84", v)
			case "DEPOSIT_PLAN_LATER_END":
				assert.Equal(t, "85", v)
			case "DEPOSIT_PLAN_LATER_SLOPE":
				assert.Equal(t, "86", v)
			case "DEPOSIT_PLAN_LATER_OFFSET":
				assert.Equal(t, "87", v)
			case "DEPOSIT_PLAN_FINAL":
				assert.Equal(t, "88", v)
			case "REWARD_FEEDBACK_PRECISION":
				assert.Equal(t, "89", v)
			case "REWARD_FEEDBACK_THRESHOLD_RECIPROCAL":
				assert.Equal(t, "90", v)
			case "MAX_BOOST_YIELD":
				assert.Equal(t, "[91,91,91,91,91,91,91,91,91,91,91]", v)
			case "TARGET_CHANGE_RATE":
				assert.Equal(t, "92", v)
			case "MAX_TOKEN_SUPPLY":
				assert.Equal(t, "93", v)
			case "EPOCHS_PER_YEAR":
				assert.Equal(t, "94", v)
			case "ISSUANCE_PER_YEAR":
				assert.Equal(t, "95", v)
			case "LIGHT_LAYER_WEIGHT":
				assert.Equal(t, "96", v)
			case "MAX_BAIL_OUTS":
				assert.Equal(t, "97", v)
			case "MIN_SLASHING_PENALTY_QUOTIENT_ELECTRA":
				assert.Equal(t, "98", v)
			case "MAX_EFFECTIVE_BALANCE_ELECTRA":
				assert.Equal(t, "99", v)
			case "COMPOUNDING_WITHDRAWAL_PREFIX":
				assert.Equal(t, "0x64", v)
			case "WHISTLEBLOWER_REWARD_QUOTIENT_ELECTRA":
				assert.Equal(t, "100", v)
			case "PENDING_PARTIAL_WITHDRAWALS_LIMIT":
				assert.Equal(t, "101", v)
			case "MIN_ACTIVATION_BALANCE":
<<<<<<< HEAD
				assert.Equal(t, "102", v)
			case "PENDING_BALANCE_DEPOSITS_LIMIT":
				assert.Equal(t, "103", v)
=======
				assert.Equal(t, "81", v)
			case "PENDING_DEPOSITS_LIMIT":
				assert.Equal(t, "82", v)
>>>>>>> ffc443b5
			case "MAX_PENDING_PARTIALS_PER_WITHDRAWALS_SWEEP":
				assert.Equal(t, "104", v)
			case "PENDING_CONSOLIDATIONS_LIMIT":
				assert.Equal(t, "105", v)
			case "MAX_PARTIAL_WITHDRAWALS_PER_PAYLOAD":
				assert.Equal(t, "106", v)
			case "FULL_EXIT_REQUEST_AMOUNT":
				assert.Equal(t, "107", v)
			case "MAX_CONSOLIDATION_REQUESTS_PER_PAYLOAD":
				assert.Equal(t, "108", v)
			case "MAX_ATTESTER_SLASHINGS_ELECTRA":
				assert.Equal(t, "109", v)
			case "MAX_ATTESTATIONS_ELECTRA":
				assert.Equal(t, "110", v)
			case "MAX_WITHDRAWAL_REQUESTS_PER_PAYLOAD":
				assert.Equal(t, "111", v)
			case "MAX_CELLS_IN_EXTENDED_MATRIX":
				assert.Equal(t, "112", v)
			case "UNSET_DEPOSIT_REQUESTS_START_INDEX":
				assert.Equal(t, "113", v)
			case "MAX_DEPOSIT_REQUESTS_PER_PAYLOAD":
<<<<<<< HEAD
				assert.Equal(t, "114", v)
=======
				assert.Equal(t, "93", v)
			case "MAX_PENDING_DEPOSITS_PER_EPOCH":
				assert.Equal(t, "94", v)
>>>>>>> ffc443b5
			default:
				t.Errorf("Incorrect key: %s", k)
			}
		})
	}
}

func TestForkSchedule_Ok(t *testing.T) {
	t.Run("ok", func(t *testing.T) {
		genesisForkVersion := []byte("Genesis")
		firstForkVersion, firstForkEpoch := []byte("Firs"), primitives.Epoch(100)
		secondForkVersion, secondForkEpoch := []byte("Seco"), primitives.Epoch(200)
		thirdForkVersion, thirdForkEpoch := []byte("Thir"), primitives.Epoch(300)

		params.SetupTestConfigCleanup(t)
		config := params.BeaconConfig().Copy()
		config.GenesisForkVersion = genesisForkVersion
		// Create fork schedule adding keys in non-sorted order.
		schedule := make(map[[4]byte]primitives.Epoch, 3)
		schedule[bytesutil.ToBytes4(secondForkVersion)] = secondForkEpoch
		schedule[bytesutil.ToBytes4(firstForkVersion)] = firstForkEpoch
		schedule[bytesutil.ToBytes4(thirdForkVersion)] = thirdForkEpoch
		config.ForkVersionSchedule = schedule
		params.OverrideBeaconConfig(config)

		request := httptest.NewRequest(http.MethodGet, "http://example.com/eth/v1/config/fork_schedule", nil)
		writer := httptest.NewRecorder()
		writer.Body = &bytes.Buffer{}

		GetForkSchedule(writer, request)
		require.Equal(t, http.StatusOK, writer.Code)
		resp := &structs.GetForkScheduleResponse{}
		require.NoError(t, json.Unmarshal(writer.Body.Bytes(), resp))
		require.Equal(t, 3, len(resp.Data))
		fork := resp.Data[0]
		assert.DeepEqual(t, hexutil.Encode(genesisForkVersion), fork.PreviousVersion)
		assert.DeepEqual(t, hexutil.Encode(firstForkVersion), fork.CurrentVersion)
		assert.Equal(t, fmt.Sprintf("%d", firstForkEpoch), fork.Epoch)
		fork = resp.Data[1]
		assert.DeepEqual(t, hexutil.Encode(firstForkVersion), fork.PreviousVersion)
		assert.DeepEqual(t, hexutil.Encode(secondForkVersion), fork.CurrentVersion)
		assert.Equal(t, fmt.Sprintf("%d", secondForkEpoch), fork.Epoch)
		fork = resp.Data[2]
		assert.DeepEqual(t, hexutil.Encode(secondForkVersion), fork.PreviousVersion)
		assert.DeepEqual(t, hexutil.Encode(thirdForkVersion), fork.CurrentVersion)
		assert.Equal(t, fmt.Sprintf("%d", thirdForkEpoch), fork.Epoch)
	})
	t.Run("correct number of forks", func(t *testing.T) {
		request := httptest.NewRequest(http.MethodGet, "http://example.com/eth/v1/config/fork_schedule", nil)
		writer := httptest.NewRecorder()
		writer.Body = &bytes.Buffer{}

		GetForkSchedule(writer, request)
		require.Equal(t, http.StatusOK, writer.Code)
		resp := &structs.GetForkScheduleResponse{}
		require.NoError(t, json.Unmarshal(writer.Body.Bytes(), resp))
		os := forks.NewOrderedSchedule(params.BeaconConfig())
		assert.Equal(t, os.Len(), len(resp.Data))
	})
}<|MERGE_RESOLUTION|>--- conflicted
+++ resolved
@@ -156,11 +156,10 @@
 	config.MinSlashingPenaltyQuotientElectra = 98
 	config.MaxEffectiveBalanceElectra = 99
 	config.CompoundingWithdrawalPrefixByte = byte('d')
-<<<<<<< HEAD
 	config.WhistleBlowerRewardQuotientElectra = 100
 	config.PendingPartialWithdrawalsLimit = 101
 	config.MinActivationBalance = 102
-	config.PendingBalanceDepositLimit = 103
+	config.PendingDepositLimit = 103
 	config.MaxPendingPartialsPerWithdrawalsSweep = 104
 	config.PendingConsolidationsLimit = 105
 	config.MaxPartialWithdrawalsPerPayload = 106
@@ -172,24 +171,7 @@
 	config.MaxCellsInExtendedMatrix = 112
 	config.UnsetDepositRequestsStartIndex = 113
 	config.MaxDepositRequestsPerPayload = 114
-=======
-	config.WhistleBlowerRewardQuotientElectra = 79
-	config.PendingPartialWithdrawalsLimit = 80
-	config.MinActivationBalance = 81
-	config.PendingDepositLimit = 82
-	config.MaxPendingPartialsPerWithdrawalsSweep = 83
-	config.PendingConsolidationsLimit = 84
-	config.MaxPartialWithdrawalsPerPayload = 85
-	config.FullExitRequestAmount = 86
-	config.MaxConsolidationsRequestsPerPayload = 87
-	config.MaxAttesterSlashingsElectra = 88
-	config.MaxAttestationsElectra = 89
-	config.MaxWithdrawalRequestsPerPayload = 90
-	config.MaxCellsInExtendedMatrix = 91
-	config.UnsetDepositRequestsStartIndex = 92
-	config.MaxDepositRequestsPerPayload = 93
-	config.MaxPendingDepositsPerEpoch = 94
->>>>>>> ffc443b5
+	config.MaxPendingDepositsPerEpoch = 115
 
 	var dbp [4]byte
 	copy(dbp[:], []byte{'0', '0', '0', '1'})
@@ -228,11 +210,7 @@
 	data, ok := resp.Data.(map[string]interface{})
 	require.Equal(t, true, ok)
 
-<<<<<<< HEAD
-	assert.Equal(t, 175, len(data))
-=======
-	assert.Equal(t, 155, len(data))
->>>>>>> ffc443b5
+	assert.Equal(t, 176, len(data))
 	for k, v := range data {
 		t.Run(k, func(t *testing.T) {
 			switch k {
@@ -584,15 +562,9 @@
 			case "PENDING_PARTIAL_WITHDRAWALS_LIMIT":
 				assert.Equal(t, "101", v)
 			case "MIN_ACTIVATION_BALANCE":
-<<<<<<< HEAD
 				assert.Equal(t, "102", v)
-			case "PENDING_BALANCE_DEPOSITS_LIMIT":
+			case "PENDING_DEPOSITS_LIMIT":
 				assert.Equal(t, "103", v)
-=======
-				assert.Equal(t, "81", v)
-			case "PENDING_DEPOSITS_LIMIT":
-				assert.Equal(t, "82", v)
->>>>>>> ffc443b5
 			case "MAX_PENDING_PARTIALS_PER_WITHDRAWALS_SWEEP":
 				assert.Equal(t, "104", v)
 			case "PENDING_CONSOLIDATIONS_LIMIT":
@@ -614,13 +586,9 @@
 			case "UNSET_DEPOSIT_REQUESTS_START_INDEX":
 				assert.Equal(t, "113", v)
 			case "MAX_DEPOSIT_REQUESTS_PER_PAYLOAD":
-<<<<<<< HEAD
 				assert.Equal(t, "114", v)
-=======
-				assert.Equal(t, "93", v)
 			case "MAX_PENDING_DEPOSITS_PER_EPOCH":
-				assert.Equal(t, "94", v)
->>>>>>> ffc443b5
+				assert.Equal(t, "115", v)
 			default:
 				t.Errorf("Incorrect key: %s", k)
 			}
