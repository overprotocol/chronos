package config

import (
	"bytes"
	"encoding/hex"
	"encoding/json"
	"fmt"
	"net/http"
	"net/http/httptest"
	"testing"

	"github.com/ethereum/go-ethereum/common"
	"github.com/ethereum/go-ethereum/common/hexutil"
	"github.com/prysmaticlabs/prysm/v5/api/server/structs"
	"github.com/prysmaticlabs/prysm/v5/config/params"
	"github.com/prysmaticlabs/prysm/v5/consensus-types/primitives"
	"github.com/prysmaticlabs/prysm/v5/encoding/bytesutil"
	"github.com/prysmaticlabs/prysm/v5/network/forks"
	"github.com/prysmaticlabs/prysm/v5/testing/assert"
	"github.com/prysmaticlabs/prysm/v5/testing/require"
)

func TestGetDepositContract(t *testing.T) {
	params.SetupTestConfigCleanup(t)
	config := params.BeaconConfig().Copy()
	config.DepositChainID = uint64(10)
	config.DepositContractAddress = "0x4242424242424242424242424242424242424242"
	params.OverrideBeaconConfig(config)

	request := httptest.NewRequest(http.MethodGet, "http://example.com/eth/v1/config/deposit_contract", nil)
	writer := httptest.NewRecorder()
	writer.Body = &bytes.Buffer{}

	GetDepositContract(writer, request)
	require.Equal(t, http.StatusOK, writer.Code)
	response := structs.GetDepositContractResponse{}
	require.NoError(t, json.Unmarshal(writer.Body.Bytes(), &response))
	assert.Equal(t, "10", response.Data.ChainId)
	assert.Equal(t, "0x4242424242424242424242424242424242424242", response.Data.Address)
}

func TestGetSpec(t *testing.T) {
	params.SetupTestConfigCleanup(t)
	config := params.BeaconConfig().Copy()

	config.ConfigName = "ConfigName"
	config.PresetBase = "PresetBase"
	config.MaxCommitteesPerSlot = 1
	config.TargetCommitteeSize = 2
	config.MaxValidatorsPerCommittee = 3
	config.MinPerEpochChurnLimit = 4
	config.ChurnLimitQuotient = 5
	config.ShuffleRoundCount = 6
	config.MinGenesisActiveValidatorCount = 7
	config.MinGenesisTime = 8
	config.HysteresisQuotient = 9
	config.HysteresisDownwardMultiplier = 10
	config.HysteresisUpwardMultiplier = 11
	config.Eth1FollowDistance = 13
	config.TargetAggregatorsPerCommittee = 14
	config.RandomSubnetsPerValidator = 15
	config.EpochsPerRandomSubnetSubscription = 16
	config.SecondsPerETH1Block = 17
	config.DepositChainID = 18
	config.DepositNetworkID = 19
	config.DepositContractAddress = "DepositContractAddress"
	config.MinDepositAmount = 20
	config.MaxEffectiveBalance = 21
	config.EjectionBalance = 22
	config.EffectiveBalanceIncrement = 23
	config.GenesisForkVersion = []byte("GenesisForkVersion")
	config.AltairForkVersion = []byte("AltairForkVersion")
	config.AltairForkEpoch = 100
	config.BellatrixForkVersion = []byte("BellatrixForkVersion")
	config.BellatrixForkEpoch = 101
	config.CapellaForkVersion = []byte("CapellaForkVersion")
	config.CapellaForkEpoch = 103
	config.DenebForkVersion = []byte("DenebForkVersion")
	config.DenebForkEpoch = 105
	config.ElectraForkVersion = []byte("ElectraForkVersion")
	config.ElectraForkEpoch = 107
	config.BLSWithdrawalPrefixByte = byte('b')
	config.ETH1AddressWithdrawalPrefixByte = byte('c')
	config.GenesisDelay = 24
	config.SecondsPerSlot = 25
	config.MinAttestationInclusionDelay = 26
	config.SlotsPerEpoch = 27
	config.MinSeedLookahead = 28
	config.MaxSeedLookahead = 29
	config.EpochsPerEth1VotingPeriod = 30
	config.SlotsPerHistoricalRoot = 31
	config.MinValidatorWithdrawabilityDelay = 32
	config.ShardCommitteePeriod = 33
	config.MinEpochsToInactivityPenalty = 34
	config.EpochsPerHistoricalVector = 35
	config.EpochsPerSlashingsVector = 36
	config.HistoricalRootsLimit = 37
	config.ValidatorRegistryLimit = 38
	config.BaseRewardFactor = 39
	config.WhistleBlowerRewardQuotient = 40
	config.ProposerRewardQuotient = 41
	config.InactivityPenaltyQuotient = 42
	config.MinSlashingPenaltyQuotient = 44
	config.ProportionalSlashingMultiplier = 46
	config.MaxProposerSlashings = 48
	config.MaxAttesterSlashings = 49
	config.MaxAttestations = 50
	config.MaxDeposits = 51
	config.MaxVoluntaryExits = 52
	config.TimelyHeadFlagIndex = 53
	config.TimelySourceFlagIndex = 54
	config.TimelyTargetFlagIndex = 55
	config.TimelyHeadWeight = 56
	config.TimelySourceWeight = 57
	config.TimelyTargetWeight = 58
	config.SyncRewardWeight = 59
	config.WeightDenominator = 60
	config.TargetAggregatorsPerSyncSubcommittee = 61
	config.SyncCommitteeSubnetCount = 62
	config.SyncCommitteeSize = 63
	config.InactivityScoreBias = 65
	config.EpochsPerSyncCommitteePeriod = 66
	config.InactivityPenaltyQuotientAltair = 67
	config.MinSlashingPenaltyQuotientAltair = 68
	config.ProportionalSlashingMultiplierAltair = 69
	config.InactivityScoreRecoveryRate = 70
	config.MinSyncCommitteeParticipants = 71
	config.TerminalBlockHash = common.HexToHash("TerminalBlockHash")
	config.TerminalBlockHashActivationEpoch = 72
	config.TerminalTotalDifficulty = "73"
	config.DefaultFeeRecipient = common.HexToAddress("DefaultFeeRecipient")
	config.MaxWithdrawalsPerPayload = 74
	config.MaxBlsToExecutionChanges = 75
	config.MaxValidatorsPerWithdrawalsSweep = 76
<<<<<<< HEAD
	config.BailOutScoreBias = 77
	config.BailOutScoreThreshold = 78
	config.ChurnLimitBias = 79
	config.IssuanceRate = [11]uint64{80, 80, 80, 80, 80, 80, 80, 80, 80, 80, 80}
	config.IssuancePrecision = 81
	config.DepositPlanEarlyEnd = 82
	config.DepositPlanEarlySlope = 83
	config.DepositPlanEarlyOffset = 84
	config.DepositPlanLaterEnd = 85
	config.DepositPlanLaterSlope = 86
	config.DepositPlanLaterOffset = 87
	config.DepositPlanFinal = 88
	config.RewardFeedbackPrecision = 89
	config.RewardFeedbackThresholdReciprocal = 90
	config.MaxBoostYield = [11]uint64{91, 91, 91, 91, 91, 91, 91, 91, 91, 91, 91}
	config.TargetChangeRate = 92
	config.MaxTokenSupply = 93
	config.EpochsPerYear = 94
	config.IssuancePerYear = 95
	config.LightLayerWeight = 96
	config.MaxBailOuts = 97
=======
	config.MinSlashingPenaltyQuotientElectra = 77
	config.MaxEffectiveBalanceElectra = 78
	config.CompoundingWithdrawalPrefixByte = byte('d')
	config.WhistleBlowerRewardQuotientElectra = 79
	config.PendingPartialWithdrawalsLimit = 80
	config.MinActivationBalance = 81
	config.PendingBalanceDepositLimit = 82
	config.MaxPendingPartialsPerWithdrawalsSweep = 83
	config.PendingConsolidationsLimit = 84
	config.MaxPartialWithdrawalsPerPayload = 85
	config.FullExitRequestAmount = 86
	config.MaxConsolidationsRequestsPerPayload = 87
	config.MaxAttesterSlashingsElectra = 88
	config.MaxAttestationsElectra = 89
	config.MaxWithdrawalRequestsPerPayload = 90
	config.MaxCellsInExtendedMatrix = 91
	config.UnsetDepositRequestsStartIndex = 92
	config.MaxDepositRequestsPerPayload = 93
>>>>>>> b8cd7794

	var dbp [4]byte
	copy(dbp[:], []byte{'0', '0', '0', '1'})
	config.DomainBeaconProposer = dbp
	var dba [4]byte
	copy(dba[:], []byte{'0', '0', '0', '2'})
	config.DomainBeaconAttester = dba
	var dr [4]byte
	copy(dr[:], []byte{'0', '0', '0', '3'})
	config.DomainRandao = dr
	var dd [4]byte
	copy(dd[:], []byte{'0', '0', '0', '4'})
	config.DomainDeposit = dd
	var dve [4]byte
	copy(dve[:], []byte{'0', '0', '0', '5'})
	config.DomainVoluntaryExit = dve
	var dsp [4]byte
	copy(dsp[:], []byte{'0', '0', '0', '6'})
	config.DomainSelectionProof = dsp
	var daap [4]byte
	copy(daap[:], []byte{'0', '0', '0', '7'})
	config.DomainAggregateAndProof = daap
	var dam [4]byte
	copy(dam[:], []byte{'1', '0', '0', '0'})
	config.DomainApplicationMask = dam
	var dc [4]byte
	copy(dc[:], []byte{'1', '1', '0', '0'})
	config.DomainConsolidation = dc

	params.OverrideBeaconConfig(config)

	request := httptest.NewRequest(http.MethodGet, "http://example.com/eth/v1/config/spec", nil)
	writer := httptest.NewRecorder()
	writer.Body = &bytes.Buffer{}

	GetSpec(writer, request)
	require.Equal(t, http.StatusOK, writer.Code)
	resp := structs.GetSpecResponse{}
	require.NoError(t, json.Unmarshal(writer.Body.Bytes(), &resp))
	data, ok := resp.Data.(map[string]interface{})
	require.Equal(t, true, ok)

<<<<<<< HEAD
	assert.Equal(t, 150, len(data))
	for k, v := range data {
		switch k {
		case "CONFIG_NAME":
			assert.Equal(t, "ConfigName", v)
		case "PRESET_BASE":
			assert.Equal(t, "PresetBase", v)
		case "MAX_COMMITTEES_PER_SLOT":
			assert.Equal(t, "1", v)
		case "TARGET_COMMITTEE_SIZE":
			assert.Equal(t, "2", v)
		case "MAX_VALIDATORS_PER_COMMITTEE":
			assert.Equal(t, "3", v)
		case "MIN_PER_EPOCH_CHURN_LIMIT":
			assert.Equal(t, "4", v)
		case "CHURN_LIMIT_QUOTIENT":
			assert.Equal(t, "5", v)
		case "SHUFFLE_ROUND_COUNT":
			assert.Equal(t, "6", v)
		case "MIN_GENESIS_ACTIVE_VALIDATOR_COUNT":
			assert.Equal(t, "7", v)
		case "MIN_GENESIS_TIME":
			assert.Equal(t, "8", v)
		case "HYSTERESIS_QUOTIENT":
			assert.Equal(t, "9", v)
		case "HYSTERESIS_DOWNWARD_MULTIPLIER":
			assert.Equal(t, "10", v)
		case "HYSTERESIS_UPWARD_MULTIPLIER":
			assert.Equal(t, "11", v)
		case "SAFE_SLOTS_TO_UPDATE_JUSTIFIED":
			assert.Equal(t, "0", v)
		case "ETH1_FOLLOW_DISTANCE":
			assert.Equal(t, "13", v)
		case "TARGET_AGGREGATORS_PER_COMMITTEE":
			assert.Equal(t, "14", v)
		case "RANDOM_SUBNETS_PER_VALIDATOR":
			assert.Equal(t, "15", v)
		case "EPOCHS_PER_RANDOM_SUBNET_SUBSCRIPTION":
			assert.Equal(t, "16", v)
		case "SECONDS_PER_ETH1_BLOCK":
			assert.Equal(t, "17", v)
		case "DEPOSIT_CHAIN_ID":
			assert.Equal(t, "18", v)
		case "DEPOSIT_NETWORK_ID":
			assert.Equal(t, "19", v)
		case "DEPOSIT_CONTRACT_ADDRESS":
			assert.Equal(t, "DepositContractAddress", v)
		case "MIN_DEPOSIT_AMOUNT":
			assert.Equal(t, "20", v)
		case "MAX_EFFECTIVE_BALANCE":
			assert.Equal(t, "21", v)
		case "EJECTION_BALANCE":
			assert.Equal(t, "22", v)
		case "EFFECTIVE_BALANCE_INCREMENT":
			assert.Equal(t, "23", v)
		case "GENESIS_FORK_VERSION":
			assert.Equal(t, "0x"+hex.EncodeToString([]byte("GenesisForkVersion")), v)
		case "ALTAIR_FORK_VERSION":
			assert.Equal(t, "0x"+hex.EncodeToString([]byte("AltairForkVersion")), v)
		case "ALTAIR_FORK_EPOCH":
			assert.Equal(t, "100", v)
		case "BELLATRIX_FORK_VERSION":
			assert.Equal(t, "0x"+hex.EncodeToString([]byte("BellatrixForkVersion")), v)
		case "BELLATRIX_FORK_EPOCH":
			assert.Equal(t, "101", v)
		case "CAPELLA_FORK_VERSION":
			assert.Equal(t, "0x"+hex.EncodeToString([]byte("CapellaForkVersion")), v)
		case "CAPELLA_FORK_EPOCH":
			assert.Equal(t, "103", v)
		case "DENEB_FORK_VERSION":
			assert.Equal(t, "0x"+hex.EncodeToString([]byte("DenebForkVersion")), v)
		case "DENEB_FORK_EPOCH":
			assert.Equal(t, "105", v)
		case "MIN_ANCHOR_POW_BLOCK_DIFFICULTY":
			assert.Equal(t, "1000", v)
		case "BLS_WITHDRAWAL_PREFIX":
			assert.Equal(t, "0x62", v)
		case "ETH1_ADDRESS_WITHDRAWAL_PREFIX":
			assert.Equal(t, "0x63", v)
		case "GENESIS_DELAY":
			assert.Equal(t, "24", v)
		case "SECONDS_PER_SLOT":
			assert.Equal(t, "25", v)
		case "MIN_ATTESTATION_INCLUSION_DELAY":
			assert.Equal(t, "26", v)
		case "SLOTS_PER_EPOCH":
			assert.Equal(t, "27", v)
		case "MIN_SEED_LOOKAHEAD":
			assert.Equal(t, "28", v)
		case "MAX_SEED_LOOKAHEAD":
			assert.Equal(t, "29", v)
		case "EPOCHS_PER_ETH1_VOTING_PERIOD":
			assert.Equal(t, "30", v)
		case "SLOTS_PER_HISTORICAL_ROOT":
			assert.Equal(t, "31", v)
		case "MIN_VALIDATOR_WITHDRAWABILITY_DELAY":
			assert.Equal(t, "32", v)
		case "SHARD_COMMITTEE_PERIOD":
			assert.Equal(t, "33", v)
		case "MIN_EPOCHS_TO_INACTIVITY_PENALTY":
			assert.Equal(t, "34", v)
		case "EPOCHS_PER_HISTORICAL_VECTOR":
			assert.Equal(t, "35", v)
		case "EPOCHS_PER_SLASHINGS_VECTOR":
			assert.Equal(t, "36", v)
		case "HISTORICAL_ROOTS_LIMIT":
			assert.Equal(t, "37", v)
		case "VALIDATOR_REGISTRY_LIMIT":
			assert.Equal(t, "38", v)
		case "BASE_REWARD_FACTOR":
			assert.Equal(t, "39", v)
		case "WHISTLEBLOWER_REWARD_QUOTIENT":
			assert.Equal(t, "40", v)
		case "PROPOSER_REWARD_QUOTIENT":
			assert.Equal(t, "41", v)
		case "INACTIVITY_PENALTY_QUOTIENT":
			assert.Equal(t, "42", v)
		case "HF1_INACTIVITY_PENALTY_QUOTIENT":
			assert.Equal(t, "43", v)
		case "MIN_SLASHING_PENALTY_QUOTIENT":
			assert.Equal(t, "44", v)
		case "HF1_MIN_SLASHING_PENALTY_QUOTIENT":
			assert.Equal(t, "45", v)
		case "PROPORTIONAL_SLASHING_MULTIPLIER":
			assert.Equal(t, "46", v)
		case "HF1_PROPORTIONAL_SLASHING_MULTIPLIER":
			assert.Equal(t, "47", v)
		case "MAX_PROPOSER_SLASHINGS":
			assert.Equal(t, "48", v)
		case "MAX_ATTESTER_SLASHINGS":
			assert.Equal(t, "49", v)
		case "MAX_ATTESTATIONS":
			assert.Equal(t, "50", v)
		case "MAX_DEPOSITS":
			assert.Equal(t, "51", v)
		case "MAX_VOLUNTARY_EXITS":
			assert.Equal(t, "52", v)
		case "MAX_BLOBS_PER_BLOCK":
			assert.Equal(t, "4", v)
		case "TIMELY_HEAD_FLAG_INDEX":
			assert.Equal(t, "0x35", v)
		case "TIMELY_SOURCE_FLAG_INDEX":
			assert.Equal(t, "0x36", v)
		case "TIMELY_TARGET_FLAG_INDEX":
			assert.Equal(t, "0x37", v)
		case "TIMELY_HEAD_WEIGHT":
			assert.Equal(t, "56", v)
		case "TIMELY_SOURCE_WEIGHT":
			assert.Equal(t, "57", v)
		case "TIMELY_TARGET_WEIGHT":
			assert.Equal(t, "58", v)
		case "SYNC_REWARD_WEIGHT":
			assert.Equal(t, "59", v)
		case "WEIGHT_DENOMINATOR":
			assert.Equal(t, "60", v)
		case "TARGET_AGGREGATORS_PER_SYNC_SUBCOMMITTEE":
			assert.Equal(t, "61", v)
		case "SYNC_COMMITTEE_SUBNET_COUNT":
			assert.Equal(t, "62", v)
		case "SYNC_COMMITTEE_SIZE":
			assert.Equal(t, "63", v)
		case "SYNC_PUBKEYS_PER_AGGREGATE":
			assert.Equal(t, "64", v)
		case "INACTIVITY_SCORE_BIAS":
			assert.Equal(t, "65", v)
		case "EPOCHS_PER_SYNC_COMMITTEE_PERIOD":
			assert.Equal(t, "66", v)
		case "INACTIVITY_PENALTY_QUOTIENT_ALTAIR":
			assert.Equal(t, "67", v)
		case "MIN_SLASHING_PENALTY_QUOTIENT_ALTAIR":
			assert.Equal(t, "68", v)
		case "PROPORTIONAL_SLASHING_MULTIPLIER_ALTAIR":
			assert.Equal(t, "69", v)
		case "INACTIVITY_SCORE_RECOVERY_RATE":
			assert.Equal(t, "70", v)
		case "MIN_SYNC_COMMITTEE_PARTICIPANTS":
			assert.Equal(t, "71", v)
		case "PROPOSER_WEIGHT":
			assert.Equal(t, "8", v)
		case "DOMAIN_BEACON_PROPOSER":
			assert.Equal(t, "0x30303031", v)
		case "DOMAIN_BEACON_ATTESTER":
			assert.Equal(t, "0x30303032", v)
		case "DOMAIN_RANDAO":
			assert.Equal(t, "0x30303033", v)
		case "DOMAIN_DEPOSIT":
			assert.Equal(t, "0x30303034", v)
		case "DOMAIN_VOLUNTARY_EXIT":
			assert.Equal(t, "0x30303035", v)
		case "DOMAIN_SELECTION_PROOF":
			assert.Equal(t, "0x30303036", v)
		case "DOMAIN_AGGREGATE_AND_PROOF":
			assert.Equal(t, "0x30303037", v)
		case "DOMAIN_APPLICATION_MASK":
			assert.Equal(t, "0x31303030", v)
		case "DOMAIN_SYNC_COMMITTEE":
			assert.Equal(t, "0x07000000", v)
		case "DOMAIN_SYNC_COMMITTEE_SELECTION_PROOF":
			assert.Equal(t, "0x08000000", v)
		case "DOMAIN_CONTRIBUTION_AND_PROOF":
			assert.Equal(t, "0x09000000", v)
		case "DOMAIN_BLS_TO_EXECUTION_CHANGE":
			assert.Equal(t, "0x0a000000", v)
		case "DOMAIN_APPLICATION_BUILDER":
			assert.Equal(t, "0x00000001", v)
		case "DOMAIN_BLOB_SIDECAR":
			assert.Equal(t, "0x00000000", v)
		case "TRANSITION_TOTAL_DIFFICULTY":
			assert.Equal(t, "0", v)
		case "TERMINAL_BLOCK_HASH_ACTIVATION_EPOCH":
			assert.Equal(t, "72", v)
		case "TERMINAL_BLOCK_HASH":
			s, ok := v.(string)
			require.Equal(t, true, ok)
			assert.Equal(t, common.HexToHash("TerminalBlockHash"), common.HexToHash(s))
		case "TERMINAL_TOTAL_DIFFICULTY":
			assert.Equal(t, "73", v)
		case "DefaultFeeRecipient":
			assert.Equal(t, common.HexToAddress("DefaultFeeRecipient"), v)
		case "PROPORTIONAL_SLASHING_MULTIPLIER_BELLATRIX":
			assert.Equal(t, "3", v)
		case "MIN_SLASHING_PENALTY_QUOTIENT_BELLATRIX":
			assert.Equal(t, "32", v)
		case "INACTIVITY_PENALTY_QUOTIENT_BELLATRIX":
			assert.Equal(t, "16777216", v)
		case "PROPOSER_SCORE_BOOST":
			assert.Equal(t, "40", v)
		case "INTERVALS_PER_SLOT":
			assert.Equal(t, "3", v)
		case "MAX_WITHDRAWALS_PER_PAYLOAD":
			assert.Equal(t, "74", v)
		case "MAX_BLS_TO_EXECUTION_CHANGES":
			assert.Equal(t, "75", v)
		case "MAX_VALIDATORS_PER_WITHDRAWALS_SWEEP":
			assert.Equal(t, "76", v)
		case "REORG_MAX_EPOCHS_SINCE_FINALIZATION":
			assert.Equal(t, "2", v)
		case "REORG_WEIGHT_THRESHOLD":
			assert.Equal(t, "20", v)
		case "REORG_PARENT_WEIGHT_THRESHOLD":
			assert.Equal(t, "160", v)
		case "MAX_PER_EPOCH_ACTIVATION_CHURN_LIMIT":
			assert.Equal(t, "8", v)
		case "MAX_REQUEST_LIGHT_CLIENT_UPDATES":
			assert.Equal(t, "128", v)
		case "SAFE_SLOTS_TO_IMPORT_OPTIMISTICALLY":
		case "NODE_ID_BITS":
			assert.Equal(t, "256", v)
		case "ATTESTATION_SUBNET_EXTRA_BITS":
			assert.Equal(t, "0", v)
		case "ATTESTATION_SUBNET_PREFIX_BITS":
			assert.Equal(t, "6", v)
		case "SUBNETS_PER_NODE":
			assert.Equal(t, "2", v)
		case "EPOCHS_PER_SUBNET_SUBSCRIPTION":
			assert.Equal(t, "256", v)
		case "MIN_EPOCHS_FOR_BLOB_SIDECARS_REQUESTS":
			assert.Equal(t, "4096", v)
		case "MAX_REQUEST_BLOB_SIDECARS":
			assert.Equal(t, "768", v)
		case "MESSAGE_DOMAIN_INVALID_SNAPPY":
			assert.Equal(t, "0x00000000", v)
		case "MESSAGE_DOMAIN_VALID_SNAPPY":
			assert.Equal(t, "0x01000000", v)
		case "ATTESTATION_PROPAGATION_SLOT_RANGE":
			assert.Equal(t, "32", v)
		case "RESP_TIMEOUT":
			assert.Equal(t, "10", v)
		case "TTFB_TIMEOUT":
			assert.Equal(t, "5", v)
		case "MIN_EPOCHS_FOR_BLOCK_REQUESTS":
			assert.Equal(t, "33024", v)
		case "GOSSIP_MAX_SIZE":
			assert.Equal(t, "10485760", v)
		case "MAX_CHUNK_SIZE":
			assert.Equal(t, "10485760", v)
		case "ATTESTATION_SUBNET_COUNT":
			assert.Equal(t, "64", v)
		case "MAXIMUM_GOSSIP_CLOCK_DISPARITY":
			assert.Equal(t, "500", v)
		case "MAX_REQUEST_BLOCKS":
			assert.Equal(t, "1024", v)
		case "MAX_REQUEST_BLOCKS_DENEB":
			assert.Equal(t, "128", v)
		case "BAILOUT_SCORE_BIAS":
			assert.Equal(t, "77", v)
		case "BAILOUT_SCORE_THRESHOLD":
			assert.Equal(t, "78", v)
		case "CHURN_LIMIT_BIAS":
			assert.Equal(t, "79", v)
		case "ISSUANCE_RATE":
			assert.Equal(t, "[80,80,80,80,80,80,80,80,80,80,80]", v)
		case "ISSUANCE_PRECISION":
			assert.Equal(t, "81", v)
		case "DEPOSIT_PLAN_EARLY_END":
			assert.Equal(t, "82", v)
		case "DEPOSIT_PLAN_EARLY_SLOPE":
			assert.Equal(t, "83", v)
		case "DEPOSIT_PLAN_EARLY_OFFSET":
			assert.Equal(t, "84", v)
		case "DEPOSIT_PLAN_LATER_END":
			assert.Equal(t, "85", v)
		case "DEPOSIT_PLAN_LATER_SLOPE":
			assert.Equal(t, "86", v)
		case "DEPOSIT_PLAN_LATER_OFFSET":
			assert.Equal(t, "87", v)
		case "DEPOSIT_PLAN_FINAL":
			assert.Equal(t, "88", v)
		case "REWARD_FEEDBACK_PRECISION":
			assert.Equal(t, "89", v)
		case "REWARD_FEEDBACK_THRESHOLD_RECIPROCAL":
			assert.Equal(t, "90", v)
		case "MAX_BOOST_YIELD":
			assert.Equal(t, "[91,91,91,91,91,91,91,91,91,91,91]", v)
		case "TARGET_CHANGE_RATE":
			assert.Equal(t, "92", v)
		case "MAX_TOKEN_SUPPLY":
			assert.Equal(t, "93", v)
		case "EPOCHS_PER_YEAR":
			assert.Equal(t, "94", v)
		case "ISSUANCE_PER_YEAR":
			assert.Equal(t, "95", v)
		case "LIGHT_LAYER_WEIGHT":
			assert.Equal(t, "96", v)
		case "MAX_BAIL_OUTS":
			assert.Equal(t, "97", v)
		default:
			t.Errorf("Incorrect key: %s", k)
		}
=======
	assert.Equal(t, 155, len(data))
	for k, v := range data {
		t.Run(k, func(t *testing.T) {
			switch k {
			case "CONFIG_NAME":
				assert.Equal(t, "ConfigName", v)
			case "PRESET_BASE":
				assert.Equal(t, "PresetBase", v)
			case "MAX_COMMITTEES_PER_SLOT":
				assert.Equal(t, "1", v)
			case "TARGET_COMMITTEE_SIZE":
				assert.Equal(t, "2", v)
			case "MAX_VALIDATORS_PER_COMMITTEE":
				assert.Equal(t, "3", v)
			case "MIN_PER_EPOCH_CHURN_LIMIT":
				assert.Equal(t, "4", v)
			case "CHURN_LIMIT_QUOTIENT":
				assert.Equal(t, "5", v)
			case "SHUFFLE_ROUND_COUNT":
				assert.Equal(t, "6", v)
			case "MIN_GENESIS_ACTIVE_VALIDATOR_COUNT":
				assert.Equal(t, "7", v)
			case "MIN_GENESIS_TIME":
				assert.Equal(t, "8", v)
			case "HYSTERESIS_QUOTIENT":
				assert.Equal(t, "9", v)
			case "HYSTERESIS_DOWNWARD_MULTIPLIER":
				assert.Equal(t, "10", v)
			case "HYSTERESIS_UPWARD_MULTIPLIER":
				assert.Equal(t, "11", v)
			case "SAFE_SLOTS_TO_UPDATE_JUSTIFIED":
				assert.Equal(t, "0", v)
			case "ETH1_FOLLOW_DISTANCE":
				assert.Equal(t, "13", v)
			case "TARGET_AGGREGATORS_PER_COMMITTEE":
				assert.Equal(t, "14", v)
			case "RANDOM_SUBNETS_PER_VALIDATOR":
				assert.Equal(t, "15", v)
			case "EPOCHS_PER_RANDOM_SUBNET_SUBSCRIPTION":
				assert.Equal(t, "16", v)
			case "SECONDS_PER_ETH1_BLOCK":
				assert.Equal(t, "17", v)
			case "DEPOSIT_CHAIN_ID":
				assert.Equal(t, "18", v)
			case "DEPOSIT_NETWORK_ID":
				assert.Equal(t, "19", v)
			case "DEPOSIT_CONTRACT_ADDRESS":
				assert.Equal(t, "DepositContractAddress", v)
			case "MIN_DEPOSIT_AMOUNT":
				assert.Equal(t, "20", v)
			case "MAX_EFFECTIVE_BALANCE":
				assert.Equal(t, "21", v)
			case "EJECTION_BALANCE":
				assert.Equal(t, "22", v)
			case "EFFECTIVE_BALANCE_INCREMENT":
				assert.Equal(t, "23", v)
			case "GENESIS_FORK_VERSION":
				assert.Equal(t, "0x"+hex.EncodeToString([]byte("GenesisForkVersion")), v)
			case "ALTAIR_FORK_VERSION":
				assert.Equal(t, "0x"+hex.EncodeToString([]byte("AltairForkVersion")), v)
			case "ALTAIR_FORK_EPOCH":
				assert.Equal(t, "100", v)
			case "BELLATRIX_FORK_VERSION":
				assert.Equal(t, "0x"+hex.EncodeToString([]byte("BellatrixForkVersion")), v)
			case "BELLATRIX_FORK_EPOCH":
				assert.Equal(t, "101", v)
			case "CAPELLA_FORK_VERSION":
				assert.Equal(t, "0x"+hex.EncodeToString([]byte("CapellaForkVersion")), v)
			case "CAPELLA_FORK_EPOCH":
				assert.Equal(t, "103", v)
			case "DENEB_FORK_VERSION":
				assert.Equal(t, "0x"+hex.EncodeToString([]byte("DenebForkVersion")), v)
			case "DENEB_FORK_EPOCH":
				assert.Equal(t, "105", v)
			case "ELECTRA_FORK_VERSION":
				assert.Equal(t, "0x"+hex.EncodeToString([]byte("ElectraForkVersion")), v)
			case "ELECTRA_FORK_EPOCH":
				assert.Equal(t, "107", v)
			case "MIN_ANCHOR_POW_BLOCK_DIFFICULTY":
				assert.Equal(t, "1000", v)
			case "BLS_WITHDRAWAL_PREFIX":
				assert.Equal(t, "0x62", v)
			case "ETH1_ADDRESS_WITHDRAWAL_PREFIX":
				assert.Equal(t, "0x63", v)
			case "GENESIS_DELAY":
				assert.Equal(t, "24", v)
			case "SECONDS_PER_SLOT":
				assert.Equal(t, "25", v)
			case "MIN_ATTESTATION_INCLUSION_DELAY":
				assert.Equal(t, "26", v)
			case "SLOTS_PER_EPOCH":
				assert.Equal(t, "27", v)
			case "MIN_SEED_LOOKAHEAD":
				assert.Equal(t, "28", v)
			case "MAX_SEED_LOOKAHEAD":
				assert.Equal(t, "29", v)
			case "EPOCHS_PER_ETH1_VOTING_PERIOD":
				assert.Equal(t, "30", v)
			case "SLOTS_PER_HISTORICAL_ROOT":
				assert.Equal(t, "31", v)
			case "MIN_VALIDATOR_WITHDRAWABILITY_DELAY":
				assert.Equal(t, "32", v)
			case "SHARD_COMMITTEE_PERIOD":
				assert.Equal(t, "33", v)
			case "MIN_EPOCHS_TO_INACTIVITY_PENALTY":
				assert.Equal(t, "34", v)
			case "EPOCHS_PER_HISTORICAL_VECTOR":
				assert.Equal(t, "35", v)
			case "EPOCHS_PER_SLASHINGS_VECTOR":
				assert.Equal(t, "36", v)
			case "HISTORICAL_ROOTS_LIMIT":
				assert.Equal(t, "37", v)
			case "VALIDATOR_REGISTRY_LIMIT":
				assert.Equal(t, "38", v)
			case "BASE_REWARD_FACTOR":
				assert.Equal(t, "39", v)
			case "WHISTLEBLOWER_REWARD_QUOTIENT":
				assert.Equal(t, "40", v)
			case "PROPOSER_REWARD_QUOTIENT":
				assert.Equal(t, "41", v)
			case "INACTIVITY_PENALTY_QUOTIENT":
				assert.Equal(t, "42", v)
			case "HF1_INACTIVITY_PENALTY_QUOTIENT":
				assert.Equal(t, "43", v)
			case "MIN_SLASHING_PENALTY_QUOTIENT":
				assert.Equal(t, "44", v)
			case "HF1_MIN_SLASHING_PENALTY_QUOTIENT":
				assert.Equal(t, "45", v)
			case "PROPORTIONAL_SLASHING_MULTIPLIER":
				assert.Equal(t, "46", v)
			case "HF1_PROPORTIONAL_SLASHING_MULTIPLIER":
				assert.Equal(t, "47", v)
			case "MAX_PROPOSER_SLASHINGS":
				assert.Equal(t, "48", v)
			case "MAX_ATTESTER_SLASHINGS":
				assert.Equal(t, "49", v)
			case "MAX_ATTESTATIONS":
				assert.Equal(t, "50", v)
			case "MAX_DEPOSITS":
				assert.Equal(t, "51", v)
			case "MAX_VOLUNTARY_EXITS":
				assert.Equal(t, "52", v)
			case "MAX_BLOBS_PER_BLOCK":
				assert.Equal(t, "4", v)
			case "TIMELY_HEAD_FLAG_INDEX":
				assert.Equal(t, "0x35", v)
			case "TIMELY_SOURCE_FLAG_INDEX":
				assert.Equal(t, "0x36", v)
			case "TIMELY_TARGET_FLAG_INDEX":
				assert.Equal(t, "0x37", v)
			case "TIMELY_HEAD_WEIGHT":
				assert.Equal(t, "56", v)
			case "TIMELY_SOURCE_WEIGHT":
				assert.Equal(t, "57", v)
			case "TIMELY_TARGET_WEIGHT":
				assert.Equal(t, "58", v)
			case "SYNC_REWARD_WEIGHT":
				assert.Equal(t, "59", v)
			case "WEIGHT_DENOMINATOR":
				assert.Equal(t, "60", v)
			case "TARGET_AGGREGATORS_PER_SYNC_SUBCOMMITTEE":
				assert.Equal(t, "61", v)
			case "SYNC_COMMITTEE_SUBNET_COUNT":
				assert.Equal(t, "62", v)
			case "SYNC_COMMITTEE_SIZE":
				assert.Equal(t, "63", v)
			case "SYNC_PUBKEYS_PER_AGGREGATE":
				assert.Equal(t, "64", v)
			case "INACTIVITY_SCORE_BIAS":
				assert.Equal(t, "65", v)
			case "EPOCHS_PER_SYNC_COMMITTEE_PERIOD":
				assert.Equal(t, "66", v)
			case "INACTIVITY_PENALTY_QUOTIENT_ALTAIR":
				assert.Equal(t, "67", v)
			case "MIN_SLASHING_PENALTY_QUOTIENT_ALTAIR":
				assert.Equal(t, "68", v)
			case "PROPORTIONAL_SLASHING_MULTIPLIER_ALTAIR":
				assert.Equal(t, "69", v)
			case "INACTIVITY_SCORE_RECOVERY_RATE":
				assert.Equal(t, "70", v)
			case "MIN_SYNC_COMMITTEE_PARTICIPANTS":
				assert.Equal(t, "71", v)
			case "PROPOSER_WEIGHT":
				assert.Equal(t, "8", v)
			case "DOMAIN_BEACON_PROPOSER":
				assert.Equal(t, "0x30303031", v)
			case "DOMAIN_BEACON_ATTESTER":
				assert.Equal(t, "0x30303032", v)
			case "DOMAIN_RANDAO":
				assert.Equal(t, "0x30303033", v)
			case "DOMAIN_DEPOSIT":
				assert.Equal(t, "0x30303034", v)
			case "DOMAIN_VOLUNTARY_EXIT":
				assert.Equal(t, "0x30303035", v)
			case "DOMAIN_SELECTION_PROOF":
				assert.Equal(t, "0x30303036", v)
			case "DOMAIN_AGGREGATE_AND_PROOF":
				assert.Equal(t, "0x30303037", v)
			case "DOMAIN_APPLICATION_MASK":
				assert.Equal(t, "0x31303030", v)
			case "DOMAIN_SYNC_COMMITTEE":
				assert.Equal(t, "0x07000000", v)
			case "DOMAIN_SYNC_COMMITTEE_SELECTION_PROOF":
				assert.Equal(t, "0x08000000", v)
			case "DOMAIN_CONTRIBUTION_AND_PROOF":
				assert.Equal(t, "0x09000000", v)
			case "DOMAIN_BLS_TO_EXECUTION_CHANGE":
				assert.Equal(t, "0x0a000000", v)
			case "DOMAIN_APPLICATION_BUILDER":
				assert.Equal(t, "0x00000001", v)
			case "DOMAIN_BLOB_SIDECAR":
				assert.Equal(t, "0x00000000", v)
			case "TRANSITION_TOTAL_DIFFICULTY":
				assert.Equal(t, "0", v)
			case "TERMINAL_BLOCK_HASH_ACTIVATION_EPOCH":
				assert.Equal(t, "72", v)
			case "TERMINAL_BLOCK_HASH":
				s, ok := v.(string)
				require.Equal(t, true, ok)
				assert.Equal(t, common.HexToHash("TerminalBlockHash"), common.HexToHash(s))
			case "TERMINAL_TOTAL_DIFFICULTY":
				assert.Equal(t, "73", v)
			case "DefaultFeeRecipient":
				assert.Equal(t, common.HexToAddress("DefaultFeeRecipient"), v)
			case "PROPORTIONAL_SLASHING_MULTIPLIER_BELLATRIX":
				assert.Equal(t, "3", v)
			case "MIN_SLASHING_PENALTY_QUOTIENT_BELLATRIX":
				assert.Equal(t, "32", v)
			case "INACTIVITY_PENALTY_QUOTIENT_BELLATRIX":
				assert.Equal(t, "16777216", v)
			case "PROPOSER_SCORE_BOOST":
				assert.Equal(t, "40", v)
			case "INTERVALS_PER_SLOT":
				assert.Equal(t, "3", v)
			case "MAX_WITHDRAWALS_PER_PAYLOAD":
				assert.Equal(t, "74", v)
			case "MAX_BLS_TO_EXECUTION_CHANGES":
				assert.Equal(t, "75", v)
			case "MAX_VALIDATORS_PER_WITHDRAWALS_SWEEP":
				assert.Equal(t, "76", v)
			case "REORG_MAX_EPOCHS_SINCE_FINALIZATION":
				assert.Equal(t, "2", v)
			case "REORG_WEIGHT_THRESHOLD":
				assert.Equal(t, "20", v)
			case "REORG_PARENT_WEIGHT_THRESHOLD":
				assert.Equal(t, "160", v)
			case "MAX_PER_EPOCH_ACTIVATION_CHURN_LIMIT":
				assert.Equal(t, "8", v)
			case "MAX_REQUEST_LIGHT_CLIENT_UPDATES":
				assert.Equal(t, "128", v)
			case "SAFE_SLOTS_TO_IMPORT_OPTIMISTICALLY":
			case "NODE_ID_BITS":
				assert.Equal(t, "256", v)
			case "ATTESTATION_SUBNET_EXTRA_BITS":
				assert.Equal(t, "0", v)
			case "ATTESTATION_SUBNET_PREFIX_BITS":
				assert.Equal(t, "6", v)
			case "SUBNETS_PER_NODE":
				assert.Equal(t, "2", v)
			case "EPOCHS_PER_SUBNET_SUBSCRIPTION":
				assert.Equal(t, "256", v)
			case "MIN_EPOCHS_FOR_BLOB_SIDECARS_REQUESTS":
				assert.Equal(t, "4096", v)
			case "MAX_REQUEST_BLOB_SIDECARS":
				assert.Equal(t, "768", v)
			case "MESSAGE_DOMAIN_INVALID_SNAPPY":
				assert.Equal(t, "0x00000000", v)
			case "MESSAGE_DOMAIN_VALID_SNAPPY":
				assert.Equal(t, "0x01000000", v)
			case "ATTESTATION_PROPAGATION_SLOT_RANGE":
				assert.Equal(t, "32", v)
			case "RESP_TIMEOUT":
				assert.Equal(t, "10", v)
			case "TTFB_TIMEOUT":
				assert.Equal(t, "5", v)
			case "MIN_EPOCHS_FOR_BLOCK_REQUESTS":
				assert.Equal(t, "33024", v)
			case "GOSSIP_MAX_SIZE":
				assert.Equal(t, "10485760", v)
			case "MAX_CHUNK_SIZE":
				assert.Equal(t, "10485760", v)
			case "ATTESTATION_SUBNET_COUNT":
				assert.Equal(t, "64", v)
			case "MAXIMUM_GOSSIP_CLOCK_DISPARITY":
				assert.Equal(t, "500", v)
			case "MAX_REQUEST_BLOCKS":
				assert.Equal(t, "1024", v)
			case "MAX_REQUEST_BLOCKS_DENEB":
				assert.Equal(t, "128", v)
			case "NUMBER_OF_COLUMNS":
				assert.Equal(t, "128", v)
			case "MIN_PER_EPOCH_CHURN_LIMIT_ELECTRA":
				assert.Equal(t, "128000000000", v)
			case "MAX_PER_EPOCH_ACTIVATION_EXIT_CHURN_LIMIT":
				assert.Equal(t, "256000000000", v)
			case "DATA_COLUMN_SIDECAR_SUBNET_COUNT":
				assert.Equal(t, "32", v)
			case "MAX_REQUEST_DATA_COLUMN_SIDECARS":
				assert.Equal(t, "16384", v)
			case "MIN_SLASHING_PENALTY_QUOTIENT_ELECTRA":
				assert.Equal(t, "77", v)
			case "MAX_EFFECTIVE_BALANCE_ELECTRA":
				assert.Equal(t, "78", v)
			case "COMPOUNDING_WITHDRAWAL_PREFIX":
				assert.Equal(t, "0x64", v)
			case "WHISTLEBLOWER_REWARD_QUOTIENT_ELECTRA":
				assert.Equal(t, "79", v)
			case "PENDING_PARTIAL_WITHDRAWALS_LIMIT":
				assert.Equal(t, "80", v)
			case "MIN_ACTIVATION_BALANCE":
				assert.Equal(t, "81", v)
			case "PENDING_BALANCE_DEPOSITS_LIMIT":
				assert.Equal(t, "82", v)
			case "MAX_PENDING_PARTIALS_PER_WITHDRAWALS_SWEEP":
				assert.Equal(t, "83", v)
			case "PENDING_CONSOLIDATIONS_LIMIT":
				assert.Equal(t, "84", v)
			case "MAX_PARTIAL_WITHDRAWALS_PER_PAYLOAD":
				assert.Equal(t, "85", v)
			case "FULL_EXIT_REQUEST_AMOUNT":
				assert.Equal(t, "86", v)
			case "MAX_CONSOLIDATION_REQUESTS_PER_PAYLOAD":
				assert.Equal(t, "87", v)
			case "DOMAIN_CONSOLIDATION":
				assert.Equal(t, "0x31313030", v)
			case "MAX_ATTESTER_SLASHINGS_ELECTRA":
				assert.Equal(t, "88", v)
			case "MAX_ATTESTATIONS_ELECTRA":
				assert.Equal(t, "89", v)
			case "MAX_WITHDRAWAL_REQUESTS_PER_PAYLOAD":
				assert.Equal(t, "90", v)
			case "MAX_CELLS_IN_EXTENDED_MATRIX":
				assert.Equal(t, "91", v)
			case "UNSET_DEPOSIT_REQUESTS_START_INDEX":
				assert.Equal(t, "92", v)
			case "MAX_DEPOSIT_REQUESTS_PER_PAYLOAD":
				assert.Equal(t, "93", v)
			default:
				t.Errorf("Incorrect key: %s", k)
			}
		})
>>>>>>> b8cd7794
	}
}

func TestForkSchedule_Ok(t *testing.T) {
	t.Run("ok", func(t *testing.T) {
		genesisForkVersion := []byte("Genesis")
		firstForkVersion, firstForkEpoch := []byte("Firs"), primitives.Epoch(100)
		secondForkVersion, secondForkEpoch := []byte("Seco"), primitives.Epoch(200)
		thirdForkVersion, thirdForkEpoch := []byte("Thir"), primitives.Epoch(300)

		params.SetupTestConfigCleanup(t)
		config := params.BeaconConfig().Copy()
		config.GenesisForkVersion = genesisForkVersion
		// Create fork schedule adding keys in non-sorted order.
		schedule := make(map[[4]byte]primitives.Epoch, 3)
		schedule[bytesutil.ToBytes4(secondForkVersion)] = secondForkEpoch
		schedule[bytesutil.ToBytes4(firstForkVersion)] = firstForkEpoch
		schedule[bytesutil.ToBytes4(thirdForkVersion)] = thirdForkEpoch
		config.ForkVersionSchedule = schedule
		params.OverrideBeaconConfig(config)

		request := httptest.NewRequest(http.MethodGet, "http://example.com/eth/v1/config/fork_schedule", nil)
		writer := httptest.NewRecorder()
		writer.Body = &bytes.Buffer{}

		GetForkSchedule(writer, request)
		require.Equal(t, http.StatusOK, writer.Code)
		resp := &structs.GetForkScheduleResponse{}
		require.NoError(t, json.Unmarshal(writer.Body.Bytes(), resp))
		require.Equal(t, 3, len(resp.Data))
		fork := resp.Data[0]
		assert.DeepEqual(t, hexutil.Encode(genesisForkVersion), fork.PreviousVersion)
		assert.DeepEqual(t, hexutil.Encode(firstForkVersion), fork.CurrentVersion)
		assert.Equal(t, fmt.Sprintf("%d", firstForkEpoch), fork.Epoch)
		fork = resp.Data[1]
		assert.DeepEqual(t, hexutil.Encode(firstForkVersion), fork.PreviousVersion)
		assert.DeepEqual(t, hexutil.Encode(secondForkVersion), fork.CurrentVersion)
		assert.Equal(t, fmt.Sprintf("%d", secondForkEpoch), fork.Epoch)
		fork = resp.Data[2]
		assert.DeepEqual(t, hexutil.Encode(secondForkVersion), fork.PreviousVersion)
		assert.DeepEqual(t, hexutil.Encode(thirdForkVersion), fork.CurrentVersion)
		assert.Equal(t, fmt.Sprintf("%d", thirdForkEpoch), fork.Epoch)
	})
	t.Run("correct number of forks", func(t *testing.T) {
		request := httptest.NewRequest(http.MethodGet, "http://example.com/eth/v1/config/fork_schedule", nil)
		writer := httptest.NewRecorder()
		writer.Body = &bytes.Buffer{}

		GetForkSchedule(writer, request)
		require.Equal(t, http.StatusOK, writer.Code)
		resp := &structs.GetForkScheduleResponse{}
		require.NoError(t, json.Unmarshal(writer.Body.Bytes(), resp))
		os := forks.NewOrderedSchedule(params.BeaconConfig())
		assert.Equal(t, os.Len(), len(resp.Data))
	})
}<|MERGE_RESOLUTION|>--- conflicted
+++ resolved
@@ -132,7 +132,6 @@
 	config.MaxWithdrawalsPerPayload = 74
 	config.MaxBlsToExecutionChanges = 75
 	config.MaxValidatorsPerWithdrawalsSweep = 76
-<<<<<<< HEAD
 	config.BailOutScoreBias = 77
 	config.BailOutScoreThreshold = 78
 	config.ChurnLimitBias = 79
@@ -154,26 +153,24 @@
 	config.IssuancePerYear = 95
 	config.LightLayerWeight = 96
 	config.MaxBailOuts = 97
-=======
-	config.MinSlashingPenaltyQuotientElectra = 77
-	config.MaxEffectiveBalanceElectra = 78
+	config.MinSlashingPenaltyQuotientElectra = 98
+	config.MaxEffectiveBalanceElectra = 99
 	config.CompoundingWithdrawalPrefixByte = byte('d')
-	config.WhistleBlowerRewardQuotientElectra = 79
-	config.PendingPartialWithdrawalsLimit = 80
-	config.MinActivationBalance = 81
-	config.PendingBalanceDepositLimit = 82
-	config.MaxPendingPartialsPerWithdrawalsSweep = 83
-	config.PendingConsolidationsLimit = 84
-	config.MaxPartialWithdrawalsPerPayload = 85
-	config.FullExitRequestAmount = 86
-	config.MaxConsolidationsRequestsPerPayload = 87
-	config.MaxAttesterSlashingsElectra = 88
-	config.MaxAttestationsElectra = 89
-	config.MaxWithdrawalRequestsPerPayload = 90
-	config.MaxCellsInExtendedMatrix = 91
-	config.UnsetDepositRequestsStartIndex = 92
-	config.MaxDepositRequestsPerPayload = 93
->>>>>>> b8cd7794
+	config.WhistleBlowerRewardQuotientElectra = 100
+	config.PendingPartialWithdrawalsLimit = 101
+	config.MinActivationBalance = 102
+	config.PendingBalanceDepositLimit = 103
+	config.MaxPendingPartialsPerWithdrawalsSweep = 104
+	config.PendingConsolidationsLimit = 105
+	config.MaxPartialWithdrawalsPerPayload = 106
+	config.FullExitRequestAmount = 107
+	config.MaxConsolidationsRequestsPerPayload = 108
+	config.MaxAttesterSlashingsElectra = 109
+	config.MaxAttestationsElectra = 110
+	config.MaxWithdrawalRequestsPerPayload = 111
+	config.MaxCellsInExtendedMatrix = 112
+	config.UnsetDepositRequestsStartIndex = 113
+	config.MaxDepositRequestsPerPayload = 114
 
 	var dbp [4]byte
 	copy(dbp[:], []byte{'0', '0', '0', '1'})
@@ -216,8 +213,7 @@
 	data, ok := resp.Data.(map[string]interface{})
 	require.Equal(t, true, ok)
 
-<<<<<<< HEAD
-	assert.Equal(t, 150, len(data))
+	assert.Equal(t, 168, len(data))
 	for k, v := range data {
 		switch k {
 		case "CONFIG_NAME":
@@ -543,352 +539,47 @@
 			assert.Equal(t, "96", v)
 		case "MAX_BAIL_OUTS":
 			assert.Equal(t, "97", v)
+		case "MIN_SLASHING_PENALTY_QUOTIENT_ELECTRA":
+			assert.Equal(t, "98", v)
+		case "MAX_EFFECTIVE_BALANCE_ELECTRA":
+			assert.Equal(t, "99", v)
+		case "COMPOUNDING_WITHDRAWAL_PREFIX":
+			assert.Equal(t, "0x64", v)
+		case "WHISTLEBLOWER_REWARD_QUOTIENT_ELECTRA":
+			assert.Equal(t, "100", v)
+		case "PENDING_PARTIAL_WITHDRAWALS_LIMIT":
+			assert.Equal(t, "101", v)
+		case "MIN_ACTIVATION_BALANCE":
+			assert.Equal(t, "102", v)
+		case "PENDING_BALANCE_DEPOSITS_LIMIT":
+			assert.Equal(t, "103", v)
+		case "MAX_PENDING_PARTIALS_PER_WITHDRAWALS_SWEEP":
+			assert.Equal(t, "104", v)
+		case "PENDING_CONSOLIDATIONS_LIMIT":
+			assert.Equal(t, "105", v)
+		case "MAX_PARTIAL_WITHDRAWALS_PER_PAYLOAD":
+			assert.Equal(t, "106", v)
+		case "FULL_EXIT_REQUEST_AMOUNT":
+			assert.Equal(t, "107", v)
+		case "MAX_CONSOLIDATION_REQUESTS_PER_PAYLOAD":
+			assert.Equal(t, "108", v)
+		case "DOMAIN_CONSOLIDATION":
+			assert.Equal(t, "0x31313030", v)
+		case "MAX_ATTESTER_SLASHINGS_ELECTRA":
+			assert.Equal(t, "109", v)
+		case "MAX_ATTESTATIONS_ELECTRA":
+			assert.Equal(t, "110", v)
+		case "MAX_WITHDRAWAL_REQUESTS_PER_PAYLOAD":
+			assert.Equal(t, "111", v)
+		case "MAX_CELLS_IN_EXTENDED_MATRIX":
+			assert.Equal(t, "112", v)
+		case "UNSET_DEPOSIT_REQUESTS_START_INDEX":
+			assert.Equal(t, "113", v)
+		case "MAX_DEPOSIT_REQUESTS_PER_PAYLOAD":
+			assert.Equal(t, "114", v)
 		default:
 			t.Errorf("Incorrect key: %s", k)
 		}
-=======
-	assert.Equal(t, 155, len(data))
-	for k, v := range data {
-		t.Run(k, func(t *testing.T) {
-			switch k {
-			case "CONFIG_NAME":
-				assert.Equal(t, "ConfigName", v)
-			case "PRESET_BASE":
-				assert.Equal(t, "PresetBase", v)
-			case "MAX_COMMITTEES_PER_SLOT":
-				assert.Equal(t, "1", v)
-			case "TARGET_COMMITTEE_SIZE":
-				assert.Equal(t, "2", v)
-			case "MAX_VALIDATORS_PER_COMMITTEE":
-				assert.Equal(t, "3", v)
-			case "MIN_PER_EPOCH_CHURN_LIMIT":
-				assert.Equal(t, "4", v)
-			case "CHURN_LIMIT_QUOTIENT":
-				assert.Equal(t, "5", v)
-			case "SHUFFLE_ROUND_COUNT":
-				assert.Equal(t, "6", v)
-			case "MIN_GENESIS_ACTIVE_VALIDATOR_COUNT":
-				assert.Equal(t, "7", v)
-			case "MIN_GENESIS_TIME":
-				assert.Equal(t, "8", v)
-			case "HYSTERESIS_QUOTIENT":
-				assert.Equal(t, "9", v)
-			case "HYSTERESIS_DOWNWARD_MULTIPLIER":
-				assert.Equal(t, "10", v)
-			case "HYSTERESIS_UPWARD_MULTIPLIER":
-				assert.Equal(t, "11", v)
-			case "SAFE_SLOTS_TO_UPDATE_JUSTIFIED":
-				assert.Equal(t, "0", v)
-			case "ETH1_FOLLOW_DISTANCE":
-				assert.Equal(t, "13", v)
-			case "TARGET_AGGREGATORS_PER_COMMITTEE":
-				assert.Equal(t, "14", v)
-			case "RANDOM_SUBNETS_PER_VALIDATOR":
-				assert.Equal(t, "15", v)
-			case "EPOCHS_PER_RANDOM_SUBNET_SUBSCRIPTION":
-				assert.Equal(t, "16", v)
-			case "SECONDS_PER_ETH1_BLOCK":
-				assert.Equal(t, "17", v)
-			case "DEPOSIT_CHAIN_ID":
-				assert.Equal(t, "18", v)
-			case "DEPOSIT_NETWORK_ID":
-				assert.Equal(t, "19", v)
-			case "DEPOSIT_CONTRACT_ADDRESS":
-				assert.Equal(t, "DepositContractAddress", v)
-			case "MIN_DEPOSIT_AMOUNT":
-				assert.Equal(t, "20", v)
-			case "MAX_EFFECTIVE_BALANCE":
-				assert.Equal(t, "21", v)
-			case "EJECTION_BALANCE":
-				assert.Equal(t, "22", v)
-			case "EFFECTIVE_BALANCE_INCREMENT":
-				assert.Equal(t, "23", v)
-			case "GENESIS_FORK_VERSION":
-				assert.Equal(t, "0x"+hex.EncodeToString([]byte("GenesisForkVersion")), v)
-			case "ALTAIR_FORK_VERSION":
-				assert.Equal(t, "0x"+hex.EncodeToString([]byte("AltairForkVersion")), v)
-			case "ALTAIR_FORK_EPOCH":
-				assert.Equal(t, "100", v)
-			case "BELLATRIX_FORK_VERSION":
-				assert.Equal(t, "0x"+hex.EncodeToString([]byte("BellatrixForkVersion")), v)
-			case "BELLATRIX_FORK_EPOCH":
-				assert.Equal(t, "101", v)
-			case "CAPELLA_FORK_VERSION":
-				assert.Equal(t, "0x"+hex.EncodeToString([]byte("CapellaForkVersion")), v)
-			case "CAPELLA_FORK_EPOCH":
-				assert.Equal(t, "103", v)
-			case "DENEB_FORK_VERSION":
-				assert.Equal(t, "0x"+hex.EncodeToString([]byte("DenebForkVersion")), v)
-			case "DENEB_FORK_EPOCH":
-				assert.Equal(t, "105", v)
-			case "ELECTRA_FORK_VERSION":
-				assert.Equal(t, "0x"+hex.EncodeToString([]byte("ElectraForkVersion")), v)
-			case "ELECTRA_FORK_EPOCH":
-				assert.Equal(t, "107", v)
-			case "MIN_ANCHOR_POW_BLOCK_DIFFICULTY":
-				assert.Equal(t, "1000", v)
-			case "BLS_WITHDRAWAL_PREFIX":
-				assert.Equal(t, "0x62", v)
-			case "ETH1_ADDRESS_WITHDRAWAL_PREFIX":
-				assert.Equal(t, "0x63", v)
-			case "GENESIS_DELAY":
-				assert.Equal(t, "24", v)
-			case "SECONDS_PER_SLOT":
-				assert.Equal(t, "25", v)
-			case "MIN_ATTESTATION_INCLUSION_DELAY":
-				assert.Equal(t, "26", v)
-			case "SLOTS_PER_EPOCH":
-				assert.Equal(t, "27", v)
-			case "MIN_SEED_LOOKAHEAD":
-				assert.Equal(t, "28", v)
-			case "MAX_SEED_LOOKAHEAD":
-				assert.Equal(t, "29", v)
-			case "EPOCHS_PER_ETH1_VOTING_PERIOD":
-				assert.Equal(t, "30", v)
-			case "SLOTS_PER_HISTORICAL_ROOT":
-				assert.Equal(t, "31", v)
-			case "MIN_VALIDATOR_WITHDRAWABILITY_DELAY":
-				assert.Equal(t, "32", v)
-			case "SHARD_COMMITTEE_PERIOD":
-				assert.Equal(t, "33", v)
-			case "MIN_EPOCHS_TO_INACTIVITY_PENALTY":
-				assert.Equal(t, "34", v)
-			case "EPOCHS_PER_HISTORICAL_VECTOR":
-				assert.Equal(t, "35", v)
-			case "EPOCHS_PER_SLASHINGS_VECTOR":
-				assert.Equal(t, "36", v)
-			case "HISTORICAL_ROOTS_LIMIT":
-				assert.Equal(t, "37", v)
-			case "VALIDATOR_REGISTRY_LIMIT":
-				assert.Equal(t, "38", v)
-			case "BASE_REWARD_FACTOR":
-				assert.Equal(t, "39", v)
-			case "WHISTLEBLOWER_REWARD_QUOTIENT":
-				assert.Equal(t, "40", v)
-			case "PROPOSER_REWARD_QUOTIENT":
-				assert.Equal(t, "41", v)
-			case "INACTIVITY_PENALTY_QUOTIENT":
-				assert.Equal(t, "42", v)
-			case "HF1_INACTIVITY_PENALTY_QUOTIENT":
-				assert.Equal(t, "43", v)
-			case "MIN_SLASHING_PENALTY_QUOTIENT":
-				assert.Equal(t, "44", v)
-			case "HF1_MIN_SLASHING_PENALTY_QUOTIENT":
-				assert.Equal(t, "45", v)
-			case "PROPORTIONAL_SLASHING_MULTIPLIER":
-				assert.Equal(t, "46", v)
-			case "HF1_PROPORTIONAL_SLASHING_MULTIPLIER":
-				assert.Equal(t, "47", v)
-			case "MAX_PROPOSER_SLASHINGS":
-				assert.Equal(t, "48", v)
-			case "MAX_ATTESTER_SLASHINGS":
-				assert.Equal(t, "49", v)
-			case "MAX_ATTESTATIONS":
-				assert.Equal(t, "50", v)
-			case "MAX_DEPOSITS":
-				assert.Equal(t, "51", v)
-			case "MAX_VOLUNTARY_EXITS":
-				assert.Equal(t, "52", v)
-			case "MAX_BLOBS_PER_BLOCK":
-				assert.Equal(t, "4", v)
-			case "TIMELY_HEAD_FLAG_INDEX":
-				assert.Equal(t, "0x35", v)
-			case "TIMELY_SOURCE_FLAG_INDEX":
-				assert.Equal(t, "0x36", v)
-			case "TIMELY_TARGET_FLAG_INDEX":
-				assert.Equal(t, "0x37", v)
-			case "TIMELY_HEAD_WEIGHT":
-				assert.Equal(t, "56", v)
-			case "TIMELY_SOURCE_WEIGHT":
-				assert.Equal(t, "57", v)
-			case "TIMELY_TARGET_WEIGHT":
-				assert.Equal(t, "58", v)
-			case "SYNC_REWARD_WEIGHT":
-				assert.Equal(t, "59", v)
-			case "WEIGHT_DENOMINATOR":
-				assert.Equal(t, "60", v)
-			case "TARGET_AGGREGATORS_PER_SYNC_SUBCOMMITTEE":
-				assert.Equal(t, "61", v)
-			case "SYNC_COMMITTEE_SUBNET_COUNT":
-				assert.Equal(t, "62", v)
-			case "SYNC_COMMITTEE_SIZE":
-				assert.Equal(t, "63", v)
-			case "SYNC_PUBKEYS_PER_AGGREGATE":
-				assert.Equal(t, "64", v)
-			case "INACTIVITY_SCORE_BIAS":
-				assert.Equal(t, "65", v)
-			case "EPOCHS_PER_SYNC_COMMITTEE_PERIOD":
-				assert.Equal(t, "66", v)
-			case "INACTIVITY_PENALTY_QUOTIENT_ALTAIR":
-				assert.Equal(t, "67", v)
-			case "MIN_SLASHING_PENALTY_QUOTIENT_ALTAIR":
-				assert.Equal(t, "68", v)
-			case "PROPORTIONAL_SLASHING_MULTIPLIER_ALTAIR":
-				assert.Equal(t, "69", v)
-			case "INACTIVITY_SCORE_RECOVERY_RATE":
-				assert.Equal(t, "70", v)
-			case "MIN_SYNC_COMMITTEE_PARTICIPANTS":
-				assert.Equal(t, "71", v)
-			case "PROPOSER_WEIGHT":
-				assert.Equal(t, "8", v)
-			case "DOMAIN_BEACON_PROPOSER":
-				assert.Equal(t, "0x30303031", v)
-			case "DOMAIN_BEACON_ATTESTER":
-				assert.Equal(t, "0x30303032", v)
-			case "DOMAIN_RANDAO":
-				assert.Equal(t, "0x30303033", v)
-			case "DOMAIN_DEPOSIT":
-				assert.Equal(t, "0x30303034", v)
-			case "DOMAIN_VOLUNTARY_EXIT":
-				assert.Equal(t, "0x30303035", v)
-			case "DOMAIN_SELECTION_PROOF":
-				assert.Equal(t, "0x30303036", v)
-			case "DOMAIN_AGGREGATE_AND_PROOF":
-				assert.Equal(t, "0x30303037", v)
-			case "DOMAIN_APPLICATION_MASK":
-				assert.Equal(t, "0x31303030", v)
-			case "DOMAIN_SYNC_COMMITTEE":
-				assert.Equal(t, "0x07000000", v)
-			case "DOMAIN_SYNC_COMMITTEE_SELECTION_PROOF":
-				assert.Equal(t, "0x08000000", v)
-			case "DOMAIN_CONTRIBUTION_AND_PROOF":
-				assert.Equal(t, "0x09000000", v)
-			case "DOMAIN_BLS_TO_EXECUTION_CHANGE":
-				assert.Equal(t, "0x0a000000", v)
-			case "DOMAIN_APPLICATION_BUILDER":
-				assert.Equal(t, "0x00000001", v)
-			case "DOMAIN_BLOB_SIDECAR":
-				assert.Equal(t, "0x00000000", v)
-			case "TRANSITION_TOTAL_DIFFICULTY":
-				assert.Equal(t, "0", v)
-			case "TERMINAL_BLOCK_HASH_ACTIVATION_EPOCH":
-				assert.Equal(t, "72", v)
-			case "TERMINAL_BLOCK_HASH":
-				s, ok := v.(string)
-				require.Equal(t, true, ok)
-				assert.Equal(t, common.HexToHash("TerminalBlockHash"), common.HexToHash(s))
-			case "TERMINAL_TOTAL_DIFFICULTY":
-				assert.Equal(t, "73", v)
-			case "DefaultFeeRecipient":
-				assert.Equal(t, common.HexToAddress("DefaultFeeRecipient"), v)
-			case "PROPORTIONAL_SLASHING_MULTIPLIER_BELLATRIX":
-				assert.Equal(t, "3", v)
-			case "MIN_SLASHING_PENALTY_QUOTIENT_BELLATRIX":
-				assert.Equal(t, "32", v)
-			case "INACTIVITY_PENALTY_QUOTIENT_BELLATRIX":
-				assert.Equal(t, "16777216", v)
-			case "PROPOSER_SCORE_BOOST":
-				assert.Equal(t, "40", v)
-			case "INTERVALS_PER_SLOT":
-				assert.Equal(t, "3", v)
-			case "MAX_WITHDRAWALS_PER_PAYLOAD":
-				assert.Equal(t, "74", v)
-			case "MAX_BLS_TO_EXECUTION_CHANGES":
-				assert.Equal(t, "75", v)
-			case "MAX_VALIDATORS_PER_WITHDRAWALS_SWEEP":
-				assert.Equal(t, "76", v)
-			case "REORG_MAX_EPOCHS_SINCE_FINALIZATION":
-				assert.Equal(t, "2", v)
-			case "REORG_WEIGHT_THRESHOLD":
-				assert.Equal(t, "20", v)
-			case "REORG_PARENT_WEIGHT_THRESHOLD":
-				assert.Equal(t, "160", v)
-			case "MAX_PER_EPOCH_ACTIVATION_CHURN_LIMIT":
-				assert.Equal(t, "8", v)
-			case "MAX_REQUEST_LIGHT_CLIENT_UPDATES":
-				assert.Equal(t, "128", v)
-			case "SAFE_SLOTS_TO_IMPORT_OPTIMISTICALLY":
-			case "NODE_ID_BITS":
-				assert.Equal(t, "256", v)
-			case "ATTESTATION_SUBNET_EXTRA_BITS":
-				assert.Equal(t, "0", v)
-			case "ATTESTATION_SUBNET_PREFIX_BITS":
-				assert.Equal(t, "6", v)
-			case "SUBNETS_PER_NODE":
-				assert.Equal(t, "2", v)
-			case "EPOCHS_PER_SUBNET_SUBSCRIPTION":
-				assert.Equal(t, "256", v)
-			case "MIN_EPOCHS_FOR_BLOB_SIDECARS_REQUESTS":
-				assert.Equal(t, "4096", v)
-			case "MAX_REQUEST_BLOB_SIDECARS":
-				assert.Equal(t, "768", v)
-			case "MESSAGE_DOMAIN_INVALID_SNAPPY":
-				assert.Equal(t, "0x00000000", v)
-			case "MESSAGE_DOMAIN_VALID_SNAPPY":
-				assert.Equal(t, "0x01000000", v)
-			case "ATTESTATION_PROPAGATION_SLOT_RANGE":
-				assert.Equal(t, "32", v)
-			case "RESP_TIMEOUT":
-				assert.Equal(t, "10", v)
-			case "TTFB_TIMEOUT":
-				assert.Equal(t, "5", v)
-			case "MIN_EPOCHS_FOR_BLOCK_REQUESTS":
-				assert.Equal(t, "33024", v)
-			case "GOSSIP_MAX_SIZE":
-				assert.Equal(t, "10485760", v)
-			case "MAX_CHUNK_SIZE":
-				assert.Equal(t, "10485760", v)
-			case "ATTESTATION_SUBNET_COUNT":
-				assert.Equal(t, "64", v)
-			case "MAXIMUM_GOSSIP_CLOCK_DISPARITY":
-				assert.Equal(t, "500", v)
-			case "MAX_REQUEST_BLOCKS":
-				assert.Equal(t, "1024", v)
-			case "MAX_REQUEST_BLOCKS_DENEB":
-				assert.Equal(t, "128", v)
-			case "NUMBER_OF_COLUMNS":
-				assert.Equal(t, "128", v)
-			case "MIN_PER_EPOCH_CHURN_LIMIT_ELECTRA":
-				assert.Equal(t, "128000000000", v)
-			case "MAX_PER_EPOCH_ACTIVATION_EXIT_CHURN_LIMIT":
-				assert.Equal(t, "256000000000", v)
-			case "DATA_COLUMN_SIDECAR_SUBNET_COUNT":
-				assert.Equal(t, "32", v)
-			case "MAX_REQUEST_DATA_COLUMN_SIDECARS":
-				assert.Equal(t, "16384", v)
-			case "MIN_SLASHING_PENALTY_QUOTIENT_ELECTRA":
-				assert.Equal(t, "77", v)
-			case "MAX_EFFECTIVE_BALANCE_ELECTRA":
-				assert.Equal(t, "78", v)
-			case "COMPOUNDING_WITHDRAWAL_PREFIX":
-				assert.Equal(t, "0x64", v)
-			case "WHISTLEBLOWER_REWARD_QUOTIENT_ELECTRA":
-				assert.Equal(t, "79", v)
-			case "PENDING_PARTIAL_WITHDRAWALS_LIMIT":
-				assert.Equal(t, "80", v)
-			case "MIN_ACTIVATION_BALANCE":
-				assert.Equal(t, "81", v)
-			case "PENDING_BALANCE_DEPOSITS_LIMIT":
-				assert.Equal(t, "82", v)
-			case "MAX_PENDING_PARTIALS_PER_WITHDRAWALS_SWEEP":
-				assert.Equal(t, "83", v)
-			case "PENDING_CONSOLIDATIONS_LIMIT":
-				assert.Equal(t, "84", v)
-			case "MAX_PARTIAL_WITHDRAWALS_PER_PAYLOAD":
-				assert.Equal(t, "85", v)
-			case "FULL_EXIT_REQUEST_AMOUNT":
-				assert.Equal(t, "86", v)
-			case "MAX_CONSOLIDATION_REQUESTS_PER_PAYLOAD":
-				assert.Equal(t, "87", v)
-			case "DOMAIN_CONSOLIDATION":
-				assert.Equal(t, "0x31313030", v)
-			case "MAX_ATTESTER_SLASHINGS_ELECTRA":
-				assert.Equal(t, "88", v)
-			case "MAX_ATTESTATIONS_ELECTRA":
-				assert.Equal(t, "89", v)
-			case "MAX_WITHDRAWAL_REQUESTS_PER_PAYLOAD":
-				assert.Equal(t, "90", v)
-			case "MAX_CELLS_IN_EXTENDED_MATRIX":
-				assert.Equal(t, "91", v)
-			case "UNSET_DEPOSIT_REQUESTS_START_INDEX":
-				assert.Equal(t, "92", v)
-			case "MAX_DEPOSIT_REQUESTS_PER_PAYLOAD":
-				assert.Equal(t, "93", v)
-			default:
-				t.Errorf("Incorrect key: %s", k)
-			}
-		})
->>>>>>> b8cd7794
 	}
 }
 
