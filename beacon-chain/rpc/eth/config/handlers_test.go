--- conflicted
+++ resolved
@@ -209,11 +209,7 @@
 	data, ok := resp.Data.(map[string]interface{})
 	require.Equal(t, true, ok)
 
-<<<<<<< HEAD
 	assert.Equal(t, 176, len(data))
-=======
-	assert.Equal(t, 154, len(data))
->>>>>>> f4984638
 	for k, v := range data {
 		t.Run(k, func(t *testing.T) {
 			switch k {
@@ -577,13 +573,7 @@
 			case "FULL_EXIT_REQUEST_AMOUNT":
 				assert.Equal(t, "107", v)
 			case "MAX_CONSOLIDATION_REQUESTS_PER_PAYLOAD":
-<<<<<<< HEAD
 				assert.Equal(t, "108", v)
-			case "DOMAIN_CONSOLIDATION":
-				assert.Equal(t, "0x31313030", v)
-=======
-				assert.Equal(t, "87", v)
->>>>>>> f4984638
 			case "MAX_ATTESTER_SLASHINGS_ELECTRA":
 				assert.Equal(t, "109", v)
 			case "MAX_ATTESTATIONS_ELECTRA":
