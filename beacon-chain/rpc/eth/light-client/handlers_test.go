package lightclient

import (
	"bytes"
	"context"
	"encoding/json"
	"fmt"
	"net/http"
	"net/http/httptest"
	"strconv"
	"testing"

	"github.com/ethereum/go-ethereum/common/hexutil"
	"github.com/prysmaticlabs/prysm/v5/api/server/structs"
	mock "github.com/prysmaticlabs/prysm/v5/beacon-chain/blockchain/testing"
	"github.com/prysmaticlabs/prysm/v5/beacon-chain/core/helpers"
	"github.com/prysmaticlabs/prysm/v5/beacon-chain/rpc/testutil"
	"github.com/prysmaticlabs/prysm/v5/beacon-chain/state"
	"github.com/prysmaticlabs/prysm/v5/config/params"
	"github.com/prysmaticlabs/prysm/v5/consensus-types/blocks"
	"github.com/prysmaticlabs/prysm/v5/consensus-types/interfaces"
	"github.com/prysmaticlabs/prysm/v5/consensus-types/primitives"
	ethpb "github.com/prysmaticlabs/prysm/v5/proto/prysm/v1alpha1"
	"github.com/prysmaticlabs/prysm/v5/testing/require"
	"github.com/prysmaticlabs/prysm/v5/testing/util"
)

func TestLightClientHandler_GetLightClientBootstrap_Altair(t *testing.T) {
<<<<<<< HEAD
=======
	l := util.NewTestLightClient(t).SetupTestAltair()

	slot := l.State.Slot()
	stateRoot, err := l.State.HashTreeRoot(l.Ctx)
	require.NoError(t, err)

	mockBlocker := &testutil.MockBlocker{BlockToReturn: l.Block}
	mockChainService := &mock.ChainService{Optimistic: true, Slot: &slot}
	s := &Server{
		Stater: &testutil.MockStater{StatesBySlot: map[primitives.Slot]state.BeaconState{
			slot: l.State,
		}},
		Blocker:     mockBlocker,
		HeadFetcher: mockChainService,
	}
	request := httptest.NewRequest("GET", "http://foo.com/", nil)
	request.SetPathValue("block_root", hexutil.Encode(stateRoot[:]))
	writer := httptest.NewRecorder()
	writer.Body = &bytes.Buffer{}

	s.GetLightClientBootstrap(writer, request)
	require.Equal(t, http.StatusOK, writer.Code)
	var resp structs.LightClientBootstrapResponse
	err = json.Unmarshal(writer.Body.Bytes(), &resp)
	require.NoError(t, err)
	var respHeader structs.LightClientHeader
	err = json.Unmarshal(resp.Data.Header, &respHeader)
	require.NoError(t, err)
	require.Equal(t, "altair", resp.Version)

	blockHeader, err := l.Block.Header()
	require.NoError(t, err)
	require.Equal(t, hexutil.Encode(blockHeader.Header.BodyRoot), respHeader.Beacon.BodyRoot)
	require.Equal(t, strconv.FormatUint(uint64(blockHeader.Header.Slot), 10), respHeader.Beacon.Slot)

	require.NotNil(t, resp.Data.CurrentSyncCommittee)
	require.NotNil(t, resp.Data.CurrentSyncCommitteeBranch)

}

func TestLightClientHandler_GetLightClientBootstrap_Capella(t *testing.T) {
	l := util.NewTestLightClient(t).SetupTestCapella(false) // result is same for true and false

	slot := l.State.Slot()
	stateRoot, err := l.State.HashTreeRoot(l.Ctx)
	require.NoError(t, err)

	mockBlocker := &testutil.MockBlocker{BlockToReturn: l.Block}
	mockChainService := &mock.ChainService{Optimistic: true, Slot: &slot}
	s := &Server{
		Stater: &testutil.MockStater{StatesBySlot: map[primitives.Slot]state.BeaconState{
			slot: l.State,
		}},
		Blocker:     mockBlocker,
		HeadFetcher: mockChainService,
	}
	request := httptest.NewRequest("GET", "http://foo.com/", nil)
	request.SetPathValue("block_root", hexutil.Encode(stateRoot[:]))
	writer := httptest.NewRecorder()
	writer.Body = &bytes.Buffer{}

	s.GetLightClientBootstrap(writer, request)
	require.Equal(t, http.StatusOK, writer.Code)
	var resp structs.LightClientBootstrapResponse
	err = json.Unmarshal(writer.Body.Bytes(), &resp)
	require.NoError(t, err)
	var respHeader structs.LightClientHeader
	err = json.Unmarshal(resp.Data.Header, &respHeader)
	require.NoError(t, err)
	require.Equal(t, "capella", resp.Version)

	blockHeader, err := l.Block.Header()
	require.NoError(t, err)
	require.Equal(t, hexutil.Encode(blockHeader.Header.BodyRoot), respHeader.Beacon.BodyRoot)
	require.Equal(t, strconv.FormatUint(uint64(blockHeader.Header.Slot), 10), respHeader.Beacon.Slot)

	require.NotNil(t, resp.Data.CurrentSyncCommittee)
	require.NotNil(t, resp.Data.CurrentSyncCommitteeBranch)
}

func TestLightClientHandler_GetLightClientBootstrap_Deneb(t *testing.T) {
	l := util.NewTestLightClient(t).SetupTestDeneb(false) // result is same for true and false

	slot := l.State.Slot()
	stateRoot, err := l.State.HashTreeRoot(l.Ctx)
	require.NoError(t, err)

	mockBlocker := &testutil.MockBlocker{BlockToReturn: l.Block}
	mockChainService := &mock.ChainService{Optimistic: true, Slot: &slot}
	s := &Server{
		Stater: &testutil.MockStater{StatesBySlot: map[primitives.Slot]state.BeaconState{
			slot: l.State,
		}},
		Blocker:     mockBlocker,
		HeadFetcher: mockChainService,
	}
	request := httptest.NewRequest("GET", "http://foo.com/", nil)
	request.SetPathValue("block_root", hexutil.Encode(stateRoot[:]))
	writer := httptest.NewRecorder()
	writer.Body = &bytes.Buffer{}

	s.GetLightClientBootstrap(writer, request)
	require.Equal(t, http.StatusOK, writer.Code)
	var resp structs.LightClientBootstrapResponse
	err = json.Unmarshal(writer.Body.Bytes(), &resp)
	require.NoError(t, err)
	var respHeader structs.LightClientHeader
	err = json.Unmarshal(resp.Data.Header, &respHeader)
	require.NoError(t, err)
	require.Equal(t, "deneb", resp.Version)

	blockHeader, err := l.Block.Header()
	require.NoError(t, err)
	require.Equal(t, hexutil.Encode(blockHeader.Header.BodyRoot), respHeader.Beacon.BodyRoot)
	require.Equal(t, strconv.FormatUint(uint64(blockHeader.Header.Slot), 10), respHeader.Beacon.Slot)

	require.NotNil(t, resp.Data.CurrentSyncCommittee)
	require.NotNil(t, resp.Data.CurrentSyncCommitteeBranch)
}

func TestLightClientHandler_GetLightClientUpdatesByRangeAltair(t *testing.T) {
	helpers.ClearCache()
	ctx := context.Background()
	config := params.BeaconConfig()
	slot := primitives.Slot(config.AltairForkEpoch * primitives.Epoch(config.SlotsPerEpoch)).Add(1)

	attestedState, err := util.NewBeaconStateAltair()
	require.NoError(t, err)
	err = attestedState.SetSlot(slot.Sub(1))
	require.NoError(t, err)

	parent := util.NewBeaconBlockAltair()
	parent.Block.Slot = slot.Sub(1)

	signedParent, err := blocks.NewSignedBeaconBlock(parent)
	require.NoError(t, err)

	parentHeader, err := signedParent.Header()
	require.NoError(t, err)
	attestedHeader := parentHeader.Header

	err = attestedState.SetLatestBlockHeader(attestedHeader)
	require.NoError(t, err)
	attestedStateRoot, err := attestedState.HashTreeRoot(ctx)
	require.NoError(t, err)

	// get a new signed block so the root is updated with the new state root
	parent.Block.StateRoot = attestedStateRoot[:]
	signedParent, err = blocks.NewSignedBeaconBlock(parent)
	require.NoError(t, err)

	st, err := util.NewBeaconStateAltair()
	require.NoError(t, err)
	err = st.SetSlot(slot)
	require.NoError(t, err)

	parentRoot, err := signedParent.Block().HashTreeRoot()
	require.NoError(t, err)

	block := util.NewBeaconBlockAltair()
	block.Block.Slot = slot
	block.Block.ParentRoot = parentRoot[:]

	for i := uint64(0); i < config.SyncCommitteeSize; i++ {
		block.Block.Body.SyncAggregate.SyncCommitteeBits.SetBitAt(i, true)
	}

	signedBlock, err := blocks.NewSignedBeaconBlock(block)
	require.NoError(t, err)

	h, err := signedBlock.Header()
	require.NoError(t, err)

	err = st.SetLatestBlockHeader(h.Header)
	require.NoError(t, err)
	stateRoot, err := st.HashTreeRoot(ctx)
	require.NoError(t, err)

	// get a new signed block so the root is updated with the new state root
	block.Block.StateRoot = stateRoot[:]
	signedBlock, err = blocks.NewSignedBeaconBlock(block)
	require.NoError(t, err)

	root, err := block.Block.HashTreeRoot()
	require.NoError(t, err)

	mockBlocker := &testutil.MockBlocker{
		RootBlockMap: map[[32]byte]interfaces.ReadOnlySignedBeaconBlock{
			parentRoot: signedParent,
			root:       signedBlock,
		},
		SlotBlockMap: map[primitives.Slot]interfaces.ReadOnlySignedBeaconBlock{
			slot.Sub(1): signedParent,
			slot:        signedBlock,
		},
	}
	mockChainService := &mock.ChainService{Optimistic: true, Slot: &slot, State: st}
	s := &Server{
		Stater: &testutil.MockStater{StatesBySlot: map[primitives.Slot]state.BeaconState{
			slot.Sub(1): attestedState,
			slot:        st,
		}},
		Blocker:     mockBlocker,
		HeadFetcher: mockChainService,
	}
	startPeriod := slot.Div(uint64(config.EpochsPerSyncCommitteePeriod)).Div(uint64(config.SlotsPerEpoch))
	url := fmt.Sprintf("http://foo.com/?count=1&start_period=%d", startPeriod)
	request := httptest.NewRequest("GET", url, nil)
	writer := httptest.NewRecorder()
	writer.Body = &bytes.Buffer{}

	s.GetLightClientUpdatesByRange(writer, request)

	require.Equal(t, http.StatusOK, writer.Code)
	var resp structs.LightClientUpdatesByRangeResponse
	err = json.Unmarshal(writer.Body.Bytes(), &resp.Updates)
	require.NoError(t, err)
	var respHeader structs.LightClientHeader
	err = json.Unmarshal(resp.Updates[0].Data.AttestedHeader, &respHeader)
	require.NoError(t, err)
	require.Equal(t, 1, len(resp.Updates))
	require.Equal(t, "altair", resp.Updates[0].Version)
	require.Equal(t, hexutil.Encode(attestedHeader.BodyRoot), respHeader.Beacon.BodyRoot)
	require.NotNil(t, resp)
}

func TestLightClientHandler_GetLightClientUpdatesByRangeCapella(t *testing.T) {
	helpers.ClearCache()
	ctx := context.Background()
	config := params.BeaconConfig()
	slot := primitives.Slot(config.CapellaForkEpoch * primitives.Epoch(config.SlotsPerEpoch)).Add(1)

	attestedState, err := util.NewBeaconStateCapella()
	require.NoError(t, err)
	err = attestedState.SetSlot(slot.Sub(1))
	require.NoError(t, err)

	parent := util.NewBeaconBlockCapella()
	parent.Block.Slot = slot.Sub(1)

	signedParent, err := blocks.NewSignedBeaconBlock(parent)
	require.NoError(t, err)

	parentHeader, err := signedParent.Header()
	require.NoError(t, err)
	attestedHeader := parentHeader.Header

	err = attestedState.SetLatestBlockHeader(attestedHeader)
	require.NoError(t, err)
	attestedStateRoot, err := attestedState.HashTreeRoot(ctx)
	require.NoError(t, err)

	// get a new signed block so the root is updated with the new state root
	parent.Block.StateRoot = attestedStateRoot[:]
	signedParent, err = blocks.NewSignedBeaconBlock(parent)
	require.NoError(t, err)

	st, err := util.NewBeaconStateCapella()
	require.NoError(t, err)
	err = st.SetSlot(slot)
	require.NoError(t, err)

	parentRoot, err := signedParent.Block().HashTreeRoot()
	require.NoError(t, err)

	block := util.NewBeaconBlockCapella()
	block.Block.Slot = slot
	block.Block.ParentRoot = parentRoot[:]

	for i := uint64(0); i < config.SyncCommitteeSize; i++ {
		block.Block.Body.SyncAggregate.SyncCommitteeBits.SetBitAt(i, true)
	}

	signedBlock, err := blocks.NewSignedBeaconBlock(block)
	require.NoError(t, err)

	h, err := signedBlock.Header()
	require.NoError(t, err)

	err = st.SetLatestBlockHeader(h.Header)
	require.NoError(t, err)
	stateRoot, err := st.HashTreeRoot(ctx)
	require.NoError(t, err)

	// get a new signed block so the root is updated with the new state root
	block.Block.StateRoot = stateRoot[:]
	signedBlock, err = blocks.NewSignedBeaconBlock(block)
	require.NoError(t, err)

	root, err := block.Block.HashTreeRoot()
	require.NoError(t, err)

	mockBlocker := &testutil.MockBlocker{
		RootBlockMap: map[[32]byte]interfaces.ReadOnlySignedBeaconBlock{
			parentRoot: signedParent,
			root:       signedBlock,
		},
		SlotBlockMap: map[primitives.Slot]interfaces.ReadOnlySignedBeaconBlock{
			slot.Sub(1): signedParent,
			slot:        signedBlock,
		},
	}
	mockChainService := &mock.ChainService{Optimistic: true, Slot: &slot, State: st}
	s := &Server{
		Stater: &testutil.MockStater{StatesBySlot: map[primitives.Slot]state.BeaconState{
			slot.Sub(1): attestedState,
			slot:        st,
		}},
		Blocker:     mockBlocker,
		HeadFetcher: mockChainService,
	}
	startPeriod := slot.Div(uint64(config.EpochsPerSyncCommitteePeriod)).Div(uint64(config.SlotsPerEpoch))
	url := fmt.Sprintf("http://foo.com/?count=1&start_period=%d", startPeriod)
	request := httptest.NewRequest("GET", url, nil)
	writer := httptest.NewRecorder()
	writer.Body = &bytes.Buffer{}

	s.GetLightClientUpdatesByRange(writer, request)

	require.Equal(t, http.StatusOK, writer.Code)
	var resp structs.LightClientUpdatesByRangeResponse
	err = json.Unmarshal(writer.Body.Bytes(), &resp.Updates)
	require.NoError(t, err)
	var respHeader structs.LightClientHeaderCapella
	err = json.Unmarshal(resp.Updates[0].Data.AttestedHeader, &respHeader)
	require.NoError(t, err)
	require.Equal(t, 1, len(resp.Updates))
	require.Equal(t, "capella", resp.Updates[0].Version)
	require.Equal(t, hexutil.Encode(attestedHeader.BodyRoot), respHeader.Beacon.BodyRoot)
	require.NotNil(t, resp)
}

func TestLightClientHandler_GetLightClientUpdatesByRangeDeneb(t *testing.T) {
	helpers.ClearCache()
	ctx := context.Background()
	config := params.BeaconConfig()
	slot := primitives.Slot(config.DenebForkEpoch * primitives.Epoch(config.SlotsPerEpoch)).Add(1)

	attestedState, err := util.NewBeaconStateDeneb()
	require.NoError(t, err)
	err = attestedState.SetSlot(slot.Sub(1))
	require.NoError(t, err)

	parent := util.NewBeaconBlockDeneb()
	parent.Block.Slot = slot.Sub(1)

	signedParent, err := blocks.NewSignedBeaconBlock(parent)
	require.NoError(t, err)

	parentHeader, err := signedParent.Header()
	require.NoError(t, err)
	attestedHeader := parentHeader.Header

	err = attestedState.SetLatestBlockHeader(attestedHeader)
	require.NoError(t, err)
	attestedStateRoot, err := attestedState.HashTreeRoot(ctx)
	require.NoError(t, err)

	// get a new signed block so the root is updated with the new state root
	parent.Block.StateRoot = attestedStateRoot[:]
	signedParent, err = blocks.NewSignedBeaconBlock(parent)
	require.NoError(t, err)

	st, err := util.NewBeaconStateDeneb()
	require.NoError(t, err)
	err = st.SetSlot(slot)
	require.NoError(t, err)

	parentRoot, err := signedParent.Block().HashTreeRoot()
	require.NoError(t, err)

	block := util.NewBeaconBlockDeneb()
	block.Block.Slot = slot
	block.Block.ParentRoot = parentRoot[:]

	for i := uint64(0); i < config.SyncCommitteeSize; i++ {
		block.Block.Body.SyncAggregate.SyncCommitteeBits.SetBitAt(i, true)
	}

	signedBlock, err := blocks.NewSignedBeaconBlock(block)
	require.NoError(t, err)

	h, err := signedBlock.Header()
	require.NoError(t, err)

	err = st.SetLatestBlockHeader(h.Header)
	require.NoError(t, err)
	stateRoot, err := st.HashTreeRoot(ctx)
	require.NoError(t, err)

	// get a new signed block so the root is updated with the new state root
	block.Block.StateRoot = stateRoot[:]
	signedBlock, err = blocks.NewSignedBeaconBlock(block)
	require.NoError(t, err)

	root, err := block.Block.HashTreeRoot()
	require.NoError(t, err)

	mockBlocker := &testutil.MockBlocker{
		RootBlockMap: map[[32]byte]interfaces.ReadOnlySignedBeaconBlock{
			parentRoot: signedParent,
			root:       signedBlock,
		},
		SlotBlockMap: map[primitives.Slot]interfaces.ReadOnlySignedBeaconBlock{
			slot.Sub(1): signedParent,
			slot:        signedBlock,
		},
	}
	mockChainService := &mock.ChainService{Optimistic: true, Slot: &slot, State: st}
	s := &Server{
		Stater: &testutil.MockStater{StatesBySlot: map[primitives.Slot]state.BeaconState{
			slot.Sub(1): attestedState,
			slot:        st,
		}},
		Blocker:     mockBlocker,
		HeadFetcher: mockChainService,
	}
	startPeriod := slot.Div(uint64(config.EpochsPerSyncCommitteePeriod)).Div(uint64(config.SlotsPerEpoch))
	url := fmt.Sprintf("http://foo.com/?count=1&start_period=%d", startPeriod)
	request := httptest.NewRequest("GET", url, nil)
	writer := httptest.NewRecorder()
	writer.Body = &bytes.Buffer{}

	s.GetLightClientUpdatesByRange(writer, request)

	require.Equal(t, http.StatusOK, writer.Code)
	var resp structs.LightClientUpdatesByRangeResponse
	err = json.Unmarshal(writer.Body.Bytes(), &resp.Updates)
	require.NoError(t, err)
	var respHeader structs.LightClientHeaderDeneb
	err = json.Unmarshal(resp.Updates[0].Data.AttestedHeader, &respHeader)
	require.NoError(t, err)
	require.Equal(t, 1, len(resp.Updates))
	require.Equal(t, "deneb", resp.Updates[0].Version)
	require.Equal(t, hexutil.Encode(attestedHeader.BodyRoot), respHeader.Beacon.BodyRoot)
	require.NotNil(t, resp)
}

func TestLightClientHandler_GetLightClientUpdatesByRange_TooBigInputCountAltair(t *testing.T) {
	helpers.ClearCache()
	ctx := context.Background()
	config := params.BeaconConfig()
	slot := primitives.Slot(config.AltairForkEpoch * primitives.Epoch(config.SlotsPerEpoch)).Add(1)

	attestedState, err := util.NewBeaconStateAltair()
	require.NoError(t, err)
	err = attestedState.SetSlot(slot.Sub(1))
	require.NoError(t, err)

	parent := util.NewBeaconBlockAltair()
	parent.Block.Slot = slot.Sub(1)

	signedParent, err := blocks.NewSignedBeaconBlock(parent)
	require.NoError(t, err)

	parentHeader, err := signedParent.Header()
	require.NoError(t, err)
	attestedHeader := parentHeader.Header

	err = attestedState.SetLatestBlockHeader(attestedHeader)
	require.NoError(t, err)
	attestedStateRoot, err := attestedState.HashTreeRoot(ctx)
	require.NoError(t, err)

	// get a new signed block so the root is updated with the new state root
	parent.Block.StateRoot = attestedStateRoot[:]
	signedParent, err = blocks.NewSignedBeaconBlock(parent)
	require.NoError(t, err)

	st, err := util.NewBeaconStateAltair()
	require.NoError(t, err)
	err = st.SetSlot(slot)
	require.NoError(t, err)

	parentRoot, err := signedParent.Block().HashTreeRoot()
	require.NoError(t, err)

	block := util.NewBeaconBlockAltair()
	block.Block.Slot = slot
	block.Block.ParentRoot = parentRoot[:]

	for i := uint64(0); i < config.SyncCommitteeSize; i++ {
		block.Block.Body.SyncAggregate.SyncCommitteeBits.SetBitAt(i, true)
	}

	signedBlock, err := blocks.NewSignedBeaconBlock(block)
	require.NoError(t, err)

	h, err := signedBlock.Header()
	require.NoError(t, err)

	err = st.SetLatestBlockHeader(h.Header)
	require.NoError(t, err)
	stateRoot, err := st.HashTreeRoot(ctx)
	require.NoError(t, err)

	// get a new signed block so the root is updated with the new state root
	block.Block.StateRoot = stateRoot[:]
	signedBlock, err = blocks.NewSignedBeaconBlock(block)
	require.NoError(t, err)

	root, err := block.Block.HashTreeRoot()
	require.NoError(t, err)

	mockBlocker := &testutil.MockBlocker{
		RootBlockMap: map[[32]byte]interfaces.ReadOnlySignedBeaconBlock{
			parentRoot: signedParent,
			root:       signedBlock,
		},
		SlotBlockMap: map[primitives.Slot]interfaces.ReadOnlySignedBeaconBlock{
			slot.Sub(1): signedParent,
			slot:        signedBlock,
		},
	}
	mockChainService := &mock.ChainService{Optimistic: true, Slot: &slot, State: st}
	s := &Server{
		Stater: &testutil.MockStater{StatesBySlot: map[primitives.Slot]state.BeaconState{
			slot.Sub(1): attestedState,
			slot:        st,
		}},
		Blocker:     mockBlocker,
		HeadFetcher: mockChainService,
	}
	startPeriod := slot.Div(uint64(config.EpochsPerSyncCommitteePeriod)).Div(uint64(config.SlotsPerEpoch))
	count := 129 // config.MaxRequestLightClientUpdates is 128
	url := fmt.Sprintf("http://foo.com/?count=%d&start_period=%d", count, startPeriod)
	request := httptest.NewRequest("GET", url, nil)
	writer := httptest.NewRecorder()
	writer.Body = &bytes.Buffer{}

	s.GetLightClientUpdatesByRange(writer, request)

	require.Equal(t, http.StatusOK, writer.Code)
	var resp structs.LightClientUpdatesByRangeResponse
	err = json.Unmarshal(writer.Body.Bytes(), &resp.Updates)
	require.NoError(t, err)
	var respHeader structs.LightClientHeader
	err = json.Unmarshal(resp.Updates[0].Data.AttestedHeader, &respHeader)
	require.NoError(t, err)
	require.Equal(t, 1, len(resp.Updates)) // Even with big count input, the response is still the max available period, which is 1 in test case.
	require.Equal(t, "altair", resp.Updates[0].Version)
	require.Equal(t, hexutil.Encode(attestedHeader.BodyRoot), respHeader.Beacon.BodyRoot)
	require.NotNil(t, resp)
}

func TestLightClientHandler_GetLightClientUpdatesByRange_TooBigInputCountCapella(t *testing.T) {
	helpers.ClearCache()
	ctx := context.Background()
	config := params.BeaconConfig()
	slot := primitives.Slot(config.CapellaForkEpoch * primitives.Epoch(config.SlotsPerEpoch)).Add(1)

	attestedState, err := util.NewBeaconStateCapella()
	require.NoError(t, err)
	err = attestedState.SetSlot(slot.Sub(1))
	require.NoError(t, err)

	parent := util.NewBeaconBlockCapella()
	parent.Block.Slot = slot.Sub(1)

	signedParent, err := blocks.NewSignedBeaconBlock(parent)
	require.NoError(t, err)

	parentHeader, err := signedParent.Header()
	require.NoError(t, err)
	attestedHeader := parentHeader.Header

	err = attestedState.SetLatestBlockHeader(attestedHeader)
	require.NoError(t, err)
	attestedStateRoot, err := attestedState.HashTreeRoot(ctx)
	require.NoError(t, err)

	// get a new signed block so the root is updated with the new state root
	parent.Block.StateRoot = attestedStateRoot[:]
	signedParent, err = blocks.NewSignedBeaconBlock(parent)
	require.NoError(t, err)

	st, err := util.NewBeaconStateCapella()
	require.NoError(t, err)
	err = st.SetSlot(slot)
	require.NoError(t, err)

	parentRoot, err := signedParent.Block().HashTreeRoot()
	require.NoError(t, err)

	block := util.NewBeaconBlockCapella()
	block.Block.Slot = slot
	block.Block.ParentRoot = parentRoot[:]

	for i := uint64(0); i < config.SyncCommitteeSize; i++ {
		block.Block.Body.SyncAggregate.SyncCommitteeBits.SetBitAt(i, true)
	}

	signedBlock, err := blocks.NewSignedBeaconBlock(block)
	require.NoError(t, err)

	h, err := signedBlock.Header()
	require.NoError(t, err)

	err = st.SetLatestBlockHeader(h.Header)
	require.NoError(t, err)
	stateRoot, err := st.HashTreeRoot(ctx)
	require.NoError(t, err)

	// get a new signed block so the root is updated with the new state root
	block.Block.StateRoot = stateRoot[:]
	signedBlock, err = blocks.NewSignedBeaconBlock(block)
	require.NoError(t, err)

	root, err := block.Block.HashTreeRoot()
	require.NoError(t, err)

	mockBlocker := &testutil.MockBlocker{
		RootBlockMap: map[[32]byte]interfaces.ReadOnlySignedBeaconBlock{
			parentRoot: signedParent,
			root:       signedBlock,
		},
		SlotBlockMap: map[primitives.Slot]interfaces.ReadOnlySignedBeaconBlock{
			slot.Sub(1): signedParent,
			slot:        signedBlock,
		},
	}
	mockChainService := &mock.ChainService{Optimistic: true, Slot: &slot, State: st}
	s := &Server{
		Stater: &testutil.MockStater{StatesBySlot: map[primitives.Slot]state.BeaconState{
			slot.Sub(1): attestedState,
			slot:        st,
		}},
		Blocker:     mockBlocker,
		HeadFetcher: mockChainService,
	}
	startPeriod := slot.Div(uint64(config.EpochsPerSyncCommitteePeriod)).Div(uint64(config.SlotsPerEpoch))
	count := 129 // config.MaxRequestLightClientUpdates is 128
	url := fmt.Sprintf("http://foo.com/?count=%d&start_period=%d", count, startPeriod)
	request := httptest.NewRequest("GET", url, nil)
	writer := httptest.NewRecorder()
	writer.Body = &bytes.Buffer{}

	s.GetLightClientUpdatesByRange(writer, request)

	require.Equal(t, http.StatusOK, writer.Code)
	var resp structs.LightClientUpdatesByRangeResponse
	err = json.Unmarshal(writer.Body.Bytes(), &resp.Updates)
	require.NoError(t, err)
	var respHeader structs.LightClientHeaderCapella
	err = json.Unmarshal(resp.Updates[0].Data.AttestedHeader, &respHeader)
	require.NoError(t, err)
	require.Equal(t, 1, len(resp.Updates)) // Even with big count input, the response is still the max available period, which is 1 in test case.
	require.Equal(t, "capella", resp.Updates[0].Version)
	require.Equal(t, hexutil.Encode(attestedHeader.BodyRoot), respHeader.Beacon.BodyRoot)
	require.NotNil(t, resp)
}

func TestLightClientHandler_GetLightClientUpdatesByRange_TooBigInputCountDeneb(t *testing.T) {
	helpers.ClearCache()
	ctx := context.Background()
	config := params.BeaconConfig()
	slot := primitives.Slot(config.DenebForkEpoch * primitives.Epoch(config.SlotsPerEpoch)).Add(1)

	attestedState, err := util.NewBeaconStateDeneb()
	require.NoError(t, err)
	err = attestedState.SetSlot(slot.Sub(1))
	require.NoError(t, err)

	parent := util.NewBeaconBlockDeneb()
	parent.Block.Slot = slot.Sub(1)

	signedParent, err := blocks.NewSignedBeaconBlock(parent)
	require.NoError(t, err)

	parentHeader, err := signedParent.Header()
	require.NoError(t, err)
	attestedHeader := parentHeader.Header

	err = attestedState.SetLatestBlockHeader(attestedHeader)
	require.NoError(t, err)
	attestedStateRoot, err := attestedState.HashTreeRoot(ctx)
	require.NoError(t, err)

	// get a new signed block so the root is updated with the new state root
	parent.Block.StateRoot = attestedStateRoot[:]
	signedParent, err = blocks.NewSignedBeaconBlock(parent)
	require.NoError(t, err)

	st, err := util.NewBeaconStateDeneb()
	require.NoError(t, err)
	err = st.SetSlot(slot)
	require.NoError(t, err)

	parentRoot, err := signedParent.Block().HashTreeRoot()
	require.NoError(t, err)

	block := util.NewBeaconBlockDeneb()
	block.Block.Slot = slot
	block.Block.ParentRoot = parentRoot[:]

	for i := uint64(0); i < config.SyncCommitteeSize; i++ {
		block.Block.Body.SyncAggregate.SyncCommitteeBits.SetBitAt(i, true)
	}

	signedBlock, err := blocks.NewSignedBeaconBlock(block)
	require.NoError(t, err)

	h, err := signedBlock.Header()
	require.NoError(t, err)

	err = st.SetLatestBlockHeader(h.Header)
	require.NoError(t, err)
	stateRoot, err := st.HashTreeRoot(ctx)
	require.NoError(t, err)

	// get a new signed block so the root is updated with the new state root
	block.Block.StateRoot = stateRoot[:]
	signedBlock, err = blocks.NewSignedBeaconBlock(block)
	require.NoError(t, err)

	root, err := block.Block.HashTreeRoot()
	require.NoError(t, err)

	mockBlocker := &testutil.MockBlocker{
		RootBlockMap: map[[32]byte]interfaces.ReadOnlySignedBeaconBlock{
			parentRoot: signedParent,
			root:       signedBlock,
		},
		SlotBlockMap: map[primitives.Slot]interfaces.ReadOnlySignedBeaconBlock{
			slot.Sub(1): signedParent,
			slot:        signedBlock,
		},
	}
	mockChainService := &mock.ChainService{Optimistic: true, Slot: &slot, State: st}
	s := &Server{
		Stater: &testutil.MockStater{StatesBySlot: map[primitives.Slot]state.BeaconState{
			slot.Sub(1): attestedState,
			slot:        st,
		}},
		Blocker:     mockBlocker,
		HeadFetcher: mockChainService,
	}
	startPeriod := slot.Div(uint64(config.EpochsPerSyncCommitteePeriod)).Div(uint64(config.SlotsPerEpoch))
	count := 129 // config.MaxRequestLightClientUpdates is 128
	url := fmt.Sprintf("http://foo.com/?count=%d&start_period=%d", count, startPeriod)
	request := httptest.NewRequest("GET", url, nil)
	writer := httptest.NewRecorder()
	writer.Body = &bytes.Buffer{}

	s.GetLightClientUpdatesByRange(writer, request)

	require.Equal(t, http.StatusOK, writer.Code)
	var resp structs.LightClientUpdatesByRangeResponse
	err = json.Unmarshal(writer.Body.Bytes(), &resp.Updates)
	require.NoError(t, err)
	var respHeader structs.LightClientHeaderDeneb
	err = json.Unmarshal(resp.Updates[0].Data.AttestedHeader, &respHeader)
	require.NoError(t, err)
	require.Equal(t, 1, len(resp.Updates)) // Even with big count input, the response is still the max available period, which is 1 in test case.
	require.Equal(t, "deneb", resp.Updates[0].Version)
	require.Equal(t, hexutil.Encode(attestedHeader.BodyRoot), respHeader.Beacon.BodyRoot)
	require.NotNil(t, resp)
}

// TODO - check for not having any blocks from the min period, and startPeriod being too early
func TestLightClientHandler_GetLightClientUpdatesByRange_TooEarlyPeriodAltair(t *testing.T) {
>>>>>>> f4984638
	helpers.ClearCache()
	ctx := context.Background()
	config := params.BeaconConfig()
	slot := primitives.Slot(config.AltairForkEpoch * primitives.Epoch(config.SlotsPerEpoch)).Add(1)

	attestedState, err := util.NewBeaconStateAltair()
	require.NoError(t, err)
	err = attestedState.SetSlot(slot.Sub(1))
	require.NoError(t, err)

	parent := util.NewBeaconBlockAltair()
	parent.Block.Slot = slot.Sub(1)

	signedParent, err := blocks.NewSignedBeaconBlock(parent)
	require.NoError(t, err)

	parentHeader, err := signedParent.Header()
	require.NoError(t, err)
	attestedHeader := parentHeader.Header

	err = attestedState.SetLatestBlockHeader(attestedHeader)
	require.NoError(t, err)
	attestedStateRoot, err := attestedState.HashTreeRoot(ctx)
	require.NoError(t, err)

	// get a new signed block so the root is updated with the new state root
	parent.Block.StateRoot = attestedStateRoot[:]
	signedParent, err = blocks.NewSignedBeaconBlock(parent)
	require.NoError(t, err)

	st, err := util.NewBeaconStateAltair()
	require.NoError(t, err)
	err = st.SetSlot(slot)
	require.NoError(t, err)

	parentRoot, err := signedParent.Block().HashTreeRoot()
	require.NoError(t, err)

<<<<<<< HEAD
	b := util.NewBeaconBlockAltair()
	b.Block.StateRoot = bytesutil.PadTo([]byte("foo"), 32)
	b.Block.Slot = slot

	signedBlock, err := blocks.NewSignedBeaconBlock(b)

	require.NoError(t, err)
	header, err := signedBlock.Header()
	require.NoError(t, err)

	r, err := b.Block.HashTreeRoot()
	require.NoError(t, err)

	bs, err := util.NewBeaconStateAltair(func(state *ethpb.BeaconStateAltair) error {
		state.BlockRoots[0] = r[:]
		return nil
	})
	require.NoError(t, err)

	require.NoError(t, bs.SetSlot(slot))
	require.NoError(t, bs.SetLatestBlockHeader(header.Header))

	mockBlocker := &testutil.MockBlocker{BlockToReturn: signedBlock}
	mockChainService := &mock.ChainService{Optimistic: true, Slot: &slot}
	s := &Server{
		Stater: &testutil.MockStater{StatesBySlot: map[primitives.Slot]state.BeaconState{
			slot: bs,
		}},
		Blocker:     mockBlocker,
		HeadFetcher: mockChainService,
	}
	muxVars := make(map[string]string)
	muxVars["block_root"] = hexutil.Encode(r[:])
	request := httptest.NewRequest("GET", "http://foo.com/", nil)
	request = mux.SetURLVars(request, muxVars)
	writer := httptest.NewRecorder()
	writer.Body = &bytes.Buffer{}

	s.GetLightClientBootstrap(writer, request)
	require.Equal(t, http.StatusOK, writer.Code)
	var resp structs.LightClientBootstrapResponse
	err = json.Unmarshal(writer.Body.Bytes(), &resp)
	require.NoError(t, err)
	var respHeader structs.LightClientHeader
	err = json.Unmarshal(resp.Data.Header, &respHeader)
	require.NoError(t, err)
	require.Equal(t, "altair", resp.Version)
	require.Equal(t, hexutil.Encode(header.Header.BodyRoot), respHeader.Beacon.BodyRoot)
	require.NotNil(t, resp.Data)
}

func TestLightClientHandler_GetLightClientBootstrap_Capella(t *testing.T) {
	helpers.ClearCache()
	slot := primitives.Slot(params.BeaconConfig().CapellaForkEpoch * primitives.Epoch(params.BeaconConfig().SlotsPerEpoch)).Add(1)

	b := util.NewBeaconBlockCapella()
	b.Block.StateRoot = bytesutil.PadTo([]byte("foo"), 32)
	b.Block.Slot = slot
=======
	block := util.NewBeaconBlockAltair()
	block.Block.Slot = slot
	block.Block.ParentRoot = parentRoot[:]
>>>>>>> f4984638

	for i := uint64(0); i < config.SyncCommitteeSize; i++ {
		block.Block.Body.SyncAggregate.SyncCommitteeBits.SetBitAt(i, true)
	}

	signedBlock, err := blocks.NewSignedBeaconBlock(block)
	require.NoError(t, err)
<<<<<<< HEAD
	header, err := signedBlock.Header()
	require.NoError(t, err)

	r, err := b.Block.HashTreeRoot()
	require.NoError(t, err)

	bs, err := util.NewBeaconStateCapella(func(state *ethpb.BeaconStateCapella) error {
		state.BlockRoots[0] = r[:]
		return nil
	})
	require.NoError(t, err)

	require.NoError(t, bs.SetSlot(slot))
	require.NoError(t, bs.SetLatestBlockHeader(header.Header))

	mockBlocker := &testutil.MockBlocker{BlockToReturn: signedBlock}
	mockChainService := &mock.ChainService{Optimistic: true, Slot: &slot}
	s := &Server{
		Stater: &testutil.MockStater{StatesBySlot: map[primitives.Slot]state.BeaconState{
			slot: bs,
		}},
		Blocker:     mockBlocker,
		HeadFetcher: mockChainService,
	}
	muxVars := make(map[string]string)
	muxVars["block_root"] = hexutil.Encode(r[:])
	request := httptest.NewRequest("GET", "http://foo.com/", nil)
	request = mux.SetURLVars(request, muxVars)
	writer := httptest.NewRecorder()
	writer.Body = &bytes.Buffer{}

	s.GetLightClientBootstrap(writer, request)
	require.Equal(t, http.StatusOK, writer.Code)
	var resp structs.LightClientBootstrapResponse
	err = json.Unmarshal(writer.Body.Bytes(), &resp)
	require.NoError(t, err)
	var respHeader structs.LightClientHeaderCapella
	err = json.Unmarshal(resp.Data.Header, &respHeader)
	require.NoError(t, err)
	require.Equal(t, "capella", resp.Version)
	require.Equal(t, hexutil.Encode(header.Header.BodyRoot), respHeader.Beacon.BodyRoot)
	require.NotNil(t, resp.Data)
}

func TestLightClientHandler_GetLightClientBootstrap_Deneb(t *testing.T) {
	params.SetupForkEpochConfigForTest()
	helpers.ClearCache()
	slot := primitives.Slot(params.BeaconConfig().DenebForkEpoch * primitives.Epoch(params.BeaconConfig().SlotsPerEpoch)).Add(1)

	b := util.NewBeaconBlockDeneb()
	b.Block.StateRoot = bytesutil.PadTo([]byte("foo"), 32)
	b.Block.Slot = slot

	signedBlock, err := blocks.NewSignedBeaconBlock(b)

	require.NoError(t, err)
	header, err := signedBlock.Header()
	require.NoError(t, err)

	r, err := b.Block.HashTreeRoot()
	require.NoError(t, err)

	bs, err := util.NewBeaconStateDeneb(func(state *ethpb.BeaconStateDeneb) error {
		state.BlockRoots[0] = r[:]
		return nil
	})
	require.NoError(t, err)

	require.NoError(t, bs.SetSlot(slot))
	require.NoError(t, bs.SetLatestBlockHeader(header.Header))

	mockBlocker := &testutil.MockBlocker{BlockToReturn: signedBlock}
	mockChainService := &mock.ChainService{Optimistic: true, Slot: &slot}
	s := &Server{
		Stater: &testutil.MockStater{StatesBySlot: map[primitives.Slot]state.BeaconState{
			slot: bs,
		}},
		Blocker:     mockBlocker,
		HeadFetcher: mockChainService,
	}
	muxVars := make(map[string]string)
	muxVars["block_root"] = hexutil.Encode(r[:])
	request := httptest.NewRequest("GET", "http://foo.com/", nil)
	request = mux.SetURLVars(request, muxVars)
	writer := httptest.NewRecorder()
	writer.Body = &bytes.Buffer{}

	s.GetLightClientBootstrap(writer, request)
	require.Equal(t, http.StatusOK, writer.Code)
	var resp structs.LightClientBootstrapResponse
	err = json.Unmarshal(writer.Body.Bytes(), &resp)
	require.NoError(t, err)
	var respHeader structs.LightClientHeaderDeneb
	err = json.Unmarshal(resp.Data.Header, &respHeader)
	require.NoError(t, err)
	require.Equal(t, "deneb", resp.Version)
	require.Equal(t, hexutil.Encode(header.Header.BodyRoot), respHeader.Beacon.BodyRoot)
	require.NotNil(t, resp.Data)
}

func TestLightClientHandler_GetLightClientUpdatesByRangeAltair(t *testing.T) {
	helpers.ClearCache()
	ctx := context.Background()
	config := params.BeaconConfig()
	slot := primitives.Slot(config.AltairForkEpoch * primitives.Epoch(config.SlotsPerEpoch)).Add(1)

	attestedState, err := util.NewBeaconStateAltair()
	require.NoError(t, err)
	err = attestedState.SetSlot(slot.Sub(1))
	require.NoError(t, err)

	parent := util.NewBeaconBlockAltair()
	parent.Block.Slot = slot.Sub(1)

	signedParent, err := blocks.NewSignedBeaconBlock(parent)
	require.NoError(t, err)

	parentHeader, err := signedParent.Header()
	require.NoError(t, err)
	attestedHeader := parentHeader.Header

	err = attestedState.SetLatestBlockHeader(attestedHeader)
	require.NoError(t, err)
	attestedStateRoot, err := attestedState.HashTreeRoot(ctx)
	require.NoError(t, err)

	// get a new signed block so the root is updated with the new state root
	parent.Block.StateRoot = attestedStateRoot[:]
	signedParent, err = blocks.NewSignedBeaconBlock(parent)
	require.NoError(t, err)

	st, err := util.NewBeaconStateAltair()
	require.NoError(t, err)
	err = st.SetSlot(slot)
	require.NoError(t, err)

	parentRoot, err := signedParent.Block().HashTreeRoot()
	require.NoError(t, err)

	block := util.NewBeaconBlockAltair()
	block.Block.Slot = slot
	block.Block.ParentRoot = parentRoot[:]

	for i := uint64(0); i < config.SyncCommitteeSize; i++ {
		block.Block.Body.SyncAggregate.SyncCommitteeBits.SetBitAt(i, true)
	}

	signedBlock, err := blocks.NewSignedBeaconBlock(block)
	require.NoError(t, err)

	h, err := signedBlock.Header()
	require.NoError(t, err)

	err = st.SetLatestBlockHeader(h.Header)
	require.NoError(t, err)
	stateRoot, err := st.HashTreeRoot(ctx)
	require.NoError(t, err)

	// get a new signed block so the root is updated with the new state root
	block.Block.StateRoot = stateRoot[:]
	signedBlock, err = blocks.NewSignedBeaconBlock(block)
	require.NoError(t, err)

	root, err := block.Block.HashTreeRoot()
	require.NoError(t, err)

	mockBlocker := &testutil.MockBlocker{
		RootBlockMap: map[[32]byte]interfaces.ReadOnlySignedBeaconBlock{
			parentRoot: signedParent,
			root:       signedBlock,
		},
		SlotBlockMap: map[primitives.Slot]interfaces.ReadOnlySignedBeaconBlock{
			slot.Sub(1): signedParent,
			slot:        signedBlock,
		},
	}
	mockChainService := &mock.ChainService{Optimistic: true, Slot: &slot, State: st}
	s := &Server{
		Stater: &testutil.MockStater{StatesBySlot: map[primitives.Slot]state.BeaconState{
			slot.Sub(1): attestedState,
			slot:        st,
		}},
		Blocker:     mockBlocker,
		HeadFetcher: mockChainService,
	}
	startPeriod := slot.Div(uint64(config.EpochsPerSyncCommitteePeriod)).Div(uint64(config.SlotsPerEpoch))
	url := fmt.Sprintf("http://foo.com/?count=1&start_period=%d", startPeriod)
	request := httptest.NewRequest("GET", url, nil)
	writer := httptest.NewRecorder()
	writer.Body = &bytes.Buffer{}

	s.GetLightClientUpdatesByRange(writer, request)

	require.Equal(t, http.StatusOK, writer.Code)
	var resp structs.LightClientUpdatesByRangeResponse
	err = json.Unmarshal(writer.Body.Bytes(), &resp.Updates)
	require.NoError(t, err)
	var respHeader structs.LightClientHeader
	err = json.Unmarshal(resp.Updates[0].Data.AttestedHeader, &respHeader)
	require.NoError(t, err)
	require.Equal(t, 1, len(resp.Updates))
	require.Equal(t, "altair", resp.Updates[0].Version)
	require.Equal(t, hexutil.Encode(attestedHeader.BodyRoot), respHeader.Beacon.BodyRoot)
	require.NotNil(t, resp)
}

func TestLightClientHandler_GetLightClientUpdatesByRangeCapella(t *testing.T) {
	helpers.ClearCache()
	ctx := context.Background()
	config := params.BeaconConfig()
	slot := primitives.Slot(config.CapellaForkEpoch * primitives.Epoch(config.SlotsPerEpoch)).Add(1)

	attestedState, err := util.NewBeaconStateCapella()
	require.NoError(t, err)
	err = attestedState.SetSlot(slot.Sub(1))
	require.NoError(t, err)

	parent := util.NewBeaconBlockCapella()
	parent.Block.Slot = slot.Sub(1)

	signedParent, err := blocks.NewSignedBeaconBlock(parent)
	require.NoError(t, err)

	parentHeader, err := signedParent.Header()
	require.NoError(t, err)
	attestedHeader := parentHeader.Header

	err = attestedState.SetLatestBlockHeader(attestedHeader)
	require.NoError(t, err)
	attestedStateRoot, err := attestedState.HashTreeRoot(ctx)
	require.NoError(t, err)

	// get a new signed block so the root is updated with the new state root
	parent.Block.StateRoot = attestedStateRoot[:]
	signedParent, err = blocks.NewSignedBeaconBlock(parent)
	require.NoError(t, err)

	st, err := util.NewBeaconStateCapella()
	require.NoError(t, err)
	err = st.SetSlot(slot)
	require.NoError(t, err)

	parentRoot, err := signedParent.Block().HashTreeRoot()
	require.NoError(t, err)

	block := util.NewBeaconBlockCapella()
	block.Block.Slot = slot
	block.Block.ParentRoot = parentRoot[:]

	for i := uint64(0); i < config.SyncCommitteeSize; i++ {
		block.Block.Body.SyncAggregate.SyncCommitteeBits.SetBitAt(i, true)
	}

	signedBlock, err := blocks.NewSignedBeaconBlock(block)
	require.NoError(t, err)

	h, err := signedBlock.Header()
	require.NoError(t, err)

	err = st.SetLatestBlockHeader(h.Header)
	require.NoError(t, err)
	stateRoot, err := st.HashTreeRoot(ctx)
	require.NoError(t, err)

	// get a new signed block so the root is updated with the new state root
	block.Block.StateRoot = stateRoot[:]
	signedBlock, err = blocks.NewSignedBeaconBlock(block)
	require.NoError(t, err)

	root, err := block.Block.HashTreeRoot()
	require.NoError(t, err)

	mockBlocker := &testutil.MockBlocker{
		RootBlockMap: map[[32]byte]interfaces.ReadOnlySignedBeaconBlock{
			parentRoot: signedParent,
			root:       signedBlock,
		},
		SlotBlockMap: map[primitives.Slot]interfaces.ReadOnlySignedBeaconBlock{
			slot.Sub(1): signedParent,
			slot:        signedBlock,
		},
	}
	mockChainService := &mock.ChainService{Optimistic: true, Slot: &slot, State: st}
	s := &Server{
		Stater: &testutil.MockStater{StatesBySlot: map[primitives.Slot]state.BeaconState{
			slot.Sub(1): attestedState,
			slot:        st,
		}},
		Blocker:     mockBlocker,
		HeadFetcher: mockChainService,
	}
	startPeriod := slot.Div(uint64(config.EpochsPerSyncCommitteePeriod)).Div(uint64(config.SlotsPerEpoch))
	url := fmt.Sprintf("http://foo.com/?count=1&start_period=%d", startPeriod)
	request := httptest.NewRequest("GET", url, nil)
	writer := httptest.NewRecorder()
	writer.Body = &bytes.Buffer{}

	s.GetLightClientUpdatesByRange(writer, request)

	require.Equal(t, http.StatusOK, writer.Code)
	var resp structs.LightClientUpdatesByRangeResponse
	err = json.Unmarshal(writer.Body.Bytes(), &resp.Updates)
	require.NoError(t, err)
	var respHeader structs.LightClientHeaderCapella
	err = json.Unmarshal(resp.Updates[0].Data.AttestedHeader, &respHeader)
	require.NoError(t, err)
	require.Equal(t, 1, len(resp.Updates))
	require.Equal(t, "capella", resp.Updates[0].Version)
	require.Equal(t, hexutil.Encode(attestedHeader.BodyRoot), respHeader.Beacon.BodyRoot)
	require.NotNil(t, resp)
}

func TestLightClientHandler_GetLightClientUpdatesByRangeDeneb(t *testing.T) {
	helpers.ClearCache()
	ctx := context.Background()
	config := params.BeaconConfig()
	slot := primitives.Slot(config.DenebForkEpoch * primitives.Epoch(config.SlotsPerEpoch)).Add(1)

	attestedState, err := util.NewBeaconStateDeneb()
	require.NoError(t, err)
	err = attestedState.SetSlot(slot.Sub(1))
	require.NoError(t, err)

	parent := util.NewBeaconBlockDeneb()
	parent.Block.Slot = slot.Sub(1)

	signedParent, err := blocks.NewSignedBeaconBlock(parent)
	require.NoError(t, err)

	parentHeader, err := signedParent.Header()
	require.NoError(t, err)
	attestedHeader := parentHeader.Header

	err = attestedState.SetLatestBlockHeader(attestedHeader)
	require.NoError(t, err)
	attestedStateRoot, err := attestedState.HashTreeRoot(ctx)
	require.NoError(t, err)

	// get a new signed block so the root is updated with the new state root
	parent.Block.StateRoot = attestedStateRoot[:]
	signedParent, err = blocks.NewSignedBeaconBlock(parent)
	require.NoError(t, err)

	st, err := util.NewBeaconStateDeneb()
	require.NoError(t, err)
	err = st.SetSlot(slot)
	require.NoError(t, err)

	parentRoot, err := signedParent.Block().HashTreeRoot()
	require.NoError(t, err)

	block := util.NewBeaconBlockDeneb()
	block.Block.Slot = slot
	block.Block.ParentRoot = parentRoot[:]

	for i := uint64(0); i < config.SyncCommitteeSize; i++ {
		block.Block.Body.SyncAggregate.SyncCommitteeBits.SetBitAt(i, true)
	}

	signedBlock, err := blocks.NewSignedBeaconBlock(block)
	require.NoError(t, err)

	h, err := signedBlock.Header()
	require.NoError(t, err)

	err = st.SetLatestBlockHeader(h.Header)
	require.NoError(t, err)
	stateRoot, err := st.HashTreeRoot(ctx)
	require.NoError(t, err)

	// get a new signed block so the root is updated with the new state root
	block.Block.StateRoot = stateRoot[:]
	signedBlock, err = blocks.NewSignedBeaconBlock(block)
	require.NoError(t, err)

	root, err := block.Block.HashTreeRoot()
	require.NoError(t, err)

	mockBlocker := &testutil.MockBlocker{
		RootBlockMap: map[[32]byte]interfaces.ReadOnlySignedBeaconBlock{
			parentRoot: signedParent,
			root:       signedBlock,
		},
		SlotBlockMap: map[primitives.Slot]interfaces.ReadOnlySignedBeaconBlock{
			slot.Sub(1): signedParent,
			slot:        signedBlock,
		},
	}
	mockChainService := &mock.ChainService{Optimistic: true, Slot: &slot, State: st}
	s := &Server{
		Stater: &testutil.MockStater{StatesBySlot: map[primitives.Slot]state.BeaconState{
			slot.Sub(1): attestedState,
			slot:        st,
		}},
		Blocker:     mockBlocker,
		HeadFetcher: mockChainService,
	}
	startPeriod := slot.Div(uint64(config.EpochsPerSyncCommitteePeriod)).Div(uint64(config.SlotsPerEpoch))
	url := fmt.Sprintf("http://foo.com/?count=1&start_period=%d", startPeriod)
	request := httptest.NewRequest("GET", url, nil)
	writer := httptest.NewRecorder()
	writer.Body = &bytes.Buffer{}

	s.GetLightClientUpdatesByRange(writer, request)

	require.Equal(t, http.StatusOK, writer.Code)
	var resp structs.LightClientUpdatesByRangeResponse
	err = json.Unmarshal(writer.Body.Bytes(), &resp.Updates)
	require.NoError(t, err)
	var respHeader structs.LightClientHeaderDeneb
	err = json.Unmarshal(resp.Updates[0].Data.AttestedHeader, &respHeader)
	require.NoError(t, err)
	require.Equal(t, 1, len(resp.Updates))
	require.Equal(t, "deneb", resp.Updates[0].Version)
	require.Equal(t, hexutil.Encode(attestedHeader.BodyRoot), respHeader.Beacon.BodyRoot)
	require.NotNil(t, resp)
}

func TestLightClientHandler_GetLightClientUpdatesByRange_TooBigInputCountAltair(t *testing.T) {
	helpers.ClearCache()
	ctx := context.Background()
	config := params.BeaconConfig()
	slot := primitives.Slot(config.AltairForkEpoch * primitives.Epoch(config.SlotsPerEpoch)).Add(1)

	attestedState, err := util.NewBeaconStateAltair()
	require.NoError(t, err)
	err = attestedState.SetSlot(slot.Sub(1))
	require.NoError(t, err)

	parent := util.NewBeaconBlockAltair()
	parent.Block.Slot = slot.Sub(1)

	signedParent, err := blocks.NewSignedBeaconBlock(parent)
	require.NoError(t, err)

	parentHeader, err := signedParent.Header()
	require.NoError(t, err)
	attestedHeader := parentHeader.Header

	err = attestedState.SetLatestBlockHeader(attestedHeader)
	require.NoError(t, err)
	attestedStateRoot, err := attestedState.HashTreeRoot(ctx)
	require.NoError(t, err)

	// get a new signed block so the root is updated with the new state root
	parent.Block.StateRoot = attestedStateRoot[:]
	signedParent, err = blocks.NewSignedBeaconBlock(parent)
	require.NoError(t, err)

	st, err := util.NewBeaconStateAltair()
	require.NoError(t, err)
	err = st.SetSlot(slot)
	require.NoError(t, err)

	parentRoot, err := signedParent.Block().HashTreeRoot()
	require.NoError(t, err)

	block := util.NewBeaconBlockAltair()
	block.Block.Slot = slot
	block.Block.ParentRoot = parentRoot[:]

	for i := uint64(0); i < config.SyncCommitteeSize; i++ {
		block.Block.Body.SyncAggregate.SyncCommitteeBits.SetBitAt(i, true)
	}

	signedBlock, err := blocks.NewSignedBeaconBlock(block)
	require.NoError(t, err)

	h, err := signedBlock.Header()
	require.NoError(t, err)

	err = st.SetLatestBlockHeader(h.Header)
	require.NoError(t, err)
	stateRoot, err := st.HashTreeRoot(ctx)
	require.NoError(t, err)

	// get a new signed block so the root is updated with the new state root
	block.Block.StateRoot = stateRoot[:]
	signedBlock, err = blocks.NewSignedBeaconBlock(block)
	require.NoError(t, err)

	root, err := block.Block.HashTreeRoot()
	require.NoError(t, err)

	mockBlocker := &testutil.MockBlocker{
		RootBlockMap: map[[32]byte]interfaces.ReadOnlySignedBeaconBlock{
			parentRoot: signedParent,
			root:       signedBlock,
		},
		SlotBlockMap: map[primitives.Slot]interfaces.ReadOnlySignedBeaconBlock{
			slot.Sub(1): signedParent,
			slot:        signedBlock,
		},
	}
	mockChainService := &mock.ChainService{Optimistic: true, Slot: &slot, State: st}
	s := &Server{
		Stater: &testutil.MockStater{StatesBySlot: map[primitives.Slot]state.BeaconState{
			slot.Sub(1): attestedState,
			slot:        st,
		}},
		Blocker:     mockBlocker,
		HeadFetcher: mockChainService,
	}
	startPeriod := slot.Div(uint64(config.EpochsPerSyncCommitteePeriod)).Div(uint64(config.SlotsPerEpoch))
	count := 129 // config.MaxRequestLightClientUpdates is 128
	url := fmt.Sprintf("http://foo.com/?count=%d&start_period=%d", count, startPeriod)
	request := httptest.NewRequest("GET", url, nil)
	writer := httptest.NewRecorder()
	writer.Body = &bytes.Buffer{}

	s.GetLightClientUpdatesByRange(writer, request)

	require.Equal(t, http.StatusOK, writer.Code)
	var resp structs.LightClientUpdatesByRangeResponse
	err = json.Unmarshal(writer.Body.Bytes(), &resp.Updates)
	require.NoError(t, err)
	var respHeader structs.LightClientHeader
	err = json.Unmarshal(resp.Updates[0].Data.AttestedHeader, &respHeader)
	require.NoError(t, err)
	require.Equal(t, 1, len(resp.Updates)) // Even with big count input, the response is still the max available period, which is 1 in test case.
	require.Equal(t, "altair", resp.Updates[0].Version)
	require.Equal(t, hexutil.Encode(attestedHeader.BodyRoot), respHeader.Beacon.BodyRoot)
	require.NotNil(t, resp)
}

func TestLightClientHandler_GetLightClientUpdatesByRange_TooBigInputCountCapella(t *testing.T) {
	helpers.ClearCache()
	ctx := context.Background()
	config := params.BeaconConfig()
	slot := primitives.Slot(config.CapellaForkEpoch * primitives.Epoch(config.SlotsPerEpoch)).Add(1)

	attestedState, err := util.NewBeaconStateCapella()
	require.NoError(t, err)
	err = attestedState.SetSlot(slot.Sub(1))
	require.NoError(t, err)

	parent := util.NewBeaconBlockCapella()
	parent.Block.Slot = slot.Sub(1)

	signedParent, err := blocks.NewSignedBeaconBlock(parent)
	require.NoError(t, err)

	parentHeader, err := signedParent.Header()
	require.NoError(t, err)
	attestedHeader := parentHeader.Header

	err = attestedState.SetLatestBlockHeader(attestedHeader)
	require.NoError(t, err)
	attestedStateRoot, err := attestedState.HashTreeRoot(ctx)
	require.NoError(t, err)

	// get a new signed block so the root is updated with the new state root
	parent.Block.StateRoot = attestedStateRoot[:]
	signedParent, err = blocks.NewSignedBeaconBlock(parent)
	require.NoError(t, err)

	st, err := util.NewBeaconStateCapella()
	require.NoError(t, err)
	err = st.SetSlot(slot)
	require.NoError(t, err)

	parentRoot, err := signedParent.Block().HashTreeRoot()
	require.NoError(t, err)

	block := util.NewBeaconBlockCapella()
	block.Block.Slot = slot
	block.Block.ParentRoot = parentRoot[:]

	for i := uint64(0); i < config.SyncCommitteeSize; i++ {
		block.Block.Body.SyncAggregate.SyncCommitteeBits.SetBitAt(i, true)
	}

	signedBlock, err := blocks.NewSignedBeaconBlock(block)
	require.NoError(t, err)

	h, err := signedBlock.Header()
	require.NoError(t, err)

	err = st.SetLatestBlockHeader(h.Header)
	require.NoError(t, err)
	stateRoot, err := st.HashTreeRoot(ctx)
	require.NoError(t, err)

	// get a new signed block so the root is updated with the new state root
	block.Block.StateRoot = stateRoot[:]
	signedBlock, err = blocks.NewSignedBeaconBlock(block)
	require.NoError(t, err)

	root, err := block.Block.HashTreeRoot()
	require.NoError(t, err)

	mockBlocker := &testutil.MockBlocker{
		RootBlockMap: map[[32]byte]interfaces.ReadOnlySignedBeaconBlock{
			parentRoot: signedParent,
			root:       signedBlock,
		},
		SlotBlockMap: map[primitives.Slot]interfaces.ReadOnlySignedBeaconBlock{
			slot.Sub(1): signedParent,
			slot:        signedBlock,
		},
	}
	mockChainService := &mock.ChainService{Optimistic: true, Slot: &slot, State: st}
	s := &Server{
		Stater: &testutil.MockStater{StatesBySlot: map[primitives.Slot]state.BeaconState{
			slot.Sub(1): attestedState,
			slot:        st,
		}},
		Blocker:     mockBlocker,
		HeadFetcher: mockChainService,
	}
	startPeriod := slot.Div(uint64(config.EpochsPerSyncCommitteePeriod)).Div(uint64(config.SlotsPerEpoch))
	count := 129 // config.MaxRequestLightClientUpdates is 128
	url := fmt.Sprintf("http://foo.com/?count=%d&start_period=%d", count, startPeriod)
	request := httptest.NewRequest("GET", url, nil)
	writer := httptest.NewRecorder()
	writer.Body = &bytes.Buffer{}

	s.GetLightClientUpdatesByRange(writer, request)

	require.Equal(t, http.StatusOK, writer.Code)
	var resp structs.LightClientUpdatesByRangeResponse
	err = json.Unmarshal(writer.Body.Bytes(), &resp.Updates)
	require.NoError(t, err)
	var respHeader structs.LightClientHeaderCapella
	err = json.Unmarshal(resp.Updates[0].Data.AttestedHeader, &respHeader)
	require.NoError(t, err)
	require.Equal(t, 1, len(resp.Updates)) // Even with big count input, the response is still the max available period, which is 1 in test case.
	require.Equal(t, "capella", resp.Updates[0].Version)
	require.Equal(t, hexutil.Encode(attestedHeader.BodyRoot), respHeader.Beacon.BodyRoot)
	require.NotNil(t, resp)
}

func TestLightClientHandler_GetLightClientUpdatesByRange_TooBigInputCountDeneb(t *testing.T) {
	helpers.ClearCache()
	ctx := context.Background()
	params.SetupForkEpochConfigForTest()
	config := params.BeaconConfig()
	slot := primitives.Slot(config.DenebForkEpoch * primitives.Epoch(config.SlotsPerEpoch)).Add(1)

	attestedState, err := util.NewBeaconStateDeneb()
	require.NoError(t, err)
	err = attestedState.SetSlot(slot.Sub(1))
	require.NoError(t, err)

	parent := util.NewBeaconBlockDeneb()
	parent.Block.Slot = slot.Sub(1)

	signedParent, err := blocks.NewSignedBeaconBlock(parent)
	require.NoError(t, err)

	parentHeader, err := signedParent.Header()
	require.NoError(t, err)
	attestedHeader := parentHeader.Header

	err = attestedState.SetLatestBlockHeader(attestedHeader)
	require.NoError(t, err)
	attestedStateRoot, err := attestedState.HashTreeRoot(ctx)
	require.NoError(t, err)

	// get a new signed block so the root is updated with the new state root
	parent.Block.StateRoot = attestedStateRoot[:]
	signedParent, err = blocks.NewSignedBeaconBlock(parent)
	require.NoError(t, err)

	st, err := util.NewBeaconStateDeneb()
	require.NoError(t, err)
	err = st.SetSlot(slot)
	require.NoError(t, err)

	parentRoot, err := signedParent.Block().HashTreeRoot()
	require.NoError(t, err)

	block := util.NewBeaconBlockDeneb()
	block.Block.Slot = slot
	block.Block.ParentRoot = parentRoot[:]

	for i := uint64(0); i < config.SyncCommitteeSize; i++ {
		block.Block.Body.SyncAggregate.SyncCommitteeBits.SetBitAt(i, true)
	}

	signedBlock, err := blocks.NewSignedBeaconBlock(block)
	require.NoError(t, err)

	h, err := signedBlock.Header()
	require.NoError(t, err)

	err = st.SetLatestBlockHeader(h.Header)
	require.NoError(t, err)
	stateRoot, err := st.HashTreeRoot(ctx)
	require.NoError(t, err)

	// get a new signed block so the root is updated with the new state root
	block.Block.StateRoot = stateRoot[:]
	signedBlock, err = blocks.NewSignedBeaconBlock(block)
	require.NoError(t, err)

	root, err := block.Block.HashTreeRoot()
	require.NoError(t, err)

	mockBlocker := &testutil.MockBlocker{
		RootBlockMap: map[[32]byte]interfaces.ReadOnlySignedBeaconBlock{
			parentRoot: signedParent,
			root:       signedBlock,
		},
		SlotBlockMap: map[primitives.Slot]interfaces.ReadOnlySignedBeaconBlock{
			slot.Sub(1): signedParent,
			slot:        signedBlock,
		},
	}
	mockChainService := &mock.ChainService{Optimistic: true, Slot: &slot, State: st}
	s := &Server{
		Stater: &testutil.MockStater{StatesBySlot: map[primitives.Slot]state.BeaconState{
			slot.Sub(1): attestedState,
			slot:        st,
		}},
		Blocker:     mockBlocker,
		HeadFetcher: mockChainService,
	}
	startPeriod := slot.Div(uint64(config.EpochsPerSyncCommitteePeriod)).Div(uint64(config.SlotsPerEpoch))
	count := 129 // config.MaxRequestLightClientUpdates is 128
	url := fmt.Sprintf("http://foo.com/?count=%d&start_period=%d", count, startPeriod)
	request := httptest.NewRequest("GET", url, nil)
	writer := httptest.NewRecorder()
	writer.Body = &bytes.Buffer{}

	s.GetLightClientUpdatesByRange(writer, request)

	require.Equal(t, http.StatusOK, writer.Code)
	var resp structs.LightClientUpdatesByRangeResponse
	err = json.Unmarshal(writer.Body.Bytes(), &resp.Updates)
	require.NoError(t, err)
	var respHeader structs.LightClientHeaderDeneb
	err = json.Unmarshal(resp.Updates[0].Data.AttestedHeader, &respHeader)
	require.NoError(t, err)
	require.Equal(t, 1, len(resp.Updates)) // Even with big count input, the response is still the max available period, which is 1 in test case.
	require.Equal(t, "deneb", resp.Updates[0].Version)
	require.Equal(t, hexutil.Encode(attestedHeader.BodyRoot), respHeader.Beacon.BodyRoot)
	require.NotNil(t, resp)
}

// TODO - check for not having any blocks from the min period, and startPeriod being too early
func TestLightClientHandler_GetLightClientUpdatesByRange_TooEarlyPeriodAltair(t *testing.T) {
	helpers.ClearCache()
	ctx := context.Background()
	config := params.BeaconConfig()
	slot := primitives.Slot(config.AltairForkEpoch * primitives.Epoch(config.SlotsPerEpoch)).Add(1)

	attestedState, err := util.NewBeaconStateAltair()
	require.NoError(t, err)
	err = attestedState.SetSlot(slot.Sub(1))
	require.NoError(t, err)

	parent := util.NewBeaconBlockAltair()
	parent.Block.Slot = slot.Sub(1)

	signedParent, err := blocks.NewSignedBeaconBlock(parent)
	require.NoError(t, err)

	parentHeader, err := signedParent.Header()
	require.NoError(t, err)
	attestedHeader := parentHeader.Header

	err = attestedState.SetLatestBlockHeader(attestedHeader)
	require.NoError(t, err)
	attestedStateRoot, err := attestedState.HashTreeRoot(ctx)
	require.NoError(t, err)

	// get a new signed block so the root is updated with the new state root
	parent.Block.StateRoot = attestedStateRoot[:]
	signedParent, err = blocks.NewSignedBeaconBlock(parent)
	require.NoError(t, err)

	st, err := util.NewBeaconStateAltair()
	require.NoError(t, err)
	err = st.SetSlot(slot)
	require.NoError(t, err)

	parentRoot, err := signedParent.Block().HashTreeRoot()
	require.NoError(t, err)

	block := util.NewBeaconBlockAltair()
	block.Block.Slot = slot
	block.Block.ParentRoot = parentRoot[:]

	for i := uint64(0); i < config.SyncCommitteeSize; i++ {
		block.Block.Body.SyncAggregate.SyncCommitteeBits.SetBitAt(i, true)
	}

	signedBlock, err := blocks.NewSignedBeaconBlock(block)
	require.NoError(t, err)
=======
>>>>>>> f4984638

	h, err := signedBlock.Header()
	require.NoError(t, err)

	err = st.SetLatestBlockHeader(h.Header)
	require.NoError(t, err)
	stateRoot, err := st.HashTreeRoot(ctx)
	require.NoError(t, err)

	// get a new signed block so the root is updated with the new state root
	block.Block.StateRoot = stateRoot[:]
	signedBlock, err = blocks.NewSignedBeaconBlock(block)
	require.NoError(t, err)

	root, err := block.Block.HashTreeRoot()
	require.NoError(t, err)

	mockBlocker := &testutil.MockBlocker{
		RootBlockMap: map[[32]byte]interfaces.ReadOnlySignedBeaconBlock{
			parentRoot: signedParent,
			root:       signedBlock,
		},
		SlotBlockMap: map[primitives.Slot]interfaces.ReadOnlySignedBeaconBlock{
			slot.Sub(1): signedParent,
			slot:        signedBlock,
		},
	}
	mockChainService := &mock.ChainService{Optimistic: true, Slot: &slot, State: st}
	s := &Server{
		Stater: &testutil.MockStater{StatesBySlot: map[primitives.Slot]state.BeaconState{
			slot.Sub(1): attestedState,
			slot:        st,
		}},
		Blocker:     mockBlocker,
		HeadFetcher: mockChainService,
	}
	startPeriod := 1 // very early period before Altair fork
	count := 1
	url := fmt.Sprintf("http://foo.com/?count=%d&start_period=%d", count, startPeriod)
	request := httptest.NewRequest("GET", url, nil)
	writer := httptest.NewRecorder()
	writer.Body = &bytes.Buffer{}

	s.GetLightClientUpdatesByRange(writer, request)

	require.Equal(t, http.StatusOK, writer.Code)
	var resp structs.LightClientUpdatesByRangeResponse
	err = json.Unmarshal(writer.Body.Bytes(), &resp.Updates)
	require.NoError(t, err)
	var respHeader structs.LightClientHeader
	err = json.Unmarshal(resp.Updates[0].Data.AttestedHeader, &respHeader)
	require.NoError(t, err)
	require.Equal(t, 1, len(resp.Updates))
	require.Equal(t, "altair", resp.Updates[0].Version)
	require.Equal(t, hexutil.Encode(attestedHeader.BodyRoot), respHeader.Beacon.BodyRoot)
	require.NotNil(t, resp)
}

// TODO - same as above
func TestLightClientHandler_GetLightClientUpdatesByRange_TooBigCountAltair(t *testing.T) {
	helpers.ClearCache()
	ctx := context.Background()
	params.SetupForkEpochConfigForTest()
	config := params.BeaconConfig()
	slot := primitives.Slot(config.AltairForkEpoch * primitives.Epoch(config.SlotsPerEpoch)).Add(1)

	attestedState, err := util.NewBeaconStateAltair()
	require.NoError(t, err)
	err = attestedState.SetSlot(slot.Sub(1))
	require.NoError(t, err)

	parent := util.NewBeaconBlockAltair()
	parent.Block.Slot = slot.Sub(1)

	signedParent, err := blocks.NewSignedBeaconBlock(parent)
	require.NoError(t, err)

	parentHeader, err := signedParent.Header()
	require.NoError(t, err)
	attestedHeader := parentHeader.Header

	err = attestedState.SetLatestBlockHeader(attestedHeader)
	require.NoError(t, err)
	attestedStateRoot, err := attestedState.HashTreeRoot(ctx)
	require.NoError(t, err)

	// get a new signed block so the root is updated with the new state root
	parent.Block.StateRoot = attestedStateRoot[:]
	signedParent, err = blocks.NewSignedBeaconBlock(parent)
	require.NoError(t, err)

	st, err := util.NewBeaconStateAltair()
	require.NoError(t, err)
	err = st.SetSlot(slot)
	require.NoError(t, err)

	parentRoot, err := signedParent.Block().HashTreeRoot()
	require.NoError(t, err)

	block := util.NewBeaconBlockAltair()
	block.Block.Slot = slot
	block.Block.ParentRoot = parentRoot[:]

	for i := uint64(0); i < config.SyncCommitteeSize; i++ {
		block.Block.Body.SyncAggregate.SyncCommitteeBits.SetBitAt(i, true)
	}

	signedBlock, err := blocks.NewSignedBeaconBlock(block)
	require.NoError(t, err)

	h, err := signedBlock.Header()
	require.NoError(t, err)

	err = st.SetLatestBlockHeader(h.Header)
	require.NoError(t, err)
	stateRoot, err := st.HashTreeRoot(ctx)
	require.NoError(t, err)

	// get a new signed block so the root is updated with the new state root
	block.Block.StateRoot = stateRoot[:]
	signedBlock, err = blocks.NewSignedBeaconBlock(block)
	require.NoError(t, err)

	root, err := block.Block.HashTreeRoot()
	require.NoError(t, err)

	mockBlocker := &testutil.MockBlocker{
		RootBlockMap: map[[32]byte]interfaces.ReadOnlySignedBeaconBlock{
			parentRoot: signedParent,
			root:       signedBlock,
		},
		SlotBlockMap: map[primitives.Slot]interfaces.ReadOnlySignedBeaconBlock{
			slot.Sub(1): signedParent,
			slot:        signedBlock,
		},
	}
	mockChainService := &mock.ChainService{Optimistic: true, Slot: &slot, State: st}
	s := &Server{
		Stater: &testutil.MockStater{StatesBySlot: map[primitives.Slot]state.BeaconState{
			slot.Sub(1): attestedState,
			slot:        st,
		}},
		Blocker:     mockBlocker,
		HeadFetcher: mockChainService,
	}
	startPeriod := 1 // very early period before Altair fork
	count := 10      // This is big count as we only have one period in test case.
	url := fmt.Sprintf("http://foo.com/?count=%d&start_period=%d", count, startPeriod)
	request := httptest.NewRequest("GET", url, nil)
	writer := httptest.NewRecorder()
	writer.Body = &bytes.Buffer{}

	s.GetLightClientUpdatesByRange(writer, request)

	require.Equal(t, http.StatusOK, writer.Code)
	var resp structs.LightClientUpdatesByRangeResponse
	err = json.Unmarshal(writer.Body.Bytes(), &resp.Updates)
	require.NoError(t, err)
	var respHeader structs.LightClientHeader
	err = json.Unmarshal(resp.Updates[0].Data.AttestedHeader, &respHeader)
	require.NoError(t, err)
	require.Equal(t, 1, len(resp.Updates))
	require.Equal(t, "altair", resp.Updates[0].Version)
	require.Equal(t, hexutil.Encode(attestedHeader.BodyRoot), respHeader.Beacon.BodyRoot)
	require.NotNil(t, resp)
}

func TestLightClientHandler_GetLightClientUpdatesByRange_BeforeAltair(t *testing.T) {
	helpers.ClearCache()
	ctx := context.Background()
	config := params.BeaconConfig()
	slot := primitives.Slot(config.AltairForkEpoch * primitives.Epoch(config.SlotsPerEpoch)).Sub(1)

	attestedState, err := util.NewBeaconStateCapella()
	require.NoError(t, err)
	err = attestedState.SetSlot(slot.Sub(1))
	require.NoError(t, err)

	parent := util.NewBeaconBlockCapella()
	parent.Block.Slot = slot.Sub(1)

	signedParent, err := blocks.NewSignedBeaconBlock(parent)
	require.NoError(t, err)

	parentHeader, err := signedParent.Header()
	require.NoError(t, err)
	attestedHeader := parentHeader.Header

	err = attestedState.SetLatestBlockHeader(attestedHeader)
	require.NoError(t, err)
	attestedStateRoot, err := attestedState.HashTreeRoot(ctx)
	require.NoError(t, err)

	// get a new signed block so the root is updated with the new state root
	parent.Block.StateRoot = attestedStateRoot[:]
	signedParent, err = blocks.NewSignedBeaconBlock(parent)
	require.NoError(t, err)

	st, err := util.NewBeaconStateCapella()
	require.NoError(t, err)
	err = st.SetSlot(slot)
	require.NoError(t, err)

	parentRoot, err := signedParent.Block().HashTreeRoot()
	require.NoError(t, err)

	block := util.NewBeaconBlockCapella()
	block.Block.Slot = slot
	block.Block.ParentRoot = parentRoot[:]

	for i := uint64(0); i < config.SyncCommitteeSize; i++ {
		block.Block.Body.SyncAggregate.SyncCommitteeBits.SetBitAt(i, true)
	}

	signedBlock, err := blocks.NewSignedBeaconBlock(block)
	require.NoError(t, err)

	h, err := signedBlock.Header()
	require.NoError(t, err)

	err = st.SetLatestBlockHeader(h.Header)
	require.NoError(t, err)
	stateRoot, err := st.HashTreeRoot(ctx)
	require.NoError(t, err)

	// get a new signed block so the root is updated with the new state root
	block.Block.StateRoot = stateRoot[:]
	signedBlock, err = blocks.NewSignedBeaconBlock(block)
	require.NoError(t, err)

	root, err := block.Block.HashTreeRoot()
	require.NoError(t, err)

	mockBlocker := &testutil.MockBlocker{
		RootBlockMap: map[[32]byte]interfaces.ReadOnlySignedBeaconBlock{
			parentRoot: signedParent,
			root:       signedBlock,
		},
		SlotBlockMap: map[primitives.Slot]interfaces.ReadOnlySignedBeaconBlock{
			slot.Sub(1): signedParent,
			slot:        signedBlock,
		},
	}
	mockChainService := &mock.ChainService{Optimistic: true, Slot: &slot, State: st}
	s := &Server{
		Stater: &testutil.MockStater{StatesBySlot: map[primitives.Slot]state.BeaconState{
			slot.Sub(1): attestedState,
			slot:        st,
		}},
		Blocker:     mockBlocker,
		HeadFetcher: mockChainService,
	}
	startPeriod := slot.Div(uint64(config.EpochsPerSyncCommitteePeriod)).Div(uint64(config.SlotsPerEpoch))
	count := 1
	url := fmt.Sprintf("http://foo.com/?count=%d&start_period=%d", count, startPeriod)
	request := httptest.NewRequest("GET", url, nil)
	writer := httptest.NewRecorder()
	writer.Body = &bytes.Buffer{}

	s.GetLightClientUpdatesByRange(writer, request)

	require.Equal(t, http.StatusNotFound, writer.Code)
}

func TestLightClientHandler_GetLightClientFinalityUpdateAltair(t *testing.T) {
	helpers.ClearCache()
	ctx := context.Background()
	config := params.BeaconConfig()
	slot := primitives.Slot(config.AltairForkEpoch * primitives.Epoch(config.SlotsPerEpoch)).Add(1)

	attestedState, err := util.NewBeaconStateAltair()
	require.NoError(t, err)
	err = attestedState.SetSlot(slot.Sub(1))
	require.NoError(t, err)

	require.NoError(t, attestedState.SetFinalizedCheckpoint(&ethpb.Checkpoint{
		Epoch: config.AltairForkEpoch - 10,
		Root:  make([]byte, 32),
	}))

	parent := util.NewBeaconBlockAltair()
	parent.Block.Slot = slot.Sub(1)

	signedParent, err := blocks.NewSignedBeaconBlock(parent)
	require.NoError(t, err)

	parentHeader, err := signedParent.Header()
	require.NoError(t, err)
	attestedHeader := parentHeader.Header

	err = attestedState.SetLatestBlockHeader(attestedHeader)
	require.NoError(t, err)
	attestedStateRoot, err := attestedState.HashTreeRoot(ctx)
	require.NoError(t, err)

	// get a new signed block so the root is updated with the new state root
	parent.Block.StateRoot = attestedStateRoot[:]
	signedParent, err = blocks.NewSignedBeaconBlock(parent)
	require.NoError(t, err)

	st, err := util.NewBeaconStateAltair()
	require.NoError(t, err)
	err = st.SetSlot(slot)
	require.NoError(t, err)

	parentRoot, err := signedParent.Block().HashTreeRoot()
	require.NoError(t, err)

	block := util.NewBeaconBlockAltair()
	block.Block.Slot = slot
	block.Block.ParentRoot = parentRoot[:]

	for i := uint64(0); i < config.SyncCommitteeSize; i++ {
		block.Block.Body.SyncAggregate.SyncCommitteeBits.SetBitAt(i, true)
	}

	signedBlock, err := blocks.NewSignedBeaconBlock(block)
	require.NoError(t, err)

	h, err := signedBlock.Header()
	require.NoError(t, err)

	err = st.SetLatestBlockHeader(h.Header)
	require.NoError(t, err)
	stateRoot, err := st.HashTreeRoot(ctx)
	require.NoError(t, err)

	// get a new signed block so the root is updated with the new state root
	block.Block.StateRoot = stateRoot[:]
	signedBlock, err = blocks.NewSignedBeaconBlock(block)
	require.NoError(t, err)

	root, err := block.Block.HashTreeRoot()
	require.NoError(t, err)

	mockBlocker := &testutil.MockBlocker{
		RootBlockMap: map[[32]byte]interfaces.ReadOnlySignedBeaconBlock{
			parentRoot: signedParent,
			root:       signedBlock,
		},
		SlotBlockMap: map[primitives.Slot]interfaces.ReadOnlySignedBeaconBlock{
			slot.Sub(1): signedParent,
			slot:        signedBlock,
		},
	}
	mockChainService := &mock.ChainService{Optimistic: true, Slot: &slot, State: st, FinalizedRoots: map[[32]byte]bool{
		root: true,
	}}
	s := &Server{
		Stater: &testutil.MockStater{StatesBySlot: map[primitives.Slot]state.BeaconState{
			slot.Sub(1): attestedState,
			slot:        st,
		}},
		Blocker:     mockBlocker,
		HeadFetcher: mockChainService,
	}
	request := httptest.NewRequest("GET", "http://foo.com", nil)
	writer := httptest.NewRecorder()
	writer.Body = &bytes.Buffer{}

	s.GetLightClientFinalityUpdate(writer, request)

	require.Equal(t, http.StatusOK, writer.Code)
<<<<<<< HEAD
	var resp structs.LightClientUpdateWithVersion
=======
	var resp *structs.LightClientUpdateResponse
>>>>>>> f4984638
	err = json.Unmarshal(writer.Body.Bytes(), &resp)
	require.NoError(t, err)
	var respHeader structs.LightClientHeader
	err = json.Unmarshal(resp.Data.AttestedHeader, &respHeader)
	require.NoError(t, err)
	require.Equal(t, "altair", resp.Version)
	require.Equal(t, hexutil.Encode(attestedHeader.BodyRoot), respHeader.Beacon.BodyRoot)
	require.NotNil(t, resp.Data)
}

func TestLightClientHandler_GetLightClientFinalityUpdateCapella(t *testing.T) {
	helpers.ClearCache()
	ctx := context.Background()
	config := params.BeaconConfig()
	slot := primitives.Slot(config.CapellaForkEpoch * primitives.Epoch(config.SlotsPerEpoch)).Add(1)

	attestedState, err := util.NewBeaconStateCapella()
	require.NoError(t, err)
	err = attestedState.SetSlot(slot.Sub(1))
	require.NoError(t, err)

	require.NoError(t, attestedState.SetFinalizedCheckpoint(&ethpb.Checkpoint{
		Epoch: config.AltairForkEpoch - 10,
		Root:  make([]byte, 32),
	}))

	parent := util.NewBeaconBlockCapella()
	parent.Block.Slot = slot.Sub(1)

	signedParent, err := blocks.NewSignedBeaconBlock(parent)
	require.NoError(t, err)

	parentHeader, err := signedParent.Header()
	require.NoError(t, err)
	attestedHeader := parentHeader.Header

	err = attestedState.SetLatestBlockHeader(attestedHeader)
	require.NoError(t, err)
	attestedStateRoot, err := attestedState.HashTreeRoot(ctx)
	require.NoError(t, err)

	// get a new signed block so the root is updated with the new state root
	parent.Block.StateRoot = attestedStateRoot[:]
	signedParent, err = blocks.NewSignedBeaconBlock(parent)
	require.NoError(t, err)

	st, err := util.NewBeaconStateCapella()
	require.NoError(t, err)
	err = st.SetSlot(slot)
	require.NoError(t, err)

	parentRoot, err := signedParent.Block().HashTreeRoot()
	require.NoError(t, err)

	block := util.NewBeaconBlockCapella()
	block.Block.Slot = slot
	block.Block.ParentRoot = parentRoot[:]

	for i := uint64(0); i < config.SyncCommitteeSize; i++ {
		block.Block.Body.SyncAggregate.SyncCommitteeBits.SetBitAt(i, true)
	}

	signedBlock, err := blocks.NewSignedBeaconBlock(block)
	require.NoError(t, err)

	h, err := signedBlock.Header()
	require.NoError(t, err)

	err = st.SetLatestBlockHeader(h.Header)
	require.NoError(t, err)
	stateRoot, err := st.HashTreeRoot(ctx)
	require.NoError(t, err)

	// get a new signed block so the root is updated with the new state root
	block.Block.StateRoot = stateRoot[:]
	signedBlock, err = blocks.NewSignedBeaconBlock(block)
	require.NoError(t, err)

	root, err := block.Block.HashTreeRoot()
	require.NoError(t, err)

	mockBlocker := &testutil.MockBlocker{
		RootBlockMap: map[[32]byte]interfaces.ReadOnlySignedBeaconBlock{
			parentRoot: signedParent,
			root:       signedBlock,
		},
		SlotBlockMap: map[primitives.Slot]interfaces.ReadOnlySignedBeaconBlock{
			slot.Sub(1): signedParent,
			slot:        signedBlock,
		},
	}
	mockChainService := &mock.ChainService{Optimistic: true, Slot: &slot, State: st, FinalizedRoots: map[[32]byte]bool{
		root: true,
	}}
	s := &Server{
		Stater: &testutil.MockStater{StatesBySlot: map[primitives.Slot]state.BeaconState{
			slot.Sub(1): attestedState,
			slot:        st,
		}},
		Blocker:     mockBlocker,
		HeadFetcher: mockChainService,
	}
	request := httptest.NewRequest("GET", "http://foo.com", nil)
	writer := httptest.NewRecorder()
	writer.Body = &bytes.Buffer{}

	s.GetLightClientFinalityUpdate(writer, request)

	require.Equal(t, http.StatusOK, writer.Code)
<<<<<<< HEAD
	var resp structs.LightClientUpdateWithVersion
=======
	var resp *structs.LightClientUpdateResponse
>>>>>>> f4984638
	err = json.Unmarshal(writer.Body.Bytes(), &resp)
	require.NoError(t, err)
	var respHeader structs.LightClientHeader
	err = json.Unmarshal(resp.Data.AttestedHeader, &respHeader)
	require.NoError(t, err)
	require.Equal(t, "capella", resp.Version)
	require.Equal(t, hexutil.Encode(attestedHeader.BodyRoot), respHeader.Beacon.BodyRoot)
	require.NotNil(t, resp.Data)
}

func TestLightClientHandler_GetLightClientFinalityUpdateDeneb(t *testing.T) {
	helpers.ClearCache()
	ctx := context.Background()
	config := params.BeaconConfig()
	slot := primitives.Slot(config.DenebForkEpoch * primitives.Epoch(config.SlotsPerEpoch)).Add(1)

	attestedState, err := util.NewBeaconStateDeneb()
	require.NoError(t, err)
	err = attestedState.SetSlot(slot.Sub(1))
	require.NoError(t, err)

	require.NoError(t, attestedState.SetFinalizedCheckpoint(&ethpb.Checkpoint{
		Epoch: config.AltairForkEpoch - 10,
		Root:  make([]byte, 32),
	}))

	parent := util.NewBeaconBlockDeneb()
	parent.Block.Slot = slot.Sub(1)

	signedParent, err := blocks.NewSignedBeaconBlock(parent)
	require.NoError(t, err)

	parentHeader, err := signedParent.Header()
	require.NoError(t, err)
	attestedHeader := parentHeader.Header

	err = attestedState.SetLatestBlockHeader(attestedHeader)
	require.NoError(t, err)
	attestedStateRoot, err := attestedState.HashTreeRoot(ctx)
	require.NoError(t, err)

	// get a new signed block so the root is updated with the new state root
	parent.Block.StateRoot = attestedStateRoot[:]
	signedParent, err = blocks.NewSignedBeaconBlock(parent)
	require.NoError(t, err)

	st, err := util.NewBeaconStateDeneb()
	require.NoError(t, err)
	err = st.SetSlot(slot)
	require.NoError(t, err)

	parentRoot, err := signedParent.Block().HashTreeRoot()
	require.NoError(t, err)

	block := util.NewBeaconBlockDeneb()
	block.Block.Slot = slot
	block.Block.ParentRoot = parentRoot[:]

	for i := uint64(0); i < config.SyncCommitteeSize; i++ {
		block.Block.Body.SyncAggregate.SyncCommitteeBits.SetBitAt(i, true)
	}

	signedBlock, err := blocks.NewSignedBeaconBlock(block)
	require.NoError(t, err)

	h, err := signedBlock.Header()
	require.NoError(t, err)

	err = st.SetLatestBlockHeader(h.Header)
	require.NoError(t, err)
	stateRoot, err := st.HashTreeRoot(ctx)
	require.NoError(t, err)

	// get a new signed block so the root is updated with the new state root
	block.Block.StateRoot = stateRoot[:]
	signedBlock, err = blocks.NewSignedBeaconBlock(block)
	require.NoError(t, err)

	root, err := block.Block.HashTreeRoot()
	require.NoError(t, err)

	mockBlocker := &testutil.MockBlocker{
		RootBlockMap: map[[32]byte]interfaces.ReadOnlySignedBeaconBlock{
			parentRoot: signedParent,
			root:       signedBlock,
		},
		SlotBlockMap: map[primitives.Slot]interfaces.ReadOnlySignedBeaconBlock{
			slot.Sub(1): signedParent,
			slot:        signedBlock,
		},
	}
	mockChainService := &mock.ChainService{Optimistic: true, Slot: &slot, State: st, FinalizedRoots: map[[32]byte]bool{
		root: true,
	}}
	s := &Server{
		Stater: &testutil.MockStater{StatesBySlot: map[primitives.Slot]state.BeaconState{
			slot.Sub(1): attestedState,
			slot:        st,
		}},
		Blocker:     mockBlocker,
		HeadFetcher: mockChainService,
	}
	request := httptest.NewRequest("GET", "http://foo.com", nil)
	writer := httptest.NewRecorder()
	writer.Body = &bytes.Buffer{}

	s.GetLightClientFinalityUpdate(writer, request)

	require.Equal(t, http.StatusOK, writer.Code)
<<<<<<< HEAD
	var resp structs.LightClientUpdateWithVersion
=======
	var resp *structs.LightClientUpdateResponse
>>>>>>> f4984638
	err = json.Unmarshal(writer.Body.Bytes(), &resp)
	require.NoError(t, err)
	var respHeader structs.LightClientHeaderDeneb
	err = json.Unmarshal(resp.Data.AttestedHeader, &respHeader)
	require.NoError(t, err)
	require.Equal(t, "deneb", resp.Version)
	require.Equal(t, hexutil.Encode(attestedHeader.BodyRoot), respHeader.Beacon.BodyRoot)
	require.NotNil(t, resp.Data)
}

func TestLightClientHandler_GetLightClientOptimisticUpdateAltair(t *testing.T) {
	helpers.ClearCache()
	ctx := context.Background()
	config := params.BeaconConfig()
	slot := primitives.Slot(config.AltairForkEpoch * primitives.Epoch(config.SlotsPerEpoch)).Add(1)

	attestedState, err := util.NewBeaconStateAltair()
	require.NoError(t, err)
	err = attestedState.SetSlot(slot.Sub(1))
	require.NoError(t, err)

	require.NoError(t, attestedState.SetFinalizedCheckpoint(&ethpb.Checkpoint{
		Epoch: config.AltairForkEpoch - 10,
		Root:  make([]byte, 32),
	}))

	parent := util.NewBeaconBlockAltair()
	parent.Block.Slot = slot.Sub(1)

	signedParent, err := blocks.NewSignedBeaconBlock(parent)
	require.NoError(t, err)

	parentHeader, err := signedParent.Header()
	require.NoError(t, err)
	attestedHeader := parentHeader.Header

	err = attestedState.SetLatestBlockHeader(attestedHeader)
	require.NoError(t, err)
	attestedStateRoot, err := attestedState.HashTreeRoot(ctx)
	require.NoError(t, err)

	// get a new signed block so the root is updated with the new state root
	parent.Block.StateRoot = attestedStateRoot[:]
	signedParent, err = blocks.NewSignedBeaconBlock(parent)
	require.NoError(t, err)

	st, err := util.NewBeaconStateAltair()
	require.NoError(t, err)
	err = st.SetSlot(slot)
	require.NoError(t, err)

	parentRoot, err := signedParent.Block().HashTreeRoot()
	require.NoError(t, err)

	block := util.NewBeaconBlockAltair()
	block.Block.Slot = slot
	block.Block.ParentRoot = parentRoot[:]

	for i := uint64(0); i < config.SyncCommitteeSize; i++ {
		block.Block.Body.SyncAggregate.SyncCommitteeBits.SetBitAt(i, true)
	}

	signedBlock, err := blocks.NewSignedBeaconBlock(block)
	require.NoError(t, err)

	h, err := signedBlock.Header()
	require.NoError(t, err)

	err = st.SetLatestBlockHeader(h.Header)
	require.NoError(t, err)
	stateRoot, err := st.HashTreeRoot(ctx)
	require.NoError(t, err)

	// get a new signed block so the root is updated with the new state root
	block.Block.StateRoot = stateRoot[:]
	signedBlock, err = blocks.NewSignedBeaconBlock(block)
	require.NoError(t, err)

	root, err := block.Block.HashTreeRoot()
	require.NoError(t, err)

	mockBlocker := &testutil.MockBlocker{
		RootBlockMap: map[[32]byte]interfaces.ReadOnlySignedBeaconBlock{
			parentRoot: signedParent,
			root:       signedBlock,
		},
		SlotBlockMap: map[primitives.Slot]interfaces.ReadOnlySignedBeaconBlock{
			slot.Sub(1): signedParent,
			slot:        signedBlock,
		},
	}
	mockChainService := &mock.ChainService{Optimistic: true, Slot: &slot, State: st, FinalizedRoots: map[[32]byte]bool{
		root: true,
	}}
	s := &Server{
		Stater: &testutil.MockStater{StatesBySlot: map[primitives.Slot]state.BeaconState{
			slot.Sub(1): attestedState,
			slot:        st,
		}},
		Blocker:     mockBlocker,
		HeadFetcher: mockChainService,
	}
	request := httptest.NewRequest("GET", "http://foo.com", nil)
	writer := httptest.NewRecorder()
	writer.Body = &bytes.Buffer{}

	s.GetLightClientOptimisticUpdate(writer, request)

	require.Equal(t, http.StatusOK, writer.Code)
<<<<<<< HEAD
	var resp structs.LightClientUpdateWithVersion
=======
	var resp *structs.LightClientUpdateResponse
>>>>>>> f4984638
	err = json.Unmarshal(writer.Body.Bytes(), &resp)
	require.NoError(t, err)
	var respHeader structs.LightClientHeader
	err = json.Unmarshal(resp.Data.AttestedHeader, &respHeader)
	require.NoError(t, err)
	require.Equal(t, "altair", resp.Version)
	require.Equal(t, hexutil.Encode(attestedHeader.BodyRoot), respHeader.Beacon.BodyRoot)
	require.NotNil(t, resp.Data)
}

func TestLightClientHandler_GetLightClientOptimisticUpdateCapella(t *testing.T) {
	helpers.ClearCache()
	ctx := context.Background()
	config := params.BeaconConfig()
	slot := primitives.Slot(config.CapellaForkEpoch * primitives.Epoch(config.SlotsPerEpoch)).Add(1)

	attestedState, err := util.NewBeaconStateCapella()
	require.NoError(t, err)
	err = attestedState.SetSlot(slot.Sub(1))
	require.NoError(t, err)

	require.NoError(t, attestedState.SetFinalizedCheckpoint(&ethpb.Checkpoint{
		Epoch: config.AltairForkEpoch - 10,
		Root:  make([]byte, 32),
	}))

	parent := util.NewBeaconBlockCapella()
	parent.Block.Slot = slot.Sub(1)

	signedParent, err := blocks.NewSignedBeaconBlock(parent)
	require.NoError(t, err)

	parentHeader, err := signedParent.Header()
	require.NoError(t, err)
	attestedHeader := parentHeader.Header

	err = attestedState.SetLatestBlockHeader(attestedHeader)
	require.NoError(t, err)
	attestedStateRoot, err := attestedState.HashTreeRoot(ctx)
	require.NoError(t, err)

	// get a new signed block so the root is updated with the new state root
	parent.Block.StateRoot = attestedStateRoot[:]
	signedParent, err = blocks.NewSignedBeaconBlock(parent)
	require.NoError(t, err)

	st, err := util.NewBeaconStateCapella()
	require.NoError(t, err)
	err = st.SetSlot(slot)
	require.NoError(t, err)

	parentRoot, err := signedParent.Block().HashTreeRoot()
	require.NoError(t, err)

	block := util.NewBeaconBlockCapella()
	block.Block.Slot = slot
	block.Block.ParentRoot = parentRoot[:]

	for i := uint64(0); i < config.SyncCommitteeSize; i++ {
		block.Block.Body.SyncAggregate.SyncCommitteeBits.SetBitAt(i, true)
	}

	signedBlock, err := blocks.NewSignedBeaconBlock(block)
	require.NoError(t, err)

	h, err := signedBlock.Header()
	require.NoError(t, err)

	err = st.SetLatestBlockHeader(h.Header)
	require.NoError(t, err)
	stateRoot, err := st.HashTreeRoot(ctx)
	require.NoError(t, err)

	// get a new signed block so the root is updated with the new state root
	block.Block.StateRoot = stateRoot[:]
	signedBlock, err = blocks.NewSignedBeaconBlock(block)
	require.NoError(t, err)

	root, err := block.Block.HashTreeRoot()
	require.NoError(t, err)

	mockBlocker := &testutil.MockBlocker{
		RootBlockMap: map[[32]byte]interfaces.ReadOnlySignedBeaconBlock{
			parentRoot: signedParent,
			root:       signedBlock,
		},
		SlotBlockMap: map[primitives.Slot]interfaces.ReadOnlySignedBeaconBlock{
			slot.Sub(1): signedParent,
			slot:        signedBlock,
		},
	}
	mockChainService := &mock.ChainService{Optimistic: true, Slot: &slot, State: st, FinalizedRoots: map[[32]byte]bool{
		root: true,
	}}
	s := &Server{
		Stater: &testutil.MockStater{StatesBySlot: map[primitives.Slot]state.BeaconState{
			slot.Sub(1): attestedState,
			slot:        st,
		}},
		Blocker:     mockBlocker,
		HeadFetcher: mockChainService,
	}
	request := httptest.NewRequest("GET", "http://foo.com", nil)
	writer := httptest.NewRecorder()
	writer.Body = &bytes.Buffer{}

	s.GetLightClientOptimisticUpdate(writer, request)

	require.Equal(t, http.StatusOK, writer.Code)
<<<<<<< HEAD
	var resp structs.LightClientUpdateWithVersion
=======
	var resp *structs.LightClientUpdateResponse
>>>>>>> f4984638
	err = json.Unmarshal(writer.Body.Bytes(), &resp)
	require.NoError(t, err)
	var respHeader structs.LightClientHeaderCapella
	err = json.Unmarshal(resp.Data.AttestedHeader, &respHeader)
	require.NoError(t, err)
	require.Equal(t, "capella", resp.Version)
	require.Equal(t, hexutil.Encode(attestedHeader.BodyRoot), respHeader.Beacon.BodyRoot)
	require.NotNil(t, resp.Data)
}

func TestLightClientHandler_GetLightClientOptimisticUpdateDeneb(t *testing.T) {
	helpers.ClearCache()
	ctx := context.Background()
	config := params.BeaconConfig()
	slot := primitives.Slot(config.DenebForkEpoch * primitives.Epoch(config.SlotsPerEpoch)).Add(1)

	attestedState, err := util.NewBeaconStateDeneb()
	require.NoError(t, err)
	err = attestedState.SetSlot(slot.Sub(1))
	require.NoError(t, err)

	require.NoError(t, attestedState.SetFinalizedCheckpoint(&ethpb.Checkpoint{
		Epoch: config.AltairForkEpoch - 10,
		Root:  make([]byte, 32),
	}))

	parent := util.NewBeaconBlockDeneb()
	parent.Block.Slot = slot.Sub(1)

	signedParent, err := blocks.NewSignedBeaconBlock(parent)
	require.NoError(t, err)

	parentHeader, err := signedParent.Header()
	require.NoError(t, err)
	attestedHeader := parentHeader.Header

	err = attestedState.SetLatestBlockHeader(attestedHeader)
	require.NoError(t, err)
	attestedStateRoot, err := attestedState.HashTreeRoot(ctx)
	require.NoError(t, err)

	// get a new signed block so the root is updated with the new state root
	parent.Block.StateRoot = attestedStateRoot[:]
	signedParent, err = blocks.NewSignedBeaconBlock(parent)
	require.NoError(t, err)

	st, err := util.NewBeaconStateDeneb()
	require.NoError(t, err)
	err = st.SetSlot(slot)
	require.NoError(t, err)

	parentRoot, err := signedParent.Block().HashTreeRoot()
	require.NoError(t, err)

	block := util.NewBeaconBlockDeneb()
	block.Block.Slot = slot
	block.Block.ParentRoot = parentRoot[:]

	for i := uint64(0); i < config.SyncCommitteeSize; i++ {
		block.Block.Body.SyncAggregate.SyncCommitteeBits.SetBitAt(i, true)
	}

	signedBlock, err := blocks.NewSignedBeaconBlock(block)
	require.NoError(t, err)

	h, err := signedBlock.Header()
	require.NoError(t, err)

	err = st.SetLatestBlockHeader(h.Header)
	require.NoError(t, err)
	stateRoot, err := st.HashTreeRoot(ctx)
	require.NoError(t, err)

	// get a new signed block so the root is updated with the new state root
	block.Block.StateRoot = stateRoot[:]
	signedBlock, err = blocks.NewSignedBeaconBlock(block)
	require.NoError(t, err)

	root, err := block.Block.HashTreeRoot()
	require.NoError(t, err)

	mockBlocker := &testutil.MockBlocker{
		RootBlockMap: map[[32]byte]interfaces.ReadOnlySignedBeaconBlock{
			parentRoot: signedParent,
			root:       signedBlock,
		},
		SlotBlockMap: map[primitives.Slot]interfaces.ReadOnlySignedBeaconBlock{
			slot.Sub(1): signedParent,
			slot:        signedBlock,
		},
	}
	mockChainService := &mock.ChainService{Optimistic: true, Slot: &slot, State: st, FinalizedRoots: map[[32]byte]bool{
		root: true,
	}}
	s := &Server{
		Stater: &testutil.MockStater{StatesBySlot: map[primitives.Slot]state.BeaconState{
			slot.Sub(1): attestedState,
			slot:        st,
		}},
		Blocker:     mockBlocker,
		HeadFetcher: mockChainService,
	}
	request := httptest.NewRequest("GET", "http://foo.com", nil)
	writer := httptest.NewRecorder()
	writer.Body = &bytes.Buffer{}

	s.GetLightClientOptimisticUpdate(writer, request)

	require.Equal(t, http.StatusOK, writer.Code)
<<<<<<< HEAD
	var resp structs.LightClientUpdateWithVersion
=======
	var resp *structs.LightClientUpdateResponse
>>>>>>> f4984638
	err = json.Unmarshal(writer.Body.Bytes(), &resp)
	require.NoError(t, err)
	var respHeader structs.LightClientHeaderDeneb
	err = json.Unmarshal(resp.Data.AttestedHeader, &respHeader)
	require.NoError(t, err)
	require.Equal(t, "deneb", resp.Version)
	require.Equal(t, hexutil.Encode(attestedHeader.BodyRoot), respHeader.Beacon.BodyRoot)
	require.NotNil(t, resp.Data)
}

func TestLightClientHandler_GetLightClientEventBlock(t *testing.T) {
	helpers.ClearCache()
	ctx := context.Background()
	config := params.BeaconConfig()
	slot := primitives.Slot(config.CapellaForkEpoch * primitives.Epoch(config.SlotsPerEpoch)).Add(1)

	attestedState, err := util.NewBeaconStateCapella()
	require.NoError(t, err)
	err = attestedState.SetSlot(slot.Sub(1))
	require.NoError(t, err)

	require.NoError(t, attestedState.SetFinalizedCheckpoint(&ethpb.Checkpoint{
		Epoch: config.AltairForkEpoch - 10,
		Root:  make([]byte, 32),
	}))

	parent := util.NewBeaconBlockCapella()
	parent.Block.Slot = slot.Sub(1)

	signedParent, err := blocks.NewSignedBeaconBlock(parent)
	require.NoError(t, err)

	parentHeader, err := signedParent.Header()
	require.NoError(t, err)
	attestedHeader := parentHeader.Header

	err = attestedState.SetLatestBlockHeader(attestedHeader)
	require.NoError(t, err)
	attestedStateRoot, err := attestedState.HashTreeRoot(ctx)
	require.NoError(t, err)

	// get a new signed block so the root is updated with the new state root
	parent.Block.StateRoot = attestedStateRoot[:]
	signedParent, err = blocks.NewSignedBeaconBlock(parent)
	require.NoError(t, err)

	st, err := util.NewBeaconStateCapella()
	require.NoError(t, err)
	err = st.SetSlot(slot)
	require.NoError(t, err)

	parentRoot, err := signedParent.Block().HashTreeRoot()
	require.NoError(t, err)

	block := util.NewBeaconBlockCapella()
	block.Block.Slot = slot
	block.Block.ParentRoot = parentRoot[:]

	for i := uint64(0); i < config.SyncCommitteeSize; i++ {
		block.Block.Body.SyncAggregate.SyncCommitteeBits.SetBitAt(i, true)
	}

	signedBlock, err := blocks.NewSignedBeaconBlock(block)
	require.NoError(t, err)

	h, err := signedBlock.Header()
	require.NoError(t, err)

	err = st.SetLatestBlockHeader(h.Header)
	require.NoError(t, err)
	stateRoot, err := st.HashTreeRoot(ctx)
	require.NoError(t, err)

	// get a new signed block so the root is updated with the new state root
	block.Block.StateRoot = stateRoot[:]
	signedBlock, err = blocks.NewSignedBeaconBlock(block)
	require.NoError(t, err)

	root, err := block.Block.HashTreeRoot()
	require.NoError(t, err)

	mockBlocker := &testutil.MockBlocker{
		RootBlockMap: map[[32]byte]interfaces.ReadOnlySignedBeaconBlock{
			parentRoot: signedParent,
			root:       signedBlock,
		},
		SlotBlockMap: map[primitives.Slot]interfaces.ReadOnlySignedBeaconBlock{
			slot.Sub(1): signedParent,
			slot:        signedBlock,
		},
	}
	mockChainService := &mock.ChainService{Optimistic: true, Slot: &slot, State: st, FinalizedRoots: map[[32]byte]bool{
		root: true,
	}}
	s := &Server{
		Stater: &testutil.MockStater{StatesBySlot: map[primitives.Slot]state.BeaconState{
			slot.Sub(1): attestedState,
			slot:        st,
		}},
		Blocker:     mockBlocker,
		HeadFetcher: mockChainService,
	}

	minSignaturesRequired := uint64(100)
	eventBlock, err := s.suitableBlock(ctx, minSignaturesRequired)

	require.NoError(t, err)
	require.NotNil(t, eventBlock)
	require.Equal(t, slot, eventBlock.Block().Slot())
	syncAggregate, err := eventBlock.Block().Body().SyncAggregate()
	require.NoError(t, err)
	require.Equal(t, true, syncAggregate.SyncCommitteeBits.Count() >= minSignaturesRequired)
}

func TestLightClientHandler_GetLightClientEventBlock_NeedFetchParent(t *testing.T) {
	helpers.ClearCache()
	ctx := context.Background()
	config := params.BeaconConfig()
	slot := primitives.Slot(config.CapellaForkEpoch * primitives.Epoch(config.SlotsPerEpoch)).Add(1)

	attestedState, err := util.NewBeaconStateCapella()
	require.NoError(t, err)
	err = attestedState.SetSlot(slot.Sub(1))
	require.NoError(t, err)

	require.NoError(t, attestedState.SetFinalizedCheckpoint(&ethpb.Checkpoint{
		Epoch: config.AltairForkEpoch - 10,
		Root:  make([]byte, 32),
	}))

	parent := util.NewBeaconBlockCapella()
	parent.Block.Slot = slot.Sub(1)
	for i := uint64(0); i < config.SyncCommitteeSize; i++ {
		parent.Block.Body.SyncAggregate.SyncCommitteeBits.SetBitAt(i, true)
	}

	signedParent, err := blocks.NewSignedBeaconBlock(parent)
	require.NoError(t, err)

	parentHeader, err := signedParent.Header()
	require.NoError(t, err)
	attestedHeader := parentHeader.Header

	err = attestedState.SetLatestBlockHeader(attestedHeader)
	require.NoError(t, err)
	attestedStateRoot, err := attestedState.HashTreeRoot(ctx)
	require.NoError(t, err)

	// get a new signed block so the root is updated with the new state root
	parent.Block.StateRoot = attestedStateRoot[:]
	signedParent, err = blocks.NewSignedBeaconBlock(parent)
	require.NoError(t, err)

	st, err := util.NewBeaconStateCapella()
	require.NoError(t, err)
	err = st.SetSlot(slot)
	require.NoError(t, err)

	parentRoot, err := signedParent.Block().HashTreeRoot()
	require.NoError(t, err)

	block := util.NewBeaconBlockCapella()
	block.Block.Slot = slot
	block.Block.ParentRoot = parentRoot[:]

	for i := uint64(0); i < 10; i++ {
		block.Block.Body.SyncAggregate.SyncCommitteeBits.SetBitAt(i, true)
	}

	signedBlock, err := blocks.NewSignedBeaconBlock(block)
	require.NoError(t, err)

	h, err := signedBlock.Header()
	require.NoError(t, err)

	err = st.SetLatestBlockHeader(h.Header)
	require.NoError(t, err)
	stateRoot, err := st.HashTreeRoot(ctx)
	require.NoError(t, err)

	// get a new signed block so the root is updated with the new state root
	block.Block.StateRoot = stateRoot[:]
	signedBlock, err = blocks.NewSignedBeaconBlock(block)
	require.NoError(t, err)

	root, err := block.Block.HashTreeRoot()
	require.NoError(t, err)

	mockBlocker := &testutil.MockBlocker{
		RootBlockMap: map[[32]byte]interfaces.ReadOnlySignedBeaconBlock{
			parentRoot: signedParent,
			root:       signedBlock,
		},
		SlotBlockMap: map[primitives.Slot]interfaces.ReadOnlySignedBeaconBlock{
			slot.Sub(1): signedParent,
			slot:        signedBlock,
		},
	}
	mockChainService := &mock.ChainService{Optimistic: true, Slot: &slot, State: st, FinalizedRoots: map[[32]byte]bool{
		root: true,
	}}
	s := &Server{
		Stater: &testutil.MockStater{StatesBySlot: map[primitives.Slot]state.BeaconState{
			slot.Sub(1): attestedState,
			slot:        st,
		}},
		Blocker:     mockBlocker,
		HeadFetcher: mockChainService,
	}

	minSignaturesRequired := uint64(100)
	eventBlock, err := s.suitableBlock(ctx, minSignaturesRequired)

	require.NoError(t, err)
	require.NotNil(t, eventBlock)
	syncAggregate, err := eventBlock.Block().Body().SyncAggregate()
	require.NoError(t, err)
	require.Equal(t, true, syncAggregate.SyncCommitteeBits.Count() >= minSignaturesRequired)
	require.Equal(t, slot-1, eventBlock.Block().Slot())
}<|MERGE_RESOLUTION|>--- conflicted
+++ resolved
@@ -26,8 +26,6 @@
 )
 
 func TestLightClientHandler_GetLightClientBootstrap_Altair(t *testing.T) {
-<<<<<<< HEAD
-=======
 	l := util.NewTestLightClient(t).SetupTestAltair()
 
 	slot := l.State.Slot()
@@ -154,12 +152,12 @@
 	config := params.BeaconConfig()
 	slot := primitives.Slot(config.AltairForkEpoch * primitives.Epoch(config.SlotsPerEpoch)).Add(1)
 
-	attestedState, err := util.NewBeaconStateAltair()
+	attestedState, err := util.NewBeaconStateCapella()
 	require.NoError(t, err)
 	err = attestedState.SetSlot(slot.Sub(1))
 	require.NoError(t, err)
 
-	parent := util.NewBeaconBlockAltair()
+	parent := util.NewBeaconBlockCapella()
 	parent.Block.Slot = slot.Sub(1)
 
 	signedParent, err := blocks.NewSignedBeaconBlock(parent)
@@ -179,7 +177,7 @@
 	signedParent, err = blocks.NewSignedBeaconBlock(parent)
 	require.NoError(t, err)
 
-	st, err := util.NewBeaconStateAltair()
+	st, err := util.NewBeaconStateCapella()
 	require.NoError(t, err)
 	err = st.SetSlot(slot)
 	require.NoError(t, err)
@@ -187,7 +185,7 @@
 	parentRoot, err := signedParent.Block().HashTreeRoot()
 	require.NoError(t, err)
 
-	block := util.NewBeaconBlockAltair()
+	block := util.NewBeaconBlockCapella()
 	block.Block.Slot = slot
 	block.Block.ParentRoot = parentRoot[:]
 
@@ -245,27 +243,27 @@
 	var resp structs.LightClientUpdatesByRangeResponse
 	err = json.Unmarshal(writer.Body.Bytes(), &resp.Updates)
 	require.NoError(t, err)
-	var respHeader structs.LightClientHeader
+	var respHeader structs.LightClientHeaderCapella
 	err = json.Unmarshal(resp.Updates[0].Data.AttestedHeader, &respHeader)
 	require.NoError(t, err)
 	require.Equal(t, 1, len(resp.Updates))
-	require.Equal(t, "altair", resp.Updates[0].Version)
+	require.Equal(t, "capella", resp.Updates[0].Version)
 	require.Equal(t, hexutil.Encode(attestedHeader.BodyRoot), respHeader.Beacon.BodyRoot)
 	require.NotNil(t, resp)
 }
 
-func TestLightClientHandler_GetLightClientUpdatesByRangeCapella(t *testing.T) {
+func TestLightClientHandler_GetLightClientUpdatesByRangeDeneb(t *testing.T) {
 	helpers.ClearCache()
 	ctx := context.Background()
 	config := params.BeaconConfig()
-	slot := primitives.Slot(config.CapellaForkEpoch * primitives.Epoch(config.SlotsPerEpoch)).Add(1)
-
-	attestedState, err := util.NewBeaconStateCapella()
+	slot := primitives.Slot(config.DenebForkEpoch * primitives.Epoch(config.SlotsPerEpoch)).Add(1)
+
+	attestedState, err := util.NewBeaconStateDeneb()
 	require.NoError(t, err)
 	err = attestedState.SetSlot(slot.Sub(1))
 	require.NoError(t, err)
 
-	parent := util.NewBeaconBlockCapella()
+	parent := util.NewBeaconBlockDeneb()
 	parent.Block.Slot = slot.Sub(1)
 
 	signedParent, err := blocks.NewSignedBeaconBlock(parent)
@@ -285,7 +283,7 @@
 	signedParent, err = blocks.NewSignedBeaconBlock(parent)
 	require.NoError(t, err)
 
-	st, err := util.NewBeaconStateCapella()
+	st, err := util.NewBeaconStateDeneb()
 	require.NoError(t, err)
 	err = st.SetSlot(slot)
 	require.NoError(t, err)
@@ -293,7 +291,7 @@
 	parentRoot, err := signedParent.Block().HashTreeRoot()
 	require.NoError(t, err)
 
-	block := util.NewBeaconBlockCapella()
+	block := util.NewBeaconBlockDeneb()
 	block.Block.Slot = slot
 	block.Block.ParentRoot = parentRoot[:]
 
@@ -351,27 +349,27 @@
 	var resp structs.LightClientUpdatesByRangeResponse
 	err = json.Unmarshal(writer.Body.Bytes(), &resp.Updates)
 	require.NoError(t, err)
-	var respHeader structs.LightClientHeaderCapella
+	var respHeader structs.LightClientHeaderDeneb
 	err = json.Unmarshal(resp.Updates[0].Data.AttestedHeader, &respHeader)
 	require.NoError(t, err)
 	require.Equal(t, 1, len(resp.Updates))
-	require.Equal(t, "capella", resp.Updates[0].Version)
+	require.Equal(t, "deneb", resp.Updates[0].Version)
 	require.Equal(t, hexutil.Encode(attestedHeader.BodyRoot), respHeader.Beacon.BodyRoot)
 	require.NotNil(t, resp)
 }
 
-func TestLightClientHandler_GetLightClientUpdatesByRangeDeneb(t *testing.T) {
+func TestLightClientHandler_GetLightClientUpdatesByRange_TooBigInputCountAltair(t *testing.T) {
 	helpers.ClearCache()
 	ctx := context.Background()
 	config := params.BeaconConfig()
-	slot := primitives.Slot(config.DenebForkEpoch * primitives.Epoch(config.SlotsPerEpoch)).Add(1)
-
-	attestedState, err := util.NewBeaconStateDeneb()
+	slot := primitives.Slot(config.AltairForkEpoch * primitives.Epoch(config.SlotsPerEpoch)).Add(1)
+
+	attestedState, err := util.NewBeaconStateAltair()
 	require.NoError(t, err)
 	err = attestedState.SetSlot(slot.Sub(1))
 	require.NoError(t, err)
 
-	parent := util.NewBeaconBlockDeneb()
+	parent := util.NewBeaconBlockAltair()
 	parent.Block.Slot = slot.Sub(1)
 
 	signedParent, err := blocks.NewSignedBeaconBlock(parent)
@@ -391,7 +389,7 @@
 	signedParent, err = blocks.NewSignedBeaconBlock(parent)
 	require.NoError(t, err)
 
-	st, err := util.NewBeaconStateDeneb()
+	st, err := util.NewBeaconStateAltair()
 	require.NoError(t, err)
 	err = st.SetSlot(slot)
 	require.NoError(t, err)
@@ -399,7 +397,7 @@
 	parentRoot, err := signedParent.Block().HashTreeRoot()
 	require.NoError(t, err)
 
-	block := util.NewBeaconBlockDeneb()
+	block := util.NewBeaconBlockAltair()
 	block.Block.Slot = slot
 	block.Block.ParentRoot = parentRoot[:]
 
@@ -446,7 +444,8 @@
 		HeadFetcher: mockChainService,
 	}
 	startPeriod := slot.Div(uint64(config.EpochsPerSyncCommitteePeriod)).Div(uint64(config.SlotsPerEpoch))
-	url := fmt.Sprintf("http://foo.com/?count=1&start_period=%d", startPeriod)
+	count := 129 // config.MaxRequestLightClientUpdates is 128
+	url := fmt.Sprintf("http://foo.com/?count=%d&start_period=%d", count, startPeriod)
 	request := httptest.NewRequest("GET", url, nil)
 	writer := httptest.NewRecorder()
 	writer.Body = &bytes.Buffer{}
@@ -457,27 +456,27 @@
 	var resp structs.LightClientUpdatesByRangeResponse
 	err = json.Unmarshal(writer.Body.Bytes(), &resp.Updates)
 	require.NoError(t, err)
-	var respHeader structs.LightClientHeaderDeneb
+	var respHeader structs.LightClientHeader
 	err = json.Unmarshal(resp.Updates[0].Data.AttestedHeader, &respHeader)
 	require.NoError(t, err)
-	require.Equal(t, 1, len(resp.Updates))
-	require.Equal(t, "deneb", resp.Updates[0].Version)
+	require.Equal(t, 1, len(resp.Updates)) // Even with big count input, the response is still the max available period, which is 1 in test case.
+	require.Equal(t, "altair", resp.Updates[0].Version)
 	require.Equal(t, hexutil.Encode(attestedHeader.BodyRoot), respHeader.Beacon.BodyRoot)
 	require.NotNil(t, resp)
 }
 
-func TestLightClientHandler_GetLightClientUpdatesByRange_TooBigInputCountAltair(t *testing.T) {
+func TestLightClientHandler_GetLightClientUpdatesByRange_TooBigInputCountCapella(t *testing.T) {
 	helpers.ClearCache()
 	ctx := context.Background()
 	config := params.BeaconConfig()
-	slot := primitives.Slot(config.AltairForkEpoch * primitives.Epoch(config.SlotsPerEpoch)).Add(1)
-
-	attestedState, err := util.NewBeaconStateAltair()
+	slot := primitives.Slot(config.CapellaForkEpoch * primitives.Epoch(config.SlotsPerEpoch)).Add(1)
+
+	attestedState, err := util.NewBeaconStateCapella()
 	require.NoError(t, err)
 	err = attestedState.SetSlot(slot.Sub(1))
 	require.NoError(t, err)
 
-	parent := util.NewBeaconBlockAltair()
+	parent := util.NewBeaconBlockCapella()
 	parent.Block.Slot = slot.Sub(1)
 
 	signedParent, err := blocks.NewSignedBeaconBlock(parent)
@@ -497,7 +496,7 @@
 	signedParent, err = blocks.NewSignedBeaconBlock(parent)
 	require.NoError(t, err)
 
-	st, err := util.NewBeaconStateAltair()
+	st, err := util.NewBeaconStateCapella()
 	require.NoError(t, err)
 	err = st.SetSlot(slot)
 	require.NoError(t, err)
@@ -505,7 +504,7 @@
 	parentRoot, err := signedParent.Block().HashTreeRoot()
 	require.NoError(t, err)
 
-	block := util.NewBeaconBlockAltair()
+	block := util.NewBeaconBlockCapella()
 	block.Block.Slot = slot
 	block.Block.ParentRoot = parentRoot[:]
 
@@ -564,27 +563,27 @@
 	var resp structs.LightClientUpdatesByRangeResponse
 	err = json.Unmarshal(writer.Body.Bytes(), &resp.Updates)
 	require.NoError(t, err)
-	var respHeader structs.LightClientHeader
+	var respHeader structs.LightClientHeaderCapella
 	err = json.Unmarshal(resp.Updates[0].Data.AttestedHeader, &respHeader)
 	require.NoError(t, err)
 	require.Equal(t, 1, len(resp.Updates)) // Even with big count input, the response is still the max available period, which is 1 in test case.
-	require.Equal(t, "altair", resp.Updates[0].Version)
+	require.Equal(t, "capella", resp.Updates[0].Version)
 	require.Equal(t, hexutil.Encode(attestedHeader.BodyRoot), respHeader.Beacon.BodyRoot)
 	require.NotNil(t, resp)
 }
 
-func TestLightClientHandler_GetLightClientUpdatesByRange_TooBigInputCountCapella(t *testing.T) {
+func TestLightClientHandler_GetLightClientUpdatesByRange_TooBigInputCountDeneb(t *testing.T) {
 	helpers.ClearCache()
 	ctx := context.Background()
 	config := params.BeaconConfig()
-	slot := primitives.Slot(config.CapellaForkEpoch * primitives.Epoch(config.SlotsPerEpoch)).Add(1)
-
-	attestedState, err := util.NewBeaconStateCapella()
+	slot := primitives.Slot(config.DenebForkEpoch * primitives.Epoch(config.SlotsPerEpoch)).Add(1)
+
+	attestedState, err := util.NewBeaconStateDeneb()
 	require.NoError(t, err)
 	err = attestedState.SetSlot(slot.Sub(1))
 	require.NoError(t, err)
 
-	parent := util.NewBeaconBlockCapella()
+	parent := util.NewBeaconBlockDeneb()
 	parent.Block.Slot = slot.Sub(1)
 
 	signedParent, err := blocks.NewSignedBeaconBlock(parent)
@@ -604,7 +603,7 @@
 	signedParent, err = blocks.NewSignedBeaconBlock(parent)
 	require.NoError(t, err)
 
-	st, err := util.NewBeaconStateCapella()
+	st, err := util.NewBeaconStateDeneb()
 	require.NoError(t, err)
 	err = st.SetSlot(slot)
 	require.NoError(t, err)
@@ -612,7 +611,7 @@
 	parentRoot, err := signedParent.Block().HashTreeRoot()
 	require.NoError(t, err)
 
-	block := util.NewBeaconBlockCapella()
+	block := util.NewBeaconBlockDeneb()
 	block.Block.Slot = slot
 	block.Block.ParentRoot = parentRoot[:]
 
@@ -671,27 +670,28 @@
 	var resp structs.LightClientUpdatesByRangeResponse
 	err = json.Unmarshal(writer.Body.Bytes(), &resp.Updates)
 	require.NoError(t, err)
-	var respHeader structs.LightClientHeaderCapella
+	var respHeader structs.LightClientHeaderDeneb
 	err = json.Unmarshal(resp.Updates[0].Data.AttestedHeader, &respHeader)
 	require.NoError(t, err)
 	require.Equal(t, 1, len(resp.Updates)) // Even with big count input, the response is still the max available period, which is 1 in test case.
-	require.Equal(t, "capella", resp.Updates[0].Version)
+	require.Equal(t, "deneb", resp.Updates[0].Version)
 	require.Equal(t, hexutil.Encode(attestedHeader.BodyRoot), respHeader.Beacon.BodyRoot)
 	require.NotNil(t, resp)
 }
 
-func TestLightClientHandler_GetLightClientUpdatesByRange_TooBigInputCountDeneb(t *testing.T) {
+// TODO - check for not having any blocks from the min period, and startPeriod being too early
+func TestLightClientHandler_GetLightClientUpdatesByRange_TooEarlyPeriodAltair(t *testing.T) {
 	helpers.ClearCache()
 	ctx := context.Background()
 	config := params.BeaconConfig()
-	slot := primitives.Slot(config.DenebForkEpoch * primitives.Epoch(config.SlotsPerEpoch)).Add(1)
-
-	attestedState, err := util.NewBeaconStateDeneb()
+	slot := primitives.Slot(config.AltairForkEpoch * primitives.Epoch(config.SlotsPerEpoch)).Add(1)
+
+	attestedState, err := util.NewBeaconStateAltair()
 	require.NoError(t, err)
 	err = attestedState.SetSlot(slot.Sub(1))
 	require.NoError(t, err)
 
-	parent := util.NewBeaconBlockDeneb()
+	parent := util.NewBeaconBlockAltair()
 	parent.Block.Slot = slot.Sub(1)
 
 	signedParent, err := blocks.NewSignedBeaconBlock(parent)
@@ -711,7 +711,7 @@
 	signedParent, err = blocks.NewSignedBeaconBlock(parent)
 	require.NoError(t, err)
 
-	st, err := util.NewBeaconStateDeneb()
+	st, err := util.NewBeaconStateAltair()
 	require.NoError(t, err)
 	err = st.SetSlot(slot)
 	require.NoError(t, err)
@@ -719,7 +719,7 @@
 	parentRoot, err := signedParent.Block().HashTreeRoot()
 	require.NoError(t, err)
 
-	block := util.NewBeaconBlockDeneb()
+	block := util.NewBeaconBlockAltair()
 	block.Block.Slot = slot
 	block.Block.ParentRoot = parentRoot[:]
 
@@ -765,969 +765,6 @@
 		Blocker:     mockBlocker,
 		HeadFetcher: mockChainService,
 	}
-	startPeriod := slot.Div(uint64(config.EpochsPerSyncCommitteePeriod)).Div(uint64(config.SlotsPerEpoch))
-	count := 129 // config.MaxRequestLightClientUpdates is 128
-	url := fmt.Sprintf("http://foo.com/?count=%d&start_period=%d", count, startPeriod)
-	request := httptest.NewRequest("GET", url, nil)
-	writer := httptest.NewRecorder()
-	writer.Body = &bytes.Buffer{}
-
-	s.GetLightClientUpdatesByRange(writer, request)
-
-	require.Equal(t, http.StatusOK, writer.Code)
-	var resp structs.LightClientUpdatesByRangeResponse
-	err = json.Unmarshal(writer.Body.Bytes(), &resp.Updates)
-	require.NoError(t, err)
-	var respHeader structs.LightClientHeaderDeneb
-	err = json.Unmarshal(resp.Updates[0].Data.AttestedHeader, &respHeader)
-	require.NoError(t, err)
-	require.Equal(t, 1, len(resp.Updates)) // Even with big count input, the response is still the max available period, which is 1 in test case.
-	require.Equal(t, "deneb", resp.Updates[0].Version)
-	require.Equal(t, hexutil.Encode(attestedHeader.BodyRoot), respHeader.Beacon.BodyRoot)
-	require.NotNil(t, resp)
-}
-
-// TODO - check for not having any blocks from the min period, and startPeriod being too early
-func TestLightClientHandler_GetLightClientUpdatesByRange_TooEarlyPeriodAltair(t *testing.T) {
->>>>>>> f4984638
-	helpers.ClearCache()
-	ctx := context.Background()
-	config := params.BeaconConfig()
-	slot := primitives.Slot(config.AltairForkEpoch * primitives.Epoch(config.SlotsPerEpoch)).Add(1)
-
-	attestedState, err := util.NewBeaconStateAltair()
-	require.NoError(t, err)
-	err = attestedState.SetSlot(slot.Sub(1))
-	require.NoError(t, err)
-
-	parent := util.NewBeaconBlockAltair()
-	parent.Block.Slot = slot.Sub(1)
-
-	signedParent, err := blocks.NewSignedBeaconBlock(parent)
-	require.NoError(t, err)
-
-	parentHeader, err := signedParent.Header()
-	require.NoError(t, err)
-	attestedHeader := parentHeader.Header
-
-	err = attestedState.SetLatestBlockHeader(attestedHeader)
-	require.NoError(t, err)
-	attestedStateRoot, err := attestedState.HashTreeRoot(ctx)
-	require.NoError(t, err)
-
-	// get a new signed block so the root is updated with the new state root
-	parent.Block.StateRoot = attestedStateRoot[:]
-	signedParent, err = blocks.NewSignedBeaconBlock(parent)
-	require.NoError(t, err)
-
-	st, err := util.NewBeaconStateAltair()
-	require.NoError(t, err)
-	err = st.SetSlot(slot)
-	require.NoError(t, err)
-
-	parentRoot, err := signedParent.Block().HashTreeRoot()
-	require.NoError(t, err)
-
-<<<<<<< HEAD
-	b := util.NewBeaconBlockAltair()
-	b.Block.StateRoot = bytesutil.PadTo([]byte("foo"), 32)
-	b.Block.Slot = slot
-
-	signedBlock, err := blocks.NewSignedBeaconBlock(b)
-
-	require.NoError(t, err)
-	header, err := signedBlock.Header()
-	require.NoError(t, err)
-
-	r, err := b.Block.HashTreeRoot()
-	require.NoError(t, err)
-
-	bs, err := util.NewBeaconStateAltair(func(state *ethpb.BeaconStateAltair) error {
-		state.BlockRoots[0] = r[:]
-		return nil
-	})
-	require.NoError(t, err)
-
-	require.NoError(t, bs.SetSlot(slot))
-	require.NoError(t, bs.SetLatestBlockHeader(header.Header))
-
-	mockBlocker := &testutil.MockBlocker{BlockToReturn: signedBlock}
-	mockChainService := &mock.ChainService{Optimistic: true, Slot: &slot}
-	s := &Server{
-		Stater: &testutil.MockStater{StatesBySlot: map[primitives.Slot]state.BeaconState{
-			slot: bs,
-		}},
-		Blocker:     mockBlocker,
-		HeadFetcher: mockChainService,
-	}
-	muxVars := make(map[string]string)
-	muxVars["block_root"] = hexutil.Encode(r[:])
-	request := httptest.NewRequest("GET", "http://foo.com/", nil)
-	request = mux.SetURLVars(request, muxVars)
-	writer := httptest.NewRecorder()
-	writer.Body = &bytes.Buffer{}
-
-	s.GetLightClientBootstrap(writer, request)
-	require.Equal(t, http.StatusOK, writer.Code)
-	var resp structs.LightClientBootstrapResponse
-	err = json.Unmarshal(writer.Body.Bytes(), &resp)
-	require.NoError(t, err)
-	var respHeader structs.LightClientHeader
-	err = json.Unmarshal(resp.Data.Header, &respHeader)
-	require.NoError(t, err)
-	require.Equal(t, "altair", resp.Version)
-	require.Equal(t, hexutil.Encode(header.Header.BodyRoot), respHeader.Beacon.BodyRoot)
-	require.NotNil(t, resp.Data)
-}
-
-func TestLightClientHandler_GetLightClientBootstrap_Capella(t *testing.T) {
-	helpers.ClearCache()
-	slot := primitives.Slot(params.BeaconConfig().CapellaForkEpoch * primitives.Epoch(params.BeaconConfig().SlotsPerEpoch)).Add(1)
-
-	b := util.NewBeaconBlockCapella()
-	b.Block.StateRoot = bytesutil.PadTo([]byte("foo"), 32)
-	b.Block.Slot = slot
-=======
-	block := util.NewBeaconBlockAltair()
-	block.Block.Slot = slot
-	block.Block.ParentRoot = parentRoot[:]
->>>>>>> f4984638
-
-	for i := uint64(0); i < config.SyncCommitteeSize; i++ {
-		block.Block.Body.SyncAggregate.SyncCommitteeBits.SetBitAt(i, true)
-	}
-
-	signedBlock, err := blocks.NewSignedBeaconBlock(block)
-	require.NoError(t, err)
-<<<<<<< HEAD
-	header, err := signedBlock.Header()
-	require.NoError(t, err)
-
-	r, err := b.Block.HashTreeRoot()
-	require.NoError(t, err)
-
-	bs, err := util.NewBeaconStateCapella(func(state *ethpb.BeaconStateCapella) error {
-		state.BlockRoots[0] = r[:]
-		return nil
-	})
-	require.NoError(t, err)
-
-	require.NoError(t, bs.SetSlot(slot))
-	require.NoError(t, bs.SetLatestBlockHeader(header.Header))
-
-	mockBlocker := &testutil.MockBlocker{BlockToReturn: signedBlock}
-	mockChainService := &mock.ChainService{Optimistic: true, Slot: &slot}
-	s := &Server{
-		Stater: &testutil.MockStater{StatesBySlot: map[primitives.Slot]state.BeaconState{
-			slot: bs,
-		}},
-		Blocker:     mockBlocker,
-		HeadFetcher: mockChainService,
-	}
-	muxVars := make(map[string]string)
-	muxVars["block_root"] = hexutil.Encode(r[:])
-	request := httptest.NewRequest("GET", "http://foo.com/", nil)
-	request = mux.SetURLVars(request, muxVars)
-	writer := httptest.NewRecorder()
-	writer.Body = &bytes.Buffer{}
-
-	s.GetLightClientBootstrap(writer, request)
-	require.Equal(t, http.StatusOK, writer.Code)
-	var resp structs.LightClientBootstrapResponse
-	err = json.Unmarshal(writer.Body.Bytes(), &resp)
-	require.NoError(t, err)
-	var respHeader structs.LightClientHeaderCapella
-	err = json.Unmarshal(resp.Data.Header, &respHeader)
-	require.NoError(t, err)
-	require.Equal(t, "capella", resp.Version)
-	require.Equal(t, hexutil.Encode(header.Header.BodyRoot), respHeader.Beacon.BodyRoot)
-	require.NotNil(t, resp.Data)
-}
-
-func TestLightClientHandler_GetLightClientBootstrap_Deneb(t *testing.T) {
-	params.SetupForkEpochConfigForTest()
-	helpers.ClearCache()
-	slot := primitives.Slot(params.BeaconConfig().DenebForkEpoch * primitives.Epoch(params.BeaconConfig().SlotsPerEpoch)).Add(1)
-
-	b := util.NewBeaconBlockDeneb()
-	b.Block.StateRoot = bytesutil.PadTo([]byte("foo"), 32)
-	b.Block.Slot = slot
-
-	signedBlock, err := blocks.NewSignedBeaconBlock(b)
-
-	require.NoError(t, err)
-	header, err := signedBlock.Header()
-	require.NoError(t, err)
-
-	r, err := b.Block.HashTreeRoot()
-	require.NoError(t, err)
-
-	bs, err := util.NewBeaconStateDeneb(func(state *ethpb.BeaconStateDeneb) error {
-		state.BlockRoots[0] = r[:]
-		return nil
-	})
-	require.NoError(t, err)
-
-	require.NoError(t, bs.SetSlot(slot))
-	require.NoError(t, bs.SetLatestBlockHeader(header.Header))
-
-	mockBlocker := &testutil.MockBlocker{BlockToReturn: signedBlock}
-	mockChainService := &mock.ChainService{Optimistic: true, Slot: &slot}
-	s := &Server{
-		Stater: &testutil.MockStater{StatesBySlot: map[primitives.Slot]state.BeaconState{
-			slot: bs,
-		}},
-		Blocker:     mockBlocker,
-		HeadFetcher: mockChainService,
-	}
-	muxVars := make(map[string]string)
-	muxVars["block_root"] = hexutil.Encode(r[:])
-	request := httptest.NewRequest("GET", "http://foo.com/", nil)
-	request = mux.SetURLVars(request, muxVars)
-	writer := httptest.NewRecorder()
-	writer.Body = &bytes.Buffer{}
-
-	s.GetLightClientBootstrap(writer, request)
-	require.Equal(t, http.StatusOK, writer.Code)
-	var resp structs.LightClientBootstrapResponse
-	err = json.Unmarshal(writer.Body.Bytes(), &resp)
-	require.NoError(t, err)
-	var respHeader structs.LightClientHeaderDeneb
-	err = json.Unmarshal(resp.Data.Header, &respHeader)
-	require.NoError(t, err)
-	require.Equal(t, "deneb", resp.Version)
-	require.Equal(t, hexutil.Encode(header.Header.BodyRoot), respHeader.Beacon.BodyRoot)
-	require.NotNil(t, resp.Data)
-}
-
-func TestLightClientHandler_GetLightClientUpdatesByRangeAltair(t *testing.T) {
-	helpers.ClearCache()
-	ctx := context.Background()
-	config := params.BeaconConfig()
-	slot := primitives.Slot(config.AltairForkEpoch * primitives.Epoch(config.SlotsPerEpoch)).Add(1)
-
-	attestedState, err := util.NewBeaconStateAltair()
-	require.NoError(t, err)
-	err = attestedState.SetSlot(slot.Sub(1))
-	require.NoError(t, err)
-
-	parent := util.NewBeaconBlockAltair()
-	parent.Block.Slot = slot.Sub(1)
-
-	signedParent, err := blocks.NewSignedBeaconBlock(parent)
-	require.NoError(t, err)
-
-	parentHeader, err := signedParent.Header()
-	require.NoError(t, err)
-	attestedHeader := parentHeader.Header
-
-	err = attestedState.SetLatestBlockHeader(attestedHeader)
-	require.NoError(t, err)
-	attestedStateRoot, err := attestedState.HashTreeRoot(ctx)
-	require.NoError(t, err)
-
-	// get a new signed block so the root is updated with the new state root
-	parent.Block.StateRoot = attestedStateRoot[:]
-	signedParent, err = blocks.NewSignedBeaconBlock(parent)
-	require.NoError(t, err)
-
-	st, err := util.NewBeaconStateAltair()
-	require.NoError(t, err)
-	err = st.SetSlot(slot)
-	require.NoError(t, err)
-
-	parentRoot, err := signedParent.Block().HashTreeRoot()
-	require.NoError(t, err)
-
-	block := util.NewBeaconBlockAltair()
-	block.Block.Slot = slot
-	block.Block.ParentRoot = parentRoot[:]
-
-	for i := uint64(0); i < config.SyncCommitteeSize; i++ {
-		block.Block.Body.SyncAggregate.SyncCommitteeBits.SetBitAt(i, true)
-	}
-
-	signedBlock, err := blocks.NewSignedBeaconBlock(block)
-	require.NoError(t, err)
-
-	h, err := signedBlock.Header()
-	require.NoError(t, err)
-
-	err = st.SetLatestBlockHeader(h.Header)
-	require.NoError(t, err)
-	stateRoot, err := st.HashTreeRoot(ctx)
-	require.NoError(t, err)
-
-	// get a new signed block so the root is updated with the new state root
-	block.Block.StateRoot = stateRoot[:]
-	signedBlock, err = blocks.NewSignedBeaconBlock(block)
-	require.NoError(t, err)
-
-	root, err := block.Block.HashTreeRoot()
-	require.NoError(t, err)
-
-	mockBlocker := &testutil.MockBlocker{
-		RootBlockMap: map[[32]byte]interfaces.ReadOnlySignedBeaconBlock{
-			parentRoot: signedParent,
-			root:       signedBlock,
-		},
-		SlotBlockMap: map[primitives.Slot]interfaces.ReadOnlySignedBeaconBlock{
-			slot.Sub(1): signedParent,
-			slot:        signedBlock,
-		},
-	}
-	mockChainService := &mock.ChainService{Optimistic: true, Slot: &slot, State: st}
-	s := &Server{
-		Stater: &testutil.MockStater{StatesBySlot: map[primitives.Slot]state.BeaconState{
-			slot.Sub(1): attestedState,
-			slot:        st,
-		}},
-		Blocker:     mockBlocker,
-		HeadFetcher: mockChainService,
-	}
-	startPeriod := slot.Div(uint64(config.EpochsPerSyncCommitteePeriod)).Div(uint64(config.SlotsPerEpoch))
-	url := fmt.Sprintf("http://foo.com/?count=1&start_period=%d", startPeriod)
-	request := httptest.NewRequest("GET", url, nil)
-	writer := httptest.NewRecorder()
-	writer.Body = &bytes.Buffer{}
-
-	s.GetLightClientUpdatesByRange(writer, request)
-
-	require.Equal(t, http.StatusOK, writer.Code)
-	var resp structs.LightClientUpdatesByRangeResponse
-	err = json.Unmarshal(writer.Body.Bytes(), &resp.Updates)
-	require.NoError(t, err)
-	var respHeader structs.LightClientHeader
-	err = json.Unmarshal(resp.Updates[0].Data.AttestedHeader, &respHeader)
-	require.NoError(t, err)
-	require.Equal(t, 1, len(resp.Updates))
-	require.Equal(t, "altair", resp.Updates[0].Version)
-	require.Equal(t, hexutil.Encode(attestedHeader.BodyRoot), respHeader.Beacon.BodyRoot)
-	require.NotNil(t, resp)
-}
-
-func TestLightClientHandler_GetLightClientUpdatesByRangeCapella(t *testing.T) {
-	helpers.ClearCache()
-	ctx := context.Background()
-	config := params.BeaconConfig()
-	slot := primitives.Slot(config.CapellaForkEpoch * primitives.Epoch(config.SlotsPerEpoch)).Add(1)
-
-	attestedState, err := util.NewBeaconStateCapella()
-	require.NoError(t, err)
-	err = attestedState.SetSlot(slot.Sub(1))
-	require.NoError(t, err)
-
-	parent := util.NewBeaconBlockCapella()
-	parent.Block.Slot = slot.Sub(1)
-
-	signedParent, err := blocks.NewSignedBeaconBlock(parent)
-	require.NoError(t, err)
-
-	parentHeader, err := signedParent.Header()
-	require.NoError(t, err)
-	attestedHeader := parentHeader.Header
-
-	err = attestedState.SetLatestBlockHeader(attestedHeader)
-	require.NoError(t, err)
-	attestedStateRoot, err := attestedState.HashTreeRoot(ctx)
-	require.NoError(t, err)
-
-	// get a new signed block so the root is updated with the new state root
-	parent.Block.StateRoot = attestedStateRoot[:]
-	signedParent, err = blocks.NewSignedBeaconBlock(parent)
-	require.NoError(t, err)
-
-	st, err := util.NewBeaconStateCapella()
-	require.NoError(t, err)
-	err = st.SetSlot(slot)
-	require.NoError(t, err)
-
-	parentRoot, err := signedParent.Block().HashTreeRoot()
-	require.NoError(t, err)
-
-	block := util.NewBeaconBlockCapella()
-	block.Block.Slot = slot
-	block.Block.ParentRoot = parentRoot[:]
-
-	for i := uint64(0); i < config.SyncCommitteeSize; i++ {
-		block.Block.Body.SyncAggregate.SyncCommitteeBits.SetBitAt(i, true)
-	}
-
-	signedBlock, err := blocks.NewSignedBeaconBlock(block)
-	require.NoError(t, err)
-
-	h, err := signedBlock.Header()
-	require.NoError(t, err)
-
-	err = st.SetLatestBlockHeader(h.Header)
-	require.NoError(t, err)
-	stateRoot, err := st.HashTreeRoot(ctx)
-	require.NoError(t, err)
-
-	// get a new signed block so the root is updated with the new state root
-	block.Block.StateRoot = stateRoot[:]
-	signedBlock, err = blocks.NewSignedBeaconBlock(block)
-	require.NoError(t, err)
-
-	root, err := block.Block.HashTreeRoot()
-	require.NoError(t, err)
-
-	mockBlocker := &testutil.MockBlocker{
-		RootBlockMap: map[[32]byte]interfaces.ReadOnlySignedBeaconBlock{
-			parentRoot: signedParent,
-			root:       signedBlock,
-		},
-		SlotBlockMap: map[primitives.Slot]interfaces.ReadOnlySignedBeaconBlock{
-			slot.Sub(1): signedParent,
-			slot:        signedBlock,
-		},
-	}
-	mockChainService := &mock.ChainService{Optimistic: true, Slot: &slot, State: st}
-	s := &Server{
-		Stater: &testutil.MockStater{StatesBySlot: map[primitives.Slot]state.BeaconState{
-			slot.Sub(1): attestedState,
-			slot:        st,
-		}},
-		Blocker:     mockBlocker,
-		HeadFetcher: mockChainService,
-	}
-	startPeriod := slot.Div(uint64(config.EpochsPerSyncCommitteePeriod)).Div(uint64(config.SlotsPerEpoch))
-	url := fmt.Sprintf("http://foo.com/?count=1&start_period=%d", startPeriod)
-	request := httptest.NewRequest("GET", url, nil)
-	writer := httptest.NewRecorder()
-	writer.Body = &bytes.Buffer{}
-
-	s.GetLightClientUpdatesByRange(writer, request)
-
-	require.Equal(t, http.StatusOK, writer.Code)
-	var resp structs.LightClientUpdatesByRangeResponse
-	err = json.Unmarshal(writer.Body.Bytes(), &resp.Updates)
-	require.NoError(t, err)
-	var respHeader structs.LightClientHeaderCapella
-	err = json.Unmarshal(resp.Updates[0].Data.AttestedHeader, &respHeader)
-	require.NoError(t, err)
-	require.Equal(t, 1, len(resp.Updates))
-	require.Equal(t, "capella", resp.Updates[0].Version)
-	require.Equal(t, hexutil.Encode(attestedHeader.BodyRoot), respHeader.Beacon.BodyRoot)
-	require.NotNil(t, resp)
-}
-
-func TestLightClientHandler_GetLightClientUpdatesByRangeDeneb(t *testing.T) {
-	helpers.ClearCache()
-	ctx := context.Background()
-	config := params.BeaconConfig()
-	slot := primitives.Slot(config.DenebForkEpoch * primitives.Epoch(config.SlotsPerEpoch)).Add(1)
-
-	attestedState, err := util.NewBeaconStateDeneb()
-	require.NoError(t, err)
-	err = attestedState.SetSlot(slot.Sub(1))
-	require.NoError(t, err)
-
-	parent := util.NewBeaconBlockDeneb()
-	parent.Block.Slot = slot.Sub(1)
-
-	signedParent, err := blocks.NewSignedBeaconBlock(parent)
-	require.NoError(t, err)
-
-	parentHeader, err := signedParent.Header()
-	require.NoError(t, err)
-	attestedHeader := parentHeader.Header
-
-	err = attestedState.SetLatestBlockHeader(attestedHeader)
-	require.NoError(t, err)
-	attestedStateRoot, err := attestedState.HashTreeRoot(ctx)
-	require.NoError(t, err)
-
-	// get a new signed block so the root is updated with the new state root
-	parent.Block.StateRoot = attestedStateRoot[:]
-	signedParent, err = blocks.NewSignedBeaconBlock(parent)
-	require.NoError(t, err)
-
-	st, err := util.NewBeaconStateDeneb()
-	require.NoError(t, err)
-	err = st.SetSlot(slot)
-	require.NoError(t, err)
-
-	parentRoot, err := signedParent.Block().HashTreeRoot()
-	require.NoError(t, err)
-
-	block := util.NewBeaconBlockDeneb()
-	block.Block.Slot = slot
-	block.Block.ParentRoot = parentRoot[:]
-
-	for i := uint64(0); i < config.SyncCommitteeSize; i++ {
-		block.Block.Body.SyncAggregate.SyncCommitteeBits.SetBitAt(i, true)
-	}
-
-	signedBlock, err := blocks.NewSignedBeaconBlock(block)
-	require.NoError(t, err)
-
-	h, err := signedBlock.Header()
-	require.NoError(t, err)
-
-	err = st.SetLatestBlockHeader(h.Header)
-	require.NoError(t, err)
-	stateRoot, err := st.HashTreeRoot(ctx)
-	require.NoError(t, err)
-
-	// get a new signed block so the root is updated with the new state root
-	block.Block.StateRoot = stateRoot[:]
-	signedBlock, err = blocks.NewSignedBeaconBlock(block)
-	require.NoError(t, err)
-
-	root, err := block.Block.HashTreeRoot()
-	require.NoError(t, err)
-
-	mockBlocker := &testutil.MockBlocker{
-		RootBlockMap: map[[32]byte]interfaces.ReadOnlySignedBeaconBlock{
-			parentRoot: signedParent,
-			root:       signedBlock,
-		},
-		SlotBlockMap: map[primitives.Slot]interfaces.ReadOnlySignedBeaconBlock{
-			slot.Sub(1): signedParent,
-			slot:        signedBlock,
-		},
-	}
-	mockChainService := &mock.ChainService{Optimistic: true, Slot: &slot, State: st}
-	s := &Server{
-		Stater: &testutil.MockStater{StatesBySlot: map[primitives.Slot]state.BeaconState{
-			slot.Sub(1): attestedState,
-			slot:        st,
-		}},
-		Blocker:     mockBlocker,
-		HeadFetcher: mockChainService,
-	}
-	startPeriod := slot.Div(uint64(config.EpochsPerSyncCommitteePeriod)).Div(uint64(config.SlotsPerEpoch))
-	url := fmt.Sprintf("http://foo.com/?count=1&start_period=%d", startPeriod)
-	request := httptest.NewRequest("GET", url, nil)
-	writer := httptest.NewRecorder()
-	writer.Body = &bytes.Buffer{}
-
-	s.GetLightClientUpdatesByRange(writer, request)
-
-	require.Equal(t, http.StatusOK, writer.Code)
-	var resp structs.LightClientUpdatesByRangeResponse
-	err = json.Unmarshal(writer.Body.Bytes(), &resp.Updates)
-	require.NoError(t, err)
-	var respHeader structs.LightClientHeaderDeneb
-	err = json.Unmarshal(resp.Updates[0].Data.AttestedHeader, &respHeader)
-	require.NoError(t, err)
-	require.Equal(t, 1, len(resp.Updates))
-	require.Equal(t, "deneb", resp.Updates[0].Version)
-	require.Equal(t, hexutil.Encode(attestedHeader.BodyRoot), respHeader.Beacon.BodyRoot)
-	require.NotNil(t, resp)
-}
-
-func TestLightClientHandler_GetLightClientUpdatesByRange_TooBigInputCountAltair(t *testing.T) {
-	helpers.ClearCache()
-	ctx := context.Background()
-	config := params.BeaconConfig()
-	slot := primitives.Slot(config.AltairForkEpoch * primitives.Epoch(config.SlotsPerEpoch)).Add(1)
-
-	attestedState, err := util.NewBeaconStateAltair()
-	require.NoError(t, err)
-	err = attestedState.SetSlot(slot.Sub(1))
-	require.NoError(t, err)
-
-	parent := util.NewBeaconBlockAltair()
-	parent.Block.Slot = slot.Sub(1)
-
-	signedParent, err := blocks.NewSignedBeaconBlock(parent)
-	require.NoError(t, err)
-
-	parentHeader, err := signedParent.Header()
-	require.NoError(t, err)
-	attestedHeader := parentHeader.Header
-
-	err = attestedState.SetLatestBlockHeader(attestedHeader)
-	require.NoError(t, err)
-	attestedStateRoot, err := attestedState.HashTreeRoot(ctx)
-	require.NoError(t, err)
-
-	// get a new signed block so the root is updated with the new state root
-	parent.Block.StateRoot = attestedStateRoot[:]
-	signedParent, err = blocks.NewSignedBeaconBlock(parent)
-	require.NoError(t, err)
-
-	st, err := util.NewBeaconStateAltair()
-	require.NoError(t, err)
-	err = st.SetSlot(slot)
-	require.NoError(t, err)
-
-	parentRoot, err := signedParent.Block().HashTreeRoot()
-	require.NoError(t, err)
-
-	block := util.NewBeaconBlockAltair()
-	block.Block.Slot = slot
-	block.Block.ParentRoot = parentRoot[:]
-
-	for i := uint64(0); i < config.SyncCommitteeSize; i++ {
-		block.Block.Body.SyncAggregate.SyncCommitteeBits.SetBitAt(i, true)
-	}
-
-	signedBlock, err := blocks.NewSignedBeaconBlock(block)
-	require.NoError(t, err)
-
-	h, err := signedBlock.Header()
-	require.NoError(t, err)
-
-	err = st.SetLatestBlockHeader(h.Header)
-	require.NoError(t, err)
-	stateRoot, err := st.HashTreeRoot(ctx)
-	require.NoError(t, err)
-
-	// get a new signed block so the root is updated with the new state root
-	block.Block.StateRoot = stateRoot[:]
-	signedBlock, err = blocks.NewSignedBeaconBlock(block)
-	require.NoError(t, err)
-
-	root, err := block.Block.HashTreeRoot()
-	require.NoError(t, err)
-
-	mockBlocker := &testutil.MockBlocker{
-		RootBlockMap: map[[32]byte]interfaces.ReadOnlySignedBeaconBlock{
-			parentRoot: signedParent,
-			root:       signedBlock,
-		},
-		SlotBlockMap: map[primitives.Slot]interfaces.ReadOnlySignedBeaconBlock{
-			slot.Sub(1): signedParent,
-			slot:        signedBlock,
-		},
-	}
-	mockChainService := &mock.ChainService{Optimistic: true, Slot: &slot, State: st}
-	s := &Server{
-		Stater: &testutil.MockStater{StatesBySlot: map[primitives.Slot]state.BeaconState{
-			slot.Sub(1): attestedState,
-			slot:        st,
-		}},
-		Blocker:     mockBlocker,
-		HeadFetcher: mockChainService,
-	}
-	startPeriod := slot.Div(uint64(config.EpochsPerSyncCommitteePeriod)).Div(uint64(config.SlotsPerEpoch))
-	count := 129 // config.MaxRequestLightClientUpdates is 128
-	url := fmt.Sprintf("http://foo.com/?count=%d&start_period=%d", count, startPeriod)
-	request := httptest.NewRequest("GET", url, nil)
-	writer := httptest.NewRecorder()
-	writer.Body = &bytes.Buffer{}
-
-	s.GetLightClientUpdatesByRange(writer, request)
-
-	require.Equal(t, http.StatusOK, writer.Code)
-	var resp structs.LightClientUpdatesByRangeResponse
-	err = json.Unmarshal(writer.Body.Bytes(), &resp.Updates)
-	require.NoError(t, err)
-	var respHeader structs.LightClientHeader
-	err = json.Unmarshal(resp.Updates[0].Data.AttestedHeader, &respHeader)
-	require.NoError(t, err)
-	require.Equal(t, 1, len(resp.Updates)) // Even with big count input, the response is still the max available period, which is 1 in test case.
-	require.Equal(t, "altair", resp.Updates[0].Version)
-	require.Equal(t, hexutil.Encode(attestedHeader.BodyRoot), respHeader.Beacon.BodyRoot)
-	require.NotNil(t, resp)
-}
-
-func TestLightClientHandler_GetLightClientUpdatesByRange_TooBigInputCountCapella(t *testing.T) {
-	helpers.ClearCache()
-	ctx := context.Background()
-	config := params.BeaconConfig()
-	slot := primitives.Slot(config.CapellaForkEpoch * primitives.Epoch(config.SlotsPerEpoch)).Add(1)
-
-	attestedState, err := util.NewBeaconStateCapella()
-	require.NoError(t, err)
-	err = attestedState.SetSlot(slot.Sub(1))
-	require.NoError(t, err)
-
-	parent := util.NewBeaconBlockCapella()
-	parent.Block.Slot = slot.Sub(1)
-
-	signedParent, err := blocks.NewSignedBeaconBlock(parent)
-	require.NoError(t, err)
-
-	parentHeader, err := signedParent.Header()
-	require.NoError(t, err)
-	attestedHeader := parentHeader.Header
-
-	err = attestedState.SetLatestBlockHeader(attestedHeader)
-	require.NoError(t, err)
-	attestedStateRoot, err := attestedState.HashTreeRoot(ctx)
-	require.NoError(t, err)
-
-	// get a new signed block so the root is updated with the new state root
-	parent.Block.StateRoot = attestedStateRoot[:]
-	signedParent, err = blocks.NewSignedBeaconBlock(parent)
-	require.NoError(t, err)
-
-	st, err := util.NewBeaconStateCapella()
-	require.NoError(t, err)
-	err = st.SetSlot(slot)
-	require.NoError(t, err)
-
-	parentRoot, err := signedParent.Block().HashTreeRoot()
-	require.NoError(t, err)
-
-	block := util.NewBeaconBlockCapella()
-	block.Block.Slot = slot
-	block.Block.ParentRoot = parentRoot[:]
-
-	for i := uint64(0); i < config.SyncCommitteeSize; i++ {
-		block.Block.Body.SyncAggregate.SyncCommitteeBits.SetBitAt(i, true)
-	}
-
-	signedBlock, err := blocks.NewSignedBeaconBlock(block)
-	require.NoError(t, err)
-
-	h, err := signedBlock.Header()
-	require.NoError(t, err)
-
-	err = st.SetLatestBlockHeader(h.Header)
-	require.NoError(t, err)
-	stateRoot, err := st.HashTreeRoot(ctx)
-	require.NoError(t, err)
-
-	// get a new signed block so the root is updated with the new state root
-	block.Block.StateRoot = stateRoot[:]
-	signedBlock, err = blocks.NewSignedBeaconBlock(block)
-	require.NoError(t, err)
-
-	root, err := block.Block.HashTreeRoot()
-	require.NoError(t, err)
-
-	mockBlocker := &testutil.MockBlocker{
-		RootBlockMap: map[[32]byte]interfaces.ReadOnlySignedBeaconBlock{
-			parentRoot: signedParent,
-			root:       signedBlock,
-		},
-		SlotBlockMap: map[primitives.Slot]interfaces.ReadOnlySignedBeaconBlock{
-			slot.Sub(1): signedParent,
-			slot:        signedBlock,
-		},
-	}
-	mockChainService := &mock.ChainService{Optimistic: true, Slot: &slot, State: st}
-	s := &Server{
-		Stater: &testutil.MockStater{StatesBySlot: map[primitives.Slot]state.BeaconState{
-			slot.Sub(1): attestedState,
-			slot:        st,
-		}},
-		Blocker:     mockBlocker,
-		HeadFetcher: mockChainService,
-	}
-	startPeriod := slot.Div(uint64(config.EpochsPerSyncCommitteePeriod)).Div(uint64(config.SlotsPerEpoch))
-	count := 129 // config.MaxRequestLightClientUpdates is 128
-	url := fmt.Sprintf("http://foo.com/?count=%d&start_period=%d", count, startPeriod)
-	request := httptest.NewRequest("GET", url, nil)
-	writer := httptest.NewRecorder()
-	writer.Body = &bytes.Buffer{}
-
-	s.GetLightClientUpdatesByRange(writer, request)
-
-	require.Equal(t, http.StatusOK, writer.Code)
-	var resp structs.LightClientUpdatesByRangeResponse
-	err = json.Unmarshal(writer.Body.Bytes(), &resp.Updates)
-	require.NoError(t, err)
-	var respHeader structs.LightClientHeaderCapella
-	err = json.Unmarshal(resp.Updates[0].Data.AttestedHeader, &respHeader)
-	require.NoError(t, err)
-	require.Equal(t, 1, len(resp.Updates)) // Even with big count input, the response is still the max available period, which is 1 in test case.
-	require.Equal(t, "capella", resp.Updates[0].Version)
-	require.Equal(t, hexutil.Encode(attestedHeader.BodyRoot), respHeader.Beacon.BodyRoot)
-	require.NotNil(t, resp)
-}
-
-func TestLightClientHandler_GetLightClientUpdatesByRange_TooBigInputCountDeneb(t *testing.T) {
-	helpers.ClearCache()
-	ctx := context.Background()
-	params.SetupForkEpochConfigForTest()
-	config := params.BeaconConfig()
-	slot := primitives.Slot(config.DenebForkEpoch * primitives.Epoch(config.SlotsPerEpoch)).Add(1)
-
-	attestedState, err := util.NewBeaconStateDeneb()
-	require.NoError(t, err)
-	err = attestedState.SetSlot(slot.Sub(1))
-	require.NoError(t, err)
-
-	parent := util.NewBeaconBlockDeneb()
-	parent.Block.Slot = slot.Sub(1)
-
-	signedParent, err := blocks.NewSignedBeaconBlock(parent)
-	require.NoError(t, err)
-
-	parentHeader, err := signedParent.Header()
-	require.NoError(t, err)
-	attestedHeader := parentHeader.Header
-
-	err = attestedState.SetLatestBlockHeader(attestedHeader)
-	require.NoError(t, err)
-	attestedStateRoot, err := attestedState.HashTreeRoot(ctx)
-	require.NoError(t, err)
-
-	// get a new signed block so the root is updated with the new state root
-	parent.Block.StateRoot = attestedStateRoot[:]
-	signedParent, err = blocks.NewSignedBeaconBlock(parent)
-	require.NoError(t, err)
-
-	st, err := util.NewBeaconStateDeneb()
-	require.NoError(t, err)
-	err = st.SetSlot(slot)
-	require.NoError(t, err)
-
-	parentRoot, err := signedParent.Block().HashTreeRoot()
-	require.NoError(t, err)
-
-	block := util.NewBeaconBlockDeneb()
-	block.Block.Slot = slot
-	block.Block.ParentRoot = parentRoot[:]
-
-	for i := uint64(0); i < config.SyncCommitteeSize; i++ {
-		block.Block.Body.SyncAggregate.SyncCommitteeBits.SetBitAt(i, true)
-	}
-
-	signedBlock, err := blocks.NewSignedBeaconBlock(block)
-	require.NoError(t, err)
-
-	h, err := signedBlock.Header()
-	require.NoError(t, err)
-
-	err = st.SetLatestBlockHeader(h.Header)
-	require.NoError(t, err)
-	stateRoot, err := st.HashTreeRoot(ctx)
-	require.NoError(t, err)
-
-	// get a new signed block so the root is updated with the new state root
-	block.Block.StateRoot = stateRoot[:]
-	signedBlock, err = blocks.NewSignedBeaconBlock(block)
-	require.NoError(t, err)
-
-	root, err := block.Block.HashTreeRoot()
-	require.NoError(t, err)
-
-	mockBlocker := &testutil.MockBlocker{
-		RootBlockMap: map[[32]byte]interfaces.ReadOnlySignedBeaconBlock{
-			parentRoot: signedParent,
-			root:       signedBlock,
-		},
-		SlotBlockMap: map[primitives.Slot]interfaces.ReadOnlySignedBeaconBlock{
-			slot.Sub(1): signedParent,
-			slot:        signedBlock,
-		},
-	}
-	mockChainService := &mock.ChainService{Optimistic: true, Slot: &slot, State: st}
-	s := &Server{
-		Stater: &testutil.MockStater{StatesBySlot: map[primitives.Slot]state.BeaconState{
-			slot.Sub(1): attestedState,
-			slot:        st,
-		}},
-		Blocker:     mockBlocker,
-		HeadFetcher: mockChainService,
-	}
-	startPeriod := slot.Div(uint64(config.EpochsPerSyncCommitteePeriod)).Div(uint64(config.SlotsPerEpoch))
-	count := 129 // config.MaxRequestLightClientUpdates is 128
-	url := fmt.Sprintf("http://foo.com/?count=%d&start_period=%d", count, startPeriod)
-	request := httptest.NewRequest("GET", url, nil)
-	writer := httptest.NewRecorder()
-	writer.Body = &bytes.Buffer{}
-
-	s.GetLightClientUpdatesByRange(writer, request)
-
-	require.Equal(t, http.StatusOK, writer.Code)
-	var resp structs.LightClientUpdatesByRangeResponse
-	err = json.Unmarshal(writer.Body.Bytes(), &resp.Updates)
-	require.NoError(t, err)
-	var respHeader structs.LightClientHeaderDeneb
-	err = json.Unmarshal(resp.Updates[0].Data.AttestedHeader, &respHeader)
-	require.NoError(t, err)
-	require.Equal(t, 1, len(resp.Updates)) // Even with big count input, the response is still the max available period, which is 1 in test case.
-	require.Equal(t, "deneb", resp.Updates[0].Version)
-	require.Equal(t, hexutil.Encode(attestedHeader.BodyRoot), respHeader.Beacon.BodyRoot)
-	require.NotNil(t, resp)
-}
-
-// TODO - check for not having any blocks from the min period, and startPeriod being too early
-func TestLightClientHandler_GetLightClientUpdatesByRange_TooEarlyPeriodAltair(t *testing.T) {
-	helpers.ClearCache()
-	ctx := context.Background()
-	config := params.BeaconConfig()
-	slot := primitives.Slot(config.AltairForkEpoch * primitives.Epoch(config.SlotsPerEpoch)).Add(1)
-
-	attestedState, err := util.NewBeaconStateAltair()
-	require.NoError(t, err)
-	err = attestedState.SetSlot(slot.Sub(1))
-	require.NoError(t, err)
-
-	parent := util.NewBeaconBlockAltair()
-	parent.Block.Slot = slot.Sub(1)
-
-	signedParent, err := blocks.NewSignedBeaconBlock(parent)
-	require.NoError(t, err)
-
-	parentHeader, err := signedParent.Header()
-	require.NoError(t, err)
-	attestedHeader := parentHeader.Header
-
-	err = attestedState.SetLatestBlockHeader(attestedHeader)
-	require.NoError(t, err)
-	attestedStateRoot, err := attestedState.HashTreeRoot(ctx)
-	require.NoError(t, err)
-
-	// get a new signed block so the root is updated with the new state root
-	parent.Block.StateRoot = attestedStateRoot[:]
-	signedParent, err = blocks.NewSignedBeaconBlock(parent)
-	require.NoError(t, err)
-
-	st, err := util.NewBeaconStateAltair()
-	require.NoError(t, err)
-	err = st.SetSlot(slot)
-	require.NoError(t, err)
-
-	parentRoot, err := signedParent.Block().HashTreeRoot()
-	require.NoError(t, err)
-
-	block := util.NewBeaconBlockAltair()
-	block.Block.Slot = slot
-	block.Block.ParentRoot = parentRoot[:]
-
-	for i := uint64(0); i < config.SyncCommitteeSize; i++ {
-		block.Block.Body.SyncAggregate.SyncCommitteeBits.SetBitAt(i, true)
-	}
-
-	signedBlock, err := blocks.NewSignedBeaconBlock(block)
-	require.NoError(t, err)
-=======
->>>>>>> f4984638
-
-	h, err := signedBlock.Header()
-	require.NoError(t, err)
-
-	err = st.SetLatestBlockHeader(h.Header)
-	require.NoError(t, err)
-	stateRoot, err := st.HashTreeRoot(ctx)
-	require.NoError(t, err)
-
-	// get a new signed block so the root is updated with the new state root
-	block.Block.StateRoot = stateRoot[:]
-	signedBlock, err = blocks.NewSignedBeaconBlock(block)
-	require.NoError(t, err)
-
-	root, err := block.Block.HashTreeRoot()
-	require.NoError(t, err)
-
-	mockBlocker := &testutil.MockBlocker{
-		RootBlockMap: map[[32]byte]interfaces.ReadOnlySignedBeaconBlock{
-			parentRoot: signedParent,
-			root:       signedBlock,
-		},
-		SlotBlockMap: map[primitives.Slot]interfaces.ReadOnlySignedBeaconBlock{
-			slot.Sub(1): signedParent,
-			slot:        signedBlock,
-		},
-	}
-	mockChainService := &mock.ChainService{Optimistic: true, Slot: &slot, State: st}
-	s := &Server{
-		Stater: &testutil.MockStater{StatesBySlot: map[primitives.Slot]state.BeaconState{
-			slot.Sub(1): attestedState,
-			slot:        st,
-		}},
-		Blocker:     mockBlocker,
-		HeadFetcher: mockChainService,
-	}
 	startPeriod := 1 // very early period before Altair fork
 	count := 1
 	url := fmt.Sprintf("http://foo.com/?count=%d&start_period=%d", count, startPeriod)
@@ -1754,7 +791,6 @@
 func TestLightClientHandler_GetLightClientUpdatesByRange_TooBigCountAltair(t *testing.T) {
 	helpers.ClearCache()
 	ctx := context.Background()
-	params.SetupForkEpochConfigForTest()
 	config := params.BeaconConfig()
 	slot := primitives.Slot(config.AltairForkEpoch * primitives.Epoch(config.SlotsPerEpoch)).Add(1)
 
@@ -2055,11 +1091,7 @@
 	s.GetLightClientFinalityUpdate(writer, request)
 
 	require.Equal(t, http.StatusOK, writer.Code)
-<<<<<<< HEAD
-	var resp structs.LightClientUpdateWithVersion
-=======
 	var resp *structs.LightClientUpdateResponse
->>>>>>> f4984638
 	err = json.Unmarshal(writer.Body.Bytes(), &resp)
 	require.NoError(t, err)
 	var respHeader structs.LightClientHeader
@@ -2169,11 +1201,7 @@
 	s.GetLightClientFinalityUpdate(writer, request)
 
 	require.Equal(t, http.StatusOK, writer.Code)
-<<<<<<< HEAD
-	var resp structs.LightClientUpdateWithVersion
-=======
 	var resp *structs.LightClientUpdateResponse
->>>>>>> f4984638
 	err = json.Unmarshal(writer.Body.Bytes(), &resp)
 	require.NoError(t, err)
 	var respHeader structs.LightClientHeader
@@ -2283,11 +1311,7 @@
 	s.GetLightClientFinalityUpdate(writer, request)
 
 	require.Equal(t, http.StatusOK, writer.Code)
-<<<<<<< HEAD
-	var resp structs.LightClientUpdateWithVersion
-=======
 	var resp *structs.LightClientUpdateResponse
->>>>>>> f4984638
 	err = json.Unmarshal(writer.Body.Bytes(), &resp)
 	require.NoError(t, err)
 	var respHeader structs.LightClientHeaderDeneb
@@ -2397,11 +1421,7 @@
 	s.GetLightClientOptimisticUpdate(writer, request)
 
 	require.Equal(t, http.StatusOK, writer.Code)
-<<<<<<< HEAD
-	var resp structs.LightClientUpdateWithVersion
-=======
 	var resp *structs.LightClientUpdateResponse
->>>>>>> f4984638
 	err = json.Unmarshal(writer.Body.Bytes(), &resp)
 	require.NoError(t, err)
 	var respHeader structs.LightClientHeader
@@ -2511,11 +1531,7 @@
 	s.GetLightClientOptimisticUpdate(writer, request)
 
 	require.Equal(t, http.StatusOK, writer.Code)
-<<<<<<< HEAD
-	var resp structs.LightClientUpdateWithVersion
-=======
 	var resp *structs.LightClientUpdateResponse
->>>>>>> f4984638
 	err = json.Unmarshal(writer.Body.Bytes(), &resp)
 	require.NoError(t, err)
 	var respHeader structs.LightClientHeaderCapella
@@ -2625,11 +1641,7 @@
 	s.GetLightClientOptimisticUpdate(writer, request)
 
 	require.Equal(t, http.StatusOK, writer.Code)
-<<<<<<< HEAD
-	var resp structs.LightClientUpdateWithVersion
-=======
 	var resp *structs.LightClientUpdateResponse
->>>>>>> f4984638
 	err = json.Unmarshal(writer.Body.Bytes(), &resp)
 	require.NoError(t, err)
 	var respHeader structs.LightClientHeaderDeneb
