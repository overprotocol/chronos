package lightclient

import (
	"context"
	"fmt"
	"math"
	"net/http"

	"github.com/ethereum/go-ethereum/common/hexutil"
<<<<<<< HEAD
	"github.com/gorilla/mux"
=======
>>>>>>> f4984638
	"github.com/pkg/errors"
	"github.com/prysmaticlabs/prysm/v5/api"
	"github.com/prysmaticlabs/prysm/v5/api/server/structs"
	"github.com/prysmaticlabs/prysm/v5/beacon-chain/rpc/eth/shared"
	"github.com/prysmaticlabs/prysm/v5/beacon-chain/state"
	"github.com/prysmaticlabs/prysm/v5/config/params"
	"github.com/prysmaticlabs/prysm/v5/consensus-types/interfaces"
	types "github.com/prysmaticlabs/prysm/v5/consensus-types/primitives"
	"github.com/prysmaticlabs/prysm/v5/monitoring/tracing/trace"
	"github.com/prysmaticlabs/prysm/v5/network/httputil"
	"github.com/prysmaticlabs/prysm/v5/runtime/version"
	"github.com/wealdtech/go-bytesutil"
)

// GetLightClientBootstrap - implements https://github.com/ethereum/beacon-APIs/blob/263f4ed6c263c967f13279c7a9f5629b51c5fc55/apis/beacon/light_client/bootstrap.yaml
func (s *Server) GetLightClientBootstrap(w http.ResponseWriter, req *http.Request) {
	// Prepare
	ctx, span := trace.StartSpan(req.Context(), "beacon.GetLightClientBootstrap")
	defer span.End()

	// Get the block
	blockRootParam, err := hexutil.Decode(req.PathValue("block_root"))
	if err != nil {
		httputil.HandleError(w, "invalid block root: "+err.Error(), http.StatusBadRequest)
		return
	}

	blockRoot := bytesutil.ToBytes32(blockRootParam)
	blk, err := s.Blocker.Block(ctx, blockRoot[:])
	if !shared.WriteBlockFetchError(w, blk, err) {
		return
	}

	// Get the state
	state, err := s.Stater.StateBySlot(ctx, blk.Block().Slot())
	if err != nil {
		httputil.HandleError(w, "could not get state: "+err.Error(), http.StatusInternalServerError)
		return
	}

<<<<<<< HEAD
	bootstrap, err := createLightClientBootstrap(ctx, state, blk.Block())
=======
	bootstrap, err := createLightClientBootstrap(ctx, state, blk)
>>>>>>> f4984638
	if err != nil {
		httputil.HandleError(w, "could not get light client bootstrap: "+err.Error(), http.StatusInternalServerError)
		return
	}
	response := &structs.LightClientBootstrapResponse{
		Version: version.String(blk.Version()),
		Data:    bootstrap,
	}
	w.Header().Set(api.VersionHeader, version.String(version.Deneb))

	httputil.WriteJson(w, response)
}

// GetLightClientUpdatesByRange - implements https://github.com/ethereum/beacon-APIs/blob/263f4ed6c263c967f13279c7a9f5629b51c5fc55/apis/beacon/light_client/updates.yaml
func (s *Server) GetLightClientUpdatesByRange(w http.ResponseWriter, req *http.Request) {
	// Prepare
	ctx, span := trace.StartSpan(req.Context(), "beacon.GetLightClientUpdatesByRange")
	defer span.End()

	// Determine slots per period
	config := params.BeaconConfig()
	slotsPerPeriod := uint64(config.EpochsPerSyncCommitteePeriod) * uint64(config.SlotsPerEpoch)

	// Adjust count based on configuration
	_, count, gotCount := shared.UintFromQuery(w, req, "count", true)
	if !gotCount {
		return
	} else if count == 0 {
		httputil.HandleError(w, fmt.Sprintf("got invalid 'count' query variable '%d': count must be greater than 0", count), http.StatusInternalServerError)
		return
	}

	// Determine the start and end periods
	_, startPeriod, gotStartPeriod := shared.UintFromQuery(w, req, "start_period", true)
	if !gotStartPeriod {
		return
	}

	if count > config.MaxRequestLightClientUpdates {
		count = config.MaxRequestLightClientUpdates
	}

	// max possible slot is current head
	headState, err := s.HeadFetcher.HeadState(ctx)
	if err != nil {
		httputil.HandleError(w, "could not get head state: "+err.Error(), http.StatusInternalServerError)
		return
	}

	maxSlot := uint64(headState.Slot())

	// min possible slot is Altair fork period
	minSlot := uint64(config.AltairForkEpoch) * uint64(config.SlotsPerEpoch)

	// Adjust startPeriod, the end of start period must be later than Altair fork epoch, otherwise, can not get the sync committee votes
	startPeriodEndSlot := (startPeriod+1)*slotsPerPeriod - 1
	if startPeriodEndSlot < minSlot {
		startPeriod = minSlot / slotsPerPeriod
	}

	// Get the initial endPeriod, then we will adjust
	endPeriod := startPeriod + count - 1

	// Adjust endPeriod, the end of end period must be earlier than current head slot
	endPeriodEndSlot := (endPeriod+1)*slotsPerPeriod - 1
	if endPeriodEndSlot > maxSlot {
		endPeriod = maxSlot / slotsPerPeriod
	}

	// Populate updates
	var updates []*structs.LightClientUpdateResponse
	for period := startPeriod; period <= endPeriod; period++ {
		// Get the last known state of the period,
		//    1. We wish the block has a parent in the same period if possible
		//	  2. We wish the block has a state in the same period
		lastSlotInPeriod := period*slotsPerPeriod + slotsPerPeriod - 1
		if lastSlotInPeriod > maxSlot {
			lastSlotInPeriod = maxSlot
		}
		firstSlotInPeriod := period * slotsPerPeriod

		// Let's not use the first slot in the period, otherwise the attested header will be in previous period
		firstSlotInPeriod++

		var state state.BeaconState
		var block interfaces.ReadOnlySignedBeaconBlock
		for slot := lastSlotInPeriod; slot >= firstSlotInPeriod; slot-- {
			state, err = s.Stater.StateBySlot(ctx, types.Slot(slot))
			if err != nil {
				continue
			}

			// Get the block
			latestBlockHeader := state.LatestBlockHeader()
			latestStateRoot, err := state.HashTreeRoot(ctx)
			if err != nil {
				continue
			}
			latestBlockHeader.StateRoot = latestStateRoot[:]
			blockRoot, err := latestBlockHeader.HashTreeRoot()
			if err != nil {
				continue
			}

			block, err = s.Blocker.Block(ctx, blockRoot[:])
			if err != nil || block == nil {
				continue
			}

			syncAggregate, err := block.Block().Body().SyncAggregate()
			if err != nil || syncAggregate == nil {
				continue
			}

			if syncAggregate.SyncCommitteeBits.Count()*3 < config.SyncCommitteeSize*2 {
				// Not enough votes
				continue
			}

			break
		}

		if block == nil {
			// No valid block found for the period
			continue
		}

		// Get attested state
		attestedRoot := block.Block().ParentRoot()
		attestedBlock, err := s.Blocker.Block(ctx, attestedRoot[:])
		if err != nil || attestedBlock == nil {
			continue
		}

		attestedSlot := attestedBlock.Block().Slot()
		attestedState, err := s.Stater.StateBySlot(ctx, attestedSlot)
		if err != nil {
			continue
		}

		// Get finalized block
		var finalizedBlock interfaces.ReadOnlySignedBeaconBlock
		finalizedCheckPoint := attestedState.FinalizedCheckpoint()
		if finalizedCheckPoint != nil {
			finalizedRoot := bytesutil.ToBytes32(finalizedCheckPoint.Root)
			finalizedBlock, err = s.Blocker.Block(ctx, finalizedRoot[:])
			if err != nil {
				finalizedBlock = nil
			}
		}

		update, err := newLightClientUpdateFromBeaconState(
			ctx,
			state,
			block,
			attestedState,
			attestedBlock,
			finalizedBlock,
		)

		if err == nil {
			updates = append(updates, &structs.LightClientUpdateResponse{
				Version: version.String(attestedState.Version()),
				Data:    update,
			})
		}
	}

	if len(updates) == 0 {
		httputil.HandleError(w, "no updates found", http.StatusNotFound)
		return
	}

	httputil.WriteJson(w, updates)
}

// GetLightClientFinalityUpdate - implements https://github.com/ethereum/beacon-APIs/blob/263f4ed6c263c967f13279c7a9f5629b51c5fc55/apis/beacon/light_client/finality_update.yaml
func (s *Server) GetLightClientFinalityUpdate(w http.ResponseWriter, req *http.Request) {
	ctx, span := trace.StartSpan(req.Context(), "beacon.GetLightClientFinalityUpdate")
	defer span.End()

	// Finality update needs super majority of sync committee signatures
	minSyncCommitteeParticipants := float64(params.BeaconConfig().MinSyncCommitteeParticipants)
	minSignatures := uint64(math.Ceil(minSyncCommitteeParticipants * 2 / 3))

	block, err := s.suitableBlock(ctx, minSignatures)
	if !shared.WriteBlockFetchError(w, block, err) {
		return
	}

	st, err := s.Stater.StateBySlot(ctx, block.Block().Slot())
	if err != nil {
		httputil.HandleError(w, "Could not get state: "+err.Error(), http.StatusInternalServerError)
		return
	}

	attestedRoot := block.Block().ParentRoot()
	attestedBlock, err := s.Blocker.Block(ctx, attestedRoot[:])
	if !shared.WriteBlockFetchError(w, block, errors.Wrap(err, "could not get attested block")) {
		return
	}
	attestedSlot := attestedBlock.Block().Slot()
	attestedState, err := s.Stater.StateBySlot(ctx, attestedSlot)
	if err != nil {
		httputil.HandleError(w, "Could not get attested state: "+err.Error(), http.StatusInternalServerError)
		return
	}

	var finalizedBlock interfaces.ReadOnlySignedBeaconBlock
	finalizedCheckpoint := attestedState.FinalizedCheckpoint()
	if finalizedCheckpoint == nil {
		httputil.HandleError(w, "Attested state does not have a finalized checkpoint", http.StatusInternalServerError)
		return
	}
	finalizedRoot := bytesutil.ToBytes32(finalizedCheckpoint.Root)
	finalizedBlock, err = s.Blocker.Block(ctx, finalizedRoot[:])
	if !shared.WriteBlockFetchError(w, block, errors.Wrap(err, "could not get finalized block")) {
		return
	}

	update, err := newLightClientFinalityUpdateFromBeaconState(ctx, st, block, attestedState, attestedBlock, finalizedBlock)
	if err != nil {
		httputil.HandleError(w, "Could not get light client finality update: "+err.Error(), http.StatusInternalServerError)
		return
	}

	response := &structs.LightClientFinalityUpdateResponse{
		Version: version.String(attestedState.Version()),
		Data:    update,
	}

	httputil.WriteJson(w, response)
}

// GetLightClientOptimisticUpdate - implements https://github.com/ethereum/beacon-APIs/blob/263f4ed6c263c967f13279c7a9f5629b51c5fc55/apis/beacon/light_client/optimistic_update.yaml
func (s *Server) GetLightClientOptimisticUpdate(w http.ResponseWriter, req *http.Request) {
	ctx, span := trace.StartSpan(req.Context(), "beacon.GetLightClientOptimisticUpdate")
	defer span.End()

	block, err := s.suitableBlock(ctx, params.BeaconConfig().MinSyncCommitteeParticipants)
	if !shared.WriteBlockFetchError(w, block, err) {
		return
	}
	st, err := s.Stater.StateBySlot(ctx, block.Block().Slot())
	if err != nil {
		httputil.HandleError(w, "could not get state: "+err.Error(), http.StatusInternalServerError)
		return
	}
	attestedRoot := block.Block().ParentRoot()
	attestedBlock, err := s.Blocker.Block(ctx, attestedRoot[:])
	if err != nil {
		httputil.HandleError(w, "Could not get attested block: "+err.Error(), http.StatusInternalServerError)
		return
	}
	if attestedBlock == nil {
		httputil.HandleError(w, "Attested block is nil", http.StatusInternalServerError)
		return
	}
	attestedSlot := attestedBlock.Block().Slot()
	attestedState, err := s.Stater.StateBySlot(ctx, attestedSlot)
	if err != nil {
		httputil.HandleError(w, "Could not get attested state: "+err.Error(), http.StatusInternalServerError)
		return
	}

	update, err := newLightClientOptimisticUpdateFromBeaconState(ctx, st, block, attestedState, attestedBlock)
	if err != nil {
		httputil.HandleError(w, "Could not get light client optimistic update: "+err.Error(), http.StatusInternalServerError)
		return
	}

	response := &structs.LightClientOptimisticUpdateResponse{
		Version: version.String(attestedState.Version()),
		Data:    update,
	}

	httputil.WriteJson(w, response)
}

// suitableBlock returns the latest block that satisfies all criteria required for creating a new update
func (s *Server) suitableBlock(ctx context.Context, minSignaturesRequired uint64) (interfaces.ReadOnlySignedBeaconBlock, error) {
	st, err := s.HeadFetcher.HeadState(ctx)
	if err != nil {
		return nil, errors.Wrap(err, "could not get head state")
	}

	latestBlockHeader := st.LatestBlockHeader()
	stateRoot, err := st.HashTreeRoot(ctx)
	if err != nil {
		return nil, errors.Wrap(err, "could not get state root")
	}
	latestBlockHeader.StateRoot = stateRoot[:]
	latestBlockHeaderRoot, err := latestBlockHeader.HashTreeRoot()
	if err != nil {
		return nil, errors.Wrap(err, "could not get latest block header root")
	}

	block, err := s.Blocker.Block(ctx, latestBlockHeaderRoot[:])
	if err != nil {
		return nil, errors.Wrap(err, "could not get latest block")
	}
	if block == nil {
		return nil, errors.New("latest block is nil")
	}

	// Loop through the blocks until we find a block that satisfies minSignaturesRequired requirement
	var numOfSyncCommitteeSignatures uint64
	if syncAggregate, err := block.Block().Body().SyncAggregate(); err == nil {
		numOfSyncCommitteeSignatures = syncAggregate.SyncCommitteeBits.Count()
	}

	for numOfSyncCommitteeSignatures < minSignaturesRequired {
		// Get the parent block
		parentRoot := block.Block().ParentRoot()
		block, err = s.Blocker.Block(ctx, parentRoot[:])
		if err != nil {
			return nil, errors.Wrap(err, "could not get parent block")
		}
		if block == nil {
			return nil, errors.New("parent block is nil")
		}

		// Get the number of sync committee signatures
		numOfSyncCommitteeSignatures = 0
		if syncAggregate, err := block.Block().Body().SyncAggregate(); err == nil {
			numOfSyncCommitteeSignatures = syncAggregate.SyncCommitteeBits.Count()
		}
	}

	return block, nil
}<|MERGE_RESOLUTION|>--- conflicted
+++ resolved
@@ -7,10 +7,6 @@
 	"net/http"
 
 	"github.com/ethereum/go-ethereum/common/hexutil"
-<<<<<<< HEAD
-	"github.com/gorilla/mux"
-=======
->>>>>>> f4984638
 	"github.com/pkg/errors"
 	"github.com/prysmaticlabs/prysm/v5/api"
 	"github.com/prysmaticlabs/prysm/v5/api/server/structs"
@@ -51,11 +47,7 @@
 		return
 	}
 
-<<<<<<< HEAD
-	bootstrap, err := createLightClientBootstrap(ctx, state, blk.Block())
-=======
 	bootstrap, err := createLightClientBootstrap(ctx, state, blk)
->>>>>>> f4984638
 	if err != nil {
 		httputil.HandleError(w, "could not get light client bootstrap: "+err.Error(), http.StatusInternalServerError)
 		return
