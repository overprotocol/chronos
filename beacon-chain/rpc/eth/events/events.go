--- conflicted
+++ resolved
@@ -305,48 +305,11 @@
 		if err != nil {
 			return err
 		}
-<<<<<<< HEAD
-
-		attestedBeacon, err := updateData.Data.AttestedHeader.GetBeacon()
-		if err != nil {
-			return errors.Wrap(err, "could not get attested header")
-		}
-		finalizedBeacon, err := updateData.Data.FinalizedHeader.GetBeacon()
-		if err != nil {
-			return errors.Wrap(err, "could not get finalized header")
-		}
-		update := &structs.LightClientFinalityUpdateEvent{
-			Version: version.String(int(updateData.Version)),
-			Data: &structs.LightClientFinalityUpdate{
-				AttestedHeader: &structs.BeaconBlockHeader{
-					Slot:          fmt.Sprintf("%d", attestedBeacon.Slot),
-					ProposerIndex: fmt.Sprintf("%d", attestedBeacon.ProposerIndex),
-					ParentRoot:    hexutil.Encode(attestedBeacon.ParentRoot),
-					StateRoot:     hexutil.Encode(attestedBeacon.StateRoot),
-					BodyRoot:      hexutil.Encode(attestedBeacon.BodyRoot),
-				},
-				FinalizedHeader: &structs.BeaconBlockHeader{
-					Slot:          fmt.Sprintf("%d", finalizedBeacon.Slot),
-					ProposerIndex: fmt.Sprintf("%d", finalizedBeacon.ProposerIndex),
-					ParentRoot:    hexutil.Encode(finalizedBeacon.ParentRoot),
-					StateRoot:     hexutil.Encode(finalizedBeacon.StateRoot),
-				},
-				FinalityBranch: finalityBranch,
-				SyncAggregate: &structs.SyncAggregate{
-					SyncCommitteeBits:      hexutil.Encode(updateData.Data.SyncAggregate.SyncCommitteeBits),
-					SyncCommitteeSignature: hexutil.Encode(updateData.Data.SyncAggregate.SyncCommitteeSignature),
-				},
-				SignatureSlot: fmt.Sprintf("%d", updateData.Data.SignatureSlot),
-			},
-		}
-		return send(w, flusher, LightClientFinalityUpdateTopic, update)
-=======
 		updateEvent := &structs.LightClientFinalityUpdateEvent{
 			Version: version.String(int(updateData.Version)),
 			Data:    update,
 		}
 		return send(w, flusher, LightClientFinalityUpdateTopic, updateEvent)
->>>>>>> f4984638
 	case statefeed.LightClientOptimisticUpdate:
 		if _, ok := requestedTopics[LightClientOptimisticUpdateTopic]; !ok {
 			return nil
@@ -355,30 +318,6 @@
 		if !ok {
 			return write(w, flusher, topicDataMismatch, event.Data, LightClientOptimisticUpdateTopic)
 		}
-<<<<<<< HEAD
-		attestedBeacon, err := updateData.Data.AttestedHeader.GetBeacon()
-		if err != nil {
-			return errors.Wrap(err, "could not get attested header")
-		}
-		update := &structs.LightClientOptimisticUpdateEvent{
-			Version: version.String(int(updateData.Version)),
-			Data: &structs.LightClientOptimisticUpdate{
-				AttestedHeader: &structs.BeaconBlockHeader{
-					Slot:          fmt.Sprintf("%d", attestedBeacon.Slot),
-					ProposerIndex: fmt.Sprintf("%d", attestedBeacon.ProposerIndex),
-					ParentRoot:    hexutil.Encode(attestedBeacon.ParentRoot),
-					StateRoot:     hexutil.Encode(attestedBeacon.StateRoot),
-					BodyRoot:      hexutil.Encode(attestedBeacon.BodyRoot),
-				},
-				SyncAggregate: &structs.SyncAggregate{
-					SyncCommitteeBits:      hexutil.Encode(updateData.Data.SyncAggregate.SyncCommitteeBits),
-					SyncCommitteeSignature: hexutil.Encode(updateData.Data.SyncAggregate.SyncCommitteeSignature),
-				},
-				SignatureSlot: fmt.Sprintf("%d", updateData.Data.SignatureSlot),
-			},
-		}
-		return send(w, flusher, LightClientOptimisticUpdateTopic, update)
-=======
 		update, err := structs.LightClientOptimisticUpdateFromConsensus(updateData.Data)
 		if err != nil {
 			return err
@@ -388,7 +327,6 @@
 			Data:    update,
 		}
 		return send(w, flusher, LightClientOptimisticUpdateTopic, updateEvent)
->>>>>>> f4984638
 	case statefeed.Reorg:
 		if _, ok := requestedTopics[ChainReorgTopic]; !ok {
 			return nil
