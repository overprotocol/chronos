package rpc

import (
	"net/http"
	"slices"
	"testing"

	"github.com/prysmaticlabs/prysm/v5/testing/assert"
	"golang.org/x/exp/maps"
)

func Test_endpoints(t *testing.T) {
	rewardsRoutes := map[string][]string{
		"/eth/v1/beacon/rewards/blocks/{block_id}":         {http.MethodGet},
		"/eth/v1/beacon/rewards/attestations/{epoch}":      {http.MethodPost},
		"/eth/v1/beacon/rewards/sync_committee/{block_id}": {http.MethodPost},
	}

	beaconRoutes := map[string][]string{
		"/eth/v1/beacon/genesis":                                     {http.MethodGet},
		"/eth/v1/beacon/states/{state_id}/root":                      {http.MethodGet},
		"/eth/v1/beacon/states/{state_id}/fork":                      {http.MethodGet},
		"/eth/v1/beacon/states/{state_id}/finality_checkpoints":      {http.MethodGet},
		"/eth/v1/beacon/states/{state_id}/validators":                {http.MethodGet, http.MethodPost},
		"/eth/v1/beacon/states/{state_id}/validators/{validator_id}": {http.MethodGet},
		"/eth/v1/beacon/states/{state_id}/validator_balances":        {http.MethodGet, http.MethodPost},
		"/eth/v1/beacon/states/{state_id}/committees":                {http.MethodGet},
		"/eth/v1/beacon/states/{state_id}/sync_committees":           {http.MethodGet},
		"/eth/v1/beacon/states/{state_id}/randao":                    {http.MethodGet},
		"/eth/v1/beacon/headers":                                     {http.MethodGet},
		"/eth/v1/beacon/headers/{block_id}":                          {http.MethodGet},
		"/eth/v1/beacon/blinded_blocks":                              {http.MethodPost},
		"/eth/v2/beacon/blinded_blocks":                              {http.MethodPost},
		"/eth/v1/beacon/blocks":                                      {http.MethodPost},
		"/eth/v2/beacon/blocks":                                      {http.MethodPost},
		"/eth/v2/beacon/blocks/{block_id}":                           {http.MethodGet},
		"/eth/v1/beacon/blocks/{block_id}/root":                      {http.MethodGet},
		"/eth/v1/beacon/blocks/{block_id}/attestations":              {http.MethodGet},
		"/eth/v1/beacon/blob_sidecars/{block_id}":                    {http.MethodGet},
		"/eth/v1/beacon/deposit_snapshot":                            {http.MethodGet},
		"/eth/v1/beacon/blinded_blocks/{block_id}":                   {http.MethodGet},
		"/eth/v1/beacon/pool/attestations":                           {http.MethodGet, http.MethodPost},
		"/eth/v1/beacon/pool/attester_slashings":                     {http.MethodGet, http.MethodPost},
		"/eth/v1/beacon/pool/proposer_slashings":                     {http.MethodGet, http.MethodPost},
		"/eth/v1/beacon/pool/sync_committees":                        {http.MethodPost},
		"/eth/v1/beacon/pool/voluntary_exits":                        {http.MethodGet, http.MethodPost},
		"/eth/v1/beacon/pool/bls_to_execution_changes":               {http.MethodGet, http.MethodPost},
		"/prysm/v1/beacon/individual_votes":                          {http.MethodPost},
	}

	lightClientRoutes := map[string][]string{
		"/eth/v1/beacon/light_client/bootstrap/{block_root}": {http.MethodGet},
		"/eth/v1/beacon/light_client/updates":                {http.MethodGet},
		"/eth/v1/beacon/light_client/finality_update":        {http.MethodGet},
		"/eth/v1/beacon/light_client/optimistic_update":      {http.MethodGet},
	}

	builderRoutes := map[string][]string{
		"/eth/v1/builder/states/{state_id}/expected_withdrawals": {http.MethodGet},
	}

	blobRoutes := map[string][]string{
		"/eth/v1/beacon/blob_sidecars/{block_id}": {http.MethodGet},
	}

	configRoutes := map[string][]string{
		"/eth/v1/config/fork_schedule":    {http.MethodGet},
		"/eth/v1/config/spec":             {http.MethodGet},
		"/eth/v1/config/deposit_contract": {http.MethodGet},
	}

	debugRoutes := map[string][]string{
		"/eth/v2/debug/beacon/states/{state_id}": {http.MethodGet},
		"/eth/v2/debug/beacon/heads":             {http.MethodGet},
		"/eth/v1/debug/fork_choice":              {http.MethodGet},
	}

	eventsRoutes := map[string][]string{
		"/eth/v1/events": {http.MethodGet},
	}

	nodeRoutes := map[string][]string{
		"/eth/v1/node/identity":        {http.MethodGet},
		"/eth/v1/node/peers":           {http.MethodGet},
		"/eth/v1/node/peers/{peer_id}": {http.MethodGet},
		"/eth/v1/node/peer_count":      {http.MethodGet},
		"/eth/v1/node/version":         {http.MethodGet},
		"/eth/v1/node/syncing":         {http.MethodGet},
		"/eth/v1/node/health":          {http.MethodGet},
	}

	validatorRoutes := map[string][]string{
		"/eth/v1/validator/duties/attester/{epoch}":        {http.MethodPost},
		"/eth/v1/validator/duties/proposer/{epoch}":        {http.MethodGet},
		"/eth/v1/validator/duties/sync/{epoch}":            {http.MethodPost},
		"/eth/v2/validator/blocks/{slot}":                  {http.MethodGet},
		"/eth/v3/validator/blocks/{slot}":                  {http.MethodGet},
		"/eth/v1/validator/blinded_blocks/{slot}":          {http.MethodGet},
		"/eth/v1/validator/attestation_data":               {http.MethodGet},
		"/eth/v1/validator/aggregate_attestation":          {http.MethodGet},
		"/eth/v1/validator/aggregate_and_proofs":           {http.MethodPost},
		"/eth/v1/validator/beacon_committee_subscriptions": {http.MethodPost},
		"/eth/v1/validator/sync_committee_subscriptions":   {http.MethodPost},
		"/eth/v1/validator/beacon_committee_selections":    {http.MethodPost},
		"/eth/v1/validator/sync_committee_selections":      {http.MethodPost},
		"/eth/v1/validator/sync_committee_contribution":    {http.MethodGet},
		"/eth/v1/validator/contribution_and_proofs":        {http.MethodPost},
		"/eth/v1/validator/prepare_beacon_proposer":        {http.MethodPost},
		"/eth/v1/validator/register_validator":             {http.MethodPost},
		"/eth/v1/validator/liveness/{epoch}":               {http.MethodPost},
	}

	prysmBeaconRoutes := map[string][]string{
		"/prysm/v1/beacon/weak_subjectivity":                 {http.MethodGet},
		"/eth/v1/beacon/states/{state_id}/validator_count":   {http.MethodGet},
		"/prysm/v1/beacon/states/{state_id}/validator_count": {http.MethodGet},
		"/prysm/v1/beacon/chain_head":                        {http.MethodGet},
		"/prysm/v1/beacon/blobs":                             {http.MethodPost},
	}

	prysmNodeRoutes := map[string][]string{
		"/prysm/node/trusted_peers":              {http.MethodGet, http.MethodPost},
		"/prysm/v1/node/trusted_peers":           {http.MethodGet, http.MethodPost},
		"/prysm/node/trusted_peers/{peer_id}":    {http.MethodDelete},
		"/prysm/v1/node/trusted_peers/{peer_id}": {http.MethodDelete},
	}

	prysmValidatorRoutes := map[string][]string{
		"/prysm/validators/performance":           {http.MethodPost},
		"/prysm/v1/validators/performance":        {http.MethodPost},
		"/prysm/v1/validators/participation":      {http.MethodGet},
		"/prysm/v1/validators/active_set_changes": {http.MethodGet},
	}

	overRoutes := map[string][]string{
		"/chronos/validator/estimated_activation/{validator_id}": {http.MethodGet, http.MethodPost},
		"/chronos/states/epoch_reward/{epoch}":                   {http.MethodGet},
		"/over/v1/beacon/states/{state_id}/reserves":             {http.MethodGet},
	}

	overNodeRoutes := map[string][]string{
		"/over-node/close": {http.MethodPost},
	}

	s := &Service{cfg: &Config{}}

<<<<<<< HEAD
	routesMap := combineMaps(beaconRoutes, builderRoutes, configRoutes, debugRoutes, eventsRoutes, nodeRoutes, validatorRoutes, rewardsRoutes, lightClientRoutes, blobRoutes, prysmValidatorRoutes, prysmNodeRoutes, prysmBeaconRoutes, overRoutes, overNodeRoutes)
	actual := s.endpoints(true, true, nil, nil, nil, nil, nil, nil, nil)
	for _, e := range actual {
		methods, ok := routesMap[e.template]
		assert.Equal(t, true, ok, "endpoint "+e.template+" not found")
		if ok {
			for _, em := range e.methods {
				methodFound := false
				for _, m := range methods {
					if m == em {
						methodFound = true
						break
					}
				}
				assert.Equal(t, true, methodFound, "method "+em+" for endpoint "+e.template+" not found")
			}
=======
	endpoints := s.endpoints(true, nil, nil, nil, nil, nil, nil)
	actualRoutes := make(map[string][]string, len(endpoints))
	for _, e := range endpoints {
		if _, ok := actualRoutes[e.template]; ok {
			actualRoutes[e.template] = append(actualRoutes[e.template], e.methods...)
		} else {
			actualRoutes[e.template] = e.methods
>>>>>>> f4984638
		}
	}
	expectedRoutes := combineMaps(beaconRoutes, builderRoutes, configRoutes, debugRoutes, eventsRoutes, nodeRoutes, validatorRoutes, rewardsRoutes, lightClientRoutes, blobRoutes, prysmValidatorRoutes, prysmNodeRoutes, prysmBeaconRoutes)

	assert.Equal(t, true, maps.EqualFunc(expectedRoutes, actualRoutes, func(actualMethods []string, expectedMethods []string) bool {
		return slices.Equal(expectedMethods, actualMethods)
	}))
}<|MERGE_RESOLUTION|>--- conflicted
+++ resolved
@@ -144,32 +144,13 @@
 
 	s := &Service{cfg: &Config{}}
 
-<<<<<<< HEAD
-	routesMap := combineMaps(beaconRoutes, builderRoutes, configRoutes, debugRoutes, eventsRoutes, nodeRoutes, validatorRoutes, rewardsRoutes, lightClientRoutes, blobRoutes, prysmValidatorRoutes, prysmNodeRoutes, prysmBeaconRoutes, overRoutes, overNodeRoutes)
-	actual := s.endpoints(true, true, nil, nil, nil, nil, nil, nil, nil)
-	for _, e := range actual {
-		methods, ok := routesMap[e.template]
-		assert.Equal(t, true, ok, "endpoint "+e.template+" not found")
-		if ok {
-			for _, em := range e.methods {
-				methodFound := false
-				for _, m := range methods {
-					if m == em {
-						methodFound = true
-						break
-					}
-				}
-				assert.Equal(t, true, methodFound, "method "+em+" for endpoint "+e.template+" not found")
-			}
-=======
-	endpoints := s.endpoints(true, nil, nil, nil, nil, nil, nil)
+	endpoints := s.endpoints(true, true, nil, nil, nil, nil, nil, nil, nil)
 	actualRoutes := make(map[string][]string, len(endpoints))
 	for _, e := range endpoints {
 		if _, ok := actualRoutes[e.template]; ok {
 			actualRoutes[e.template] = append(actualRoutes[e.template], e.methods...)
 		} else {
 			actualRoutes[e.template] = e.methods
->>>>>>> f4984638
 		}
 	}
 	expectedRoutes := combineMaps(beaconRoutes, builderRoutes, configRoutes, debugRoutes, eventsRoutes, nodeRoutes, validatorRoutes, rewardsRoutes, lightClientRoutes, blobRoutes, prysmValidatorRoutes, prysmNodeRoutes, prysmBeaconRoutes)
