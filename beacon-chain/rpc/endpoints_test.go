package rpc

import (
	"net/http"
	"slices"
	"testing"

	"github.com/prysmaticlabs/prysm/v5/testing/assert"
	"golang.org/x/exp/maps"
)

func Test_endpoints(t *testing.T) {
	rewardsRoutes := map[string][]string{
		"/eth/v1/beacon/rewards/blocks/{block_id}":    {http.MethodGet},
		"/eth/v1/beacon/rewards/attestations/{epoch}": {http.MethodPost},
	}

	beaconRoutes := map[string][]string{
		"/eth/v1/beacon/genesis":                                     {http.MethodGet},
		"/eth/v1/beacon/states/{state_id}/root":                      {http.MethodGet},
		"/eth/v1/beacon/states/{state_id}/fork":                      {http.MethodGet},
		"/eth/v1/beacon/states/{state_id}/finality_checkpoints":      {http.MethodGet},
		"/eth/v1/beacon/states/{state_id}/validators":                {http.MethodGet, http.MethodPost},
		"/eth/v1/beacon/states/{state_id}/validators/{validator_id}": {http.MethodGet},
		"/eth/v1/beacon/states/{state_id}/validator_balances":        {http.MethodGet, http.MethodPost},
		"/eth/v1/beacon/states/{state_id}/committees":                {http.MethodGet},
		"/eth/v1/beacon/states/{state_id}/randao":                    {http.MethodGet},
		"/eth/v1/beacon/headers":                                     {http.MethodGet},
		"/eth/v1/beacon/headers/{block_id}":                          {http.MethodGet},
		"/eth/v1/beacon/blinded_blocks":                              {http.MethodPost},
		"/eth/v2/beacon/blinded_blocks":                              {http.MethodPost},
		"/eth/v1/beacon/blocks":                                      {http.MethodPost},
		"/eth/v2/beacon/blocks":                                      {http.MethodPost},
		"/eth/v2/beacon/blocks/{block_id}":                           {http.MethodGet},
		"/eth/v1/beacon/blocks/{block_id}/root":                      {http.MethodGet},
		"/eth/v1/beacon/blocks/{block_id}/attestations":              {http.MethodGet},
		"/eth/v2/beacon/blocks/{block_id}/attestations":              {http.MethodGet},
		"/eth/v1/beacon/blob_sidecars/{block_id}":                    {http.MethodGet},
		"/eth/v1/beacon/deposit_snapshot":                            {http.MethodGet},
		"/eth/v1/beacon/blinded_blocks/{block_id}":                   {http.MethodGet},
		"/eth/v1/beacon/pool/attestations":                           {http.MethodGet, http.MethodPost},
		"/eth/v1/beacon/pool/attester_slashings":                     {http.MethodGet, http.MethodPost},
		"/eth/v2/beacon/pool/attester_slashings":                     {http.MethodGet, http.MethodPost},
		"/eth/v1/beacon/pool/proposer_slashings":                     {http.MethodGet, http.MethodPost},
		"/eth/v1/beacon/pool/voluntary_exits":                        {http.MethodGet, http.MethodPost},
		"/eth/v1/beacon/pool/bls_to_execution_changes":               {http.MethodGet, http.MethodPost},
		"/prysm/v1/beacon/individual_votes":                          {http.MethodPost},
	}

	builderRoutes := map[string][]string{
		"/eth/v1/builder/states/{state_id}/expected_withdrawals": {http.MethodGet},
	}

	blobRoutes := map[string][]string{
		"/eth/v1/beacon/blob_sidecars/{block_id}": {http.MethodGet},
	}

	configRoutes := map[string][]string{
		"/eth/v1/config/fork_schedule":    {http.MethodGet},
		"/eth/v1/config/spec":             {http.MethodGet},
		"/eth/v1/config/deposit_contract": {http.MethodGet},
	}

	debugRoutes := map[string][]string{
		"/eth/v2/debug/beacon/states/{state_id}": {http.MethodGet},
		"/eth/v2/debug/beacon/heads":             {http.MethodGet},
		"/eth/v1/debug/fork_choice":              {http.MethodGet},
	}

	eventsRoutes := map[string][]string{
		"/eth/v1/events": {http.MethodGet},
	}

	nodeRoutes := map[string][]string{
		"/eth/v1/node/identity":        {http.MethodGet},
		"/eth/v1/node/peers":           {http.MethodGet},
		"/eth/v1/node/peers/{peer_id}": {http.MethodGet},
		"/eth/v1/node/peer_count":      {http.MethodGet},
		"/eth/v1/node/version":         {http.MethodGet},
		"/eth/v1/node/syncing":         {http.MethodGet},
		"/eth/v1/node/health":          {http.MethodGet},
	}

	validatorRoutes := map[string][]string{
		"/eth/v1/validator/duties/attester/{epoch}":        {http.MethodPost},
		"/eth/v1/validator/duties/proposer/{epoch}":        {http.MethodGet},
		"/eth/v2/validator/blocks/{slot}":                  {http.MethodGet},
		"/eth/v3/validator/blocks/{slot}":                  {http.MethodGet},
		"/eth/v1/validator/blinded_blocks/{slot}":          {http.MethodGet},
		"/eth/v1/validator/attestation_data":               {http.MethodGet},
		"/eth/v1/validator/aggregate_attestation":          {http.MethodGet},
		"/eth/v1/validator/aggregate_and_proofs":           {http.MethodPost},
		"/eth/v1/validator/beacon_committee_subscriptions": {http.MethodPost},
		"/eth/v1/validator/beacon_committee_selections":    {http.MethodPost},
		"/eth/v1/validator/prepare_beacon_proposer":        {http.MethodPost},
		"/eth/v1/validator/register_validator":             {http.MethodPost},
		"/eth/v1/validator/liveness/{epoch}":               {http.MethodPost},
	}

	prysmBeaconRoutes := map[string][]string{
		"/prysm/v1/beacon/weak_subjectivity":                 {http.MethodGet},
		"/eth/v1/beacon/states/{state_id}/validator_count":   {http.MethodGet},
		"/prysm/v1/beacon/states/{state_id}/validator_count": {http.MethodGet},
		"/prysm/v1/beacon/chain_head":                        {http.MethodGet},
		"/prysm/v1/beacon/blobs":                             {http.MethodPost},
	}

	prysmNodeRoutes := map[string][]string{
		"/prysm/node/trusted_peers":              {http.MethodGet, http.MethodPost},
		"/prysm/v1/node/trusted_peers":           {http.MethodGet, http.MethodPost},
		"/prysm/node/trusted_peers/{peer_id}":    {http.MethodDelete},
		"/prysm/v1/node/trusted_peers/{peer_id}": {http.MethodDelete},
	}

	prysmValidatorRoutes := map[string][]string{
		"/prysm/validators/performance":           {http.MethodPost},
		"/prysm/v1/validators/performance":        {http.MethodPost},
		"/prysm/v1/validators/participation":      {http.MethodGet},
		"/prysm/v1/validators/active_set_changes": {http.MethodGet},
	}

	overRoutes := map[string][]string{
<<<<<<< HEAD
		"/chronos/validator/estimated_activation/{validator_id}":                 {http.MethodGet, http.MethodPost},
		"/chronos/states/epoch_reward/{epoch}":                                   {http.MethodGet},
		"/over/v1/beacon/states/{state_id}/reserves":                             {http.MethodGet},
		"/over/v1/beacon/states/{state_id}/withdrawal_estimation/{validator_id}": {http.MethodGet},
=======
		"/chronos/validator/estimated_activation/{validator_id}":        {http.MethodGet, http.MethodPost},
		"/chronos/states/epoch_reward/{epoch}":                          {http.MethodGet},
		"/over/v1/beacon/states/{state_id}/reserves":                    {http.MethodGet},
		"/over/v1/beacon/states/{state_id}/deposit_estimation/{pubkey}": {http.MethodGet},
>>>>>>> d5c43048
	}

	overNodeRoutes := map[string][]string{
		"/over-node/close": {http.MethodPost},
	}

	s := &Service{cfg: &Config{}}

	endpoints := s.endpoints(true, true, nil, nil, nil, nil, nil, nil, nil)
	actualRoutes := make(map[string][]string, len(endpoints))
	for _, e := range endpoints {
		if _, ok := actualRoutes[e.template]; ok {
			actualRoutes[e.template] = append(actualRoutes[e.template], e.methods...)
		} else {
			actualRoutes[e.template] = e.methods
		}
	}
	expectedRoutes := combineMaps(beaconRoutes, builderRoutes, configRoutes, debugRoutes, eventsRoutes, nodeRoutes, validatorRoutes, rewardsRoutes, blobRoutes, prysmValidatorRoutes, prysmNodeRoutes, prysmBeaconRoutes, overNodeRoutes, overRoutes)

	assert.Equal(t, true, maps.EqualFunc(expectedRoutes, actualRoutes, func(actualMethods []string, expectedMethods []string) bool {
		return slices.Equal(expectedMethods, actualMethods)
	}))
}<|MERGE_RESOLUTION|>--- conflicted
+++ resolved
@@ -120,17 +120,11 @@
 	}
 
 	overRoutes := map[string][]string{
-<<<<<<< HEAD
 		"/chronos/validator/estimated_activation/{validator_id}":                 {http.MethodGet, http.MethodPost},
 		"/chronos/states/epoch_reward/{epoch}":                                   {http.MethodGet},
 		"/over/v1/beacon/states/{state_id}/reserves":                             {http.MethodGet},
-		"/over/v1/beacon/states/{state_id}/withdrawal_estimation/{validator_id}": {http.MethodGet},
-=======
-		"/chronos/validator/estimated_activation/{validator_id}":        {http.MethodGet, http.MethodPost},
-		"/chronos/states/epoch_reward/{epoch}":                          {http.MethodGet},
-		"/over/v1/beacon/states/{state_id}/reserves":                    {http.MethodGet},
 		"/over/v1/beacon/states/{state_id}/deposit_estimation/{pubkey}": {http.MethodGet},
->>>>>>> d5c43048
+		"/over/v1/beacon/states/{state_id}/withdrawal_estimation/{validator_id}": {http.MethodGet},		
 	}
 
 	overNodeRoutes := map[string][]string{
