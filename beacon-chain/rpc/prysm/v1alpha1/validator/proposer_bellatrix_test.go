--- conflicted
+++ resolved
@@ -504,150 +504,6 @@
 	}
 }
 
-<<<<<<< HEAD
-func TestServer_getBuilderBlock(t *testing.T) {
-	p := emptyPayload()
-	p.GasLimit = 123
-
-	tests := []struct {
-		name        string
-		blk         interfaces.ReadOnlySignedBeaconBlock
-		mock        *builderTest.MockBuilderService
-		err         string
-		returnedBlk interfaces.ReadOnlySignedBeaconBlock
-	}{
-		{
-			name: "nil block",
-			blk:  nil,
-			err:  "signed beacon block can't be nil",
-		},
-		{
-			name: "old block version",
-			blk: func() interfaces.ReadOnlySignedBeaconBlock {
-				wb, err := blocks.NewSignedBeaconBlock(util.NewBeaconBlock())
-				require.NoError(t, err)
-				return wb
-			}(),
-			returnedBlk: func() interfaces.ReadOnlySignedBeaconBlock {
-				wb, err := blocks.NewSignedBeaconBlock(util.NewBeaconBlock())
-				require.NoError(t, err)
-				return wb
-			}(),
-		},
-		{
-			name: "not configured",
-			blk: func() interfaces.ReadOnlySignedBeaconBlock {
-				wb, err := blocks.NewSignedBeaconBlock(util.NewBlindedBeaconBlockBellatrix())
-				require.NoError(t, err)
-				return wb
-			}(),
-			mock: &builderTest.MockBuilderService{
-				HasConfigured: false,
-			},
-			returnedBlk: func() interfaces.ReadOnlySignedBeaconBlock {
-				wb, err := blocks.NewSignedBeaconBlock(util.NewBlindedBeaconBlockBellatrix())
-				require.NoError(t, err)
-				return wb
-			}(),
-		},
-		{
-			name: "submit blind block error",
-			blk: func() interfaces.ReadOnlySignedBeaconBlock {
-				b := util.NewBlindedBeaconBlockBellatrix()
-				b.Block.Slot = 1
-				b.Block.ProposerIndex = 2
-				wb, err := blocks.NewSignedBeaconBlock(b)
-				require.NoError(t, err)
-				return wb
-			}(),
-			mock: &builderTest.MockBuilderService{
-				Payload:               &v1.ExecutionPayload{},
-				HasConfigured:         true,
-				ErrSubmitBlindedBlock: errors.New("can't submit"),
-			},
-			err: "can't submit",
-		},
-		{
-			name: "head and payload root mismatch",
-			blk: func() interfaces.ReadOnlySignedBeaconBlock {
-				b := util.NewBlindedBeaconBlockBellatrix()
-				b.Block.Slot = 1
-				b.Block.ProposerIndex = 2
-				wb, err := blocks.NewSignedBeaconBlock(b)
-				require.NoError(t, err)
-				return wb
-			}(),
-			mock: &builderTest.MockBuilderService{
-				HasConfigured: true,
-				Payload:       p,
-			},
-			returnedBlk: func() interfaces.ReadOnlySignedBeaconBlock {
-				b := util.NewBeaconBlockBellatrix()
-				b.Block.Slot = 1
-				b.Block.ProposerIndex = 2
-				b.Block.Body.ExecutionPayload = p
-				wb, err := blocks.NewSignedBeaconBlock(b)
-				require.NoError(t, err)
-				return wb
-			}(),
-			err: "header and payload root do not match",
-		},
-		{
-			name: "can get payload",
-			blk: func() interfaces.ReadOnlySignedBeaconBlock {
-				b := util.NewBlindedBeaconBlockBellatrix()
-				b.Block.Slot = 1
-				b.Block.ProposerIndex = 2
-				txRoot, err := ssz.TransactionsRoot([][]byte{})
-				require.NoError(t, err)
-				b.Block.Body.ExecutionPayloadHeader = &v1.ExecutionPayloadHeader{
-					ParentHash:       make([]byte, fieldparams.RootLength),
-					FeeRecipient:     make([]byte, fieldparams.FeeRecipientLength),
-					StateRoot:        make([]byte, fieldparams.RootLength),
-					CheckpointRoot:   make([]byte, fieldparams.RootLength),
-					ReceiptsRoot:     make([]byte, fieldparams.RootLength),
-					LogsBloom:        make([]byte, fieldparams.LogsBloomLength),
-					PrevRandao:       make([]byte, fieldparams.RootLength),
-					BaseFeePerGas:    make([]byte, fieldparams.RootLength),
-					BlockHash:        make([]byte, fieldparams.RootLength),
-					TransactionsRoot: txRoot[:],
-					GasLimit:         123,
-				}
-				wb, err := blocks.NewSignedBeaconBlock(b)
-				require.NoError(t, err)
-				return wb
-			}(),
-			mock: &builderTest.MockBuilderService{
-				HasConfigured: true,
-				Payload:       p,
-			},
-			returnedBlk: func() interfaces.ReadOnlySignedBeaconBlock {
-				b := util.NewBeaconBlockBellatrix()
-				b.Block.Slot = 1
-				b.Block.ProposerIndex = 2
-				b.Block.Body.ExecutionPayload = p
-				wb, err := blocks.NewSignedBeaconBlock(b)
-				require.NoError(t, err)
-				return wb
-			}(),
-		},
-	}
-	for _, tc := range tests {
-		t.Run(tc.name, func(t *testing.T) {
-			vs := &Server{BlockBuilder: tc.mock}
-			gotBlk, err := vs.unblindBuilderBlock(context.Background(), tc.blk)
-			if tc.err != "" {
-				require.ErrorContains(t, tc.err, err)
-			} else {
-				require.NoError(t, err)
-				require.DeepEqual(t, tc.returnedBlk, gotBlk)
-			}
-		})
-	}
-}
-
-=======
->>>>>>> a75e78dd
 func TestServer_validateBuilderSignature(t *testing.T) {
 	sk, err := bls.RandKey()
 	require.NoError(t, err)
