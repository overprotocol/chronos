--- conflicted
+++ resolved
@@ -102,23 +102,14 @@
 	}
 
 	waitTime := time.Duration(params.BeaconConfig().SecondsPerSlot) * time.Second
-<<<<<<< HEAD
-	timer := time.NewTimer(waitTime)
-	defer timer.Stop()
-=======
 	ticker := time.NewTicker(waitTime)
 	defer ticker.Stop()
->>>>>>> b8cd7794
 
 	for {
 		timer.Reset(waitTime)
 		select {
 		// Pinging every slot for activation.
-<<<<<<< HEAD
-		case <-timer.C:
-=======
 		case <-ticker.C:
->>>>>>> b8cd7794
 			activeValidatorExists, validatorStatuses, err := vs.activationStatus(stream.Context(), req.PublicKeys)
 			if err != nil {
 				return status.Errorf(codes.Internal, "Could not fetch validator status: %v", err)
