package node

import (
	"context"
	"errors"
	"testing"
	"time"

	"github.com/ethereum/go-ethereum/common"
	"github.com/ethereum/go-ethereum/crypto"
	"github.com/ethereum/go-ethereum/p2p/enode"
	mock "github.com/prysmaticlabs/prysm/v5/beacon-chain/blockchain/testing"
	dbutil "github.com/prysmaticlabs/prysm/v5/beacon-chain/db/testing"
	"github.com/prysmaticlabs/prysm/v5/beacon-chain/p2p"
	mockP2p "github.com/prysmaticlabs/prysm/v5/beacon-chain/p2p/testing"
	"github.com/prysmaticlabs/prysm/v5/beacon-chain/rpc/testutil"
	mockSync "github.com/prysmaticlabs/prysm/v5/beacon-chain/sync/initial-sync/testing"
	"github.com/prysmaticlabs/prysm/v5/encoding/bytesutil"
	ethpb "github.com/prysmaticlabs/prysm/v5/proto/prysm/v1alpha1"
	"github.com/prysmaticlabs/prysm/v5/runtime/version"
	"github.com/prysmaticlabs/prysm/v5/testing/assert"
	"github.com/prysmaticlabs/prysm/v5/testing/require"
	"github.com/prysmaticlabs/prysm/v5/testing/util"
	"google.golang.org/grpc"
	"google.golang.org/grpc/reflection"
	"google.golang.org/protobuf/types/known/emptypb"
	"google.golang.org/protobuf/types/known/timestamppb"
)

func TestNodeServer_GetSyncStatus(t *testing.T) {
	mSync := &mockSync.Sync{IsSyncing: false}
	ns := &Server{
		SyncChecker: mSync,
	}
	res, err := ns.GetSyncStatus(context.Background(), &emptypb.Empty{})
	require.NoError(t, err)
	assert.Equal(t, false, res.Syncing)
	ns.SyncChecker = &mockSync.Sync{IsSyncing: true}
	res, err = ns.GetSyncStatus(context.Background(), &emptypb.Empty{})
	require.NoError(t, err)
	assert.Equal(t, true, res.Syncing)
}

func TestNodeServer_GetGenesis(t *testing.T) {
	db := dbutil.SetupDB(t)
	ctx := context.Background()
	addr := common.Address{1, 2, 3}
	require.NoError(t, db.SaveDepositContractAddress(ctx, addr))
	st, err := util.NewBeaconState()
	require.NoError(t, err)
	genValRoot := bytesutil.ToBytes32([]byte("I am root"))
	ns := &Server{
		BeaconDB:           db,
		GenesisTimeFetcher: &mock.ChainService{},
		GenesisFetcher: &mock.ChainService{
			State:          st,
			ValidatorsRoot: genValRoot,
		},
	}
	res, err := ns.GetGenesis(context.Background(), &emptypb.Empty{})
	require.NoError(t, err)
	assert.DeepEqual(t, addr.Bytes(), res.DepositContractAddress)
	pUnix := timestamppb.New(time.Unix(0, 0))
	assert.Equal(t, res.GenesisTime.Seconds, pUnix.Seconds)
	assert.DeepEqual(t, genValRoot[:], res.GenesisValidatorsRoot)

	ns.GenesisTimeFetcher = &mock.ChainService{Genesis: time.Unix(10, 0)}
	res, err = ns.GetGenesis(context.Background(), &emptypb.Empty{})
	require.NoError(t, err)
	pUnix = timestamppb.New(time.Unix(10, 0))
	assert.Equal(t, res.GenesisTime.Seconds, pUnix.Seconds)
}

func TestNodeServer_GetVersion(t *testing.T) {
	v := version.Version()
	ns := &Server{}
	res, err := ns.GetVersion(context.Background(), &emptypb.Empty{})
	require.NoError(t, err)
	assert.Equal(t, v, res.Version)
}

func TestNodeServer_GetImplementedServices(t *testing.T) {
	server := grpc.NewServer()
	ns := &Server{
		Server: server,
	}
	ethpb.RegisterNodeServer(server, ns)
	reflection.Register(server)

	res, err := ns.ListImplementedServices(context.Background(), &emptypb.Empty{})
	require.NoError(t, err)
<<<<<<< HEAD
	// We verify the services include the node service  + the 2 registered reflection services.
	assert.Equal(t, 2, len(res.Services))
=======
	// Expecting node service and Server reflect. As of grpc, v1.65.0, there are two version of server reflection
	// Services: [ethereum.eth.v1alpha1.Node grpc.reflection.v1.ServerReflection grpc.reflection.v1alpha.ServerReflection]
	assert.Equal(t, 3, len(res.Services))
>>>>>>> f4984638
}

func TestNodeServer_GetHost(t *testing.T) {
	server := grpc.NewServer()
	peersProvider := &mockP2p.MockPeersProvider{}
	mP2P := mockP2p.NewTestP2P(t)
	key, err := crypto.GenerateKey()
	require.NoError(t, err)
	db, err := enode.OpenDB("")
	require.NoError(t, err)
	lNode := enode.NewLocalNode(db, key)
	record := lNode.Node().Record()
	stringENR, err := p2p.SerializeENR(record)
	require.NoError(t, err)
	ns := &Server{
		PeerManager:  &mockP2p.MockPeerManager{BHost: mP2P.BHost, Enr: record, PID: mP2P.BHost.ID()},
		PeersFetcher: peersProvider,
	}
	ethpb.RegisterNodeServer(server, ns)
	reflection.Register(server)
	h, err := ns.GetHost(context.Background(), &emptypb.Empty{})
	require.NoError(t, err)
	assert.Equal(t, mP2P.PeerID().String(), h.PeerId)
	assert.Equal(t, stringENR, h.Enr)
}

func TestNodeServer_GetPeer(t *testing.T) {
	server := grpc.NewServer()
	peersProvider := &mockP2p.MockPeersProvider{}
	ns := &Server{
		PeersFetcher: peersProvider,
	}
	ethpb.RegisterNodeServer(server, ns)
	reflection.Register(server)

	res, err := ns.GetPeer(context.Background(), &ethpb.PeerRequest{PeerId: mockP2p.MockRawPeerId0})
	require.NoError(t, err)
	assert.Equal(t, "16Uiu2HAkyWZ4Ni1TpvDS8dPxsozmHY85KaiFjodQuV6Tz5tkHVeR" /* first peer's raw id */, res.PeerId, "Unexpected peer ID")
	assert.Equal(t, int(ethpb.PeerDirection_INBOUND), int(res.Direction), "Expected 1st peer to be an inbound connection")
	assert.Equal(t, int(ethpb.ConnectionState_CONNECTED), int(res.ConnectionState), "Expected peer to be connected")
}

func TestNodeServer_ListPeers(t *testing.T) {
	server := grpc.NewServer()
	peersProvider := &mockP2p.MockPeersProvider{}
	ns := &Server{
		PeersFetcher: peersProvider,
	}
	ethpb.RegisterNodeServer(server, ns)
	reflection.Register(server)

	res, err := ns.ListPeers(context.Background(), &emptypb.Empty{})
	require.NoError(t, err)
	assert.Equal(t, 2, len(res.Peers))

	var (
		firstPeer  *ethpb.Peer
		secondPeer *ethpb.Peer
	)

	for _, p := range res.Peers {
		if p.PeerId == mockP2p.MockRawPeerId0 {
			firstPeer = p
		}
		if p.PeerId == mockP2p.MockRawPeerId1 {
			secondPeer = p
		}
	}

	assert.NotNil(t, firstPeer)
	assert.NotNil(t, secondPeer)
	assert.Equal(t, int(ethpb.PeerDirection_INBOUND), int(firstPeer.Direction))
	assert.Equal(t, int(ethpb.PeerDirection_OUTBOUND), int(secondPeer.Direction))
}

func TestNodeServer_GetETH1ConnectionStatus(t *testing.T) {
	server := grpc.NewServer()
	ep := "foo"
	err := errors.New("error1")
	errStr := "error1"
	mockFetcher := &testutil.MockExecutionChainInfoFetcher{
		CurrEndpoint: ep,
		CurrError:    err,
	}
	ns := &Server{
		POWChainInfoFetcher: mockFetcher,
	}
	ethpb.RegisterNodeServer(server, ns)
	reflection.Register(server)

	res, err := ns.GetETH1ConnectionStatus(context.Background(), &emptypb.Empty{})
	require.NoError(t, err)
	assert.Equal(t, ep, res.CurrentAddress)
	assert.Equal(t, errStr, res.CurrentConnectionError)
}

func TestNodeServer_GetHealth(t *testing.T) {
	tests := []struct {
		name         string
		input        *mockSync.Sync
		customStatus uint64
		wantedErr    string
	}{
		{
			name:  "happy path",
			input: &mockSync.Sync{IsSyncing: false, IsSynced: true},
		},
		{
			name:      "syncing",
			input:     &mockSync.Sync{IsSyncing: false},
			wantedErr: "service unavailable",
		},
	}
	for _, tt := range tests {
		t.Run(tt.name, func(t *testing.T) {
			server := grpc.NewServer()
			ns := &Server{
				SyncChecker: tt.input,
			}
			ethpb.RegisterNodeServer(server, ns)
			reflection.Register(server)
			_, err := ns.GetHealth(context.Background(), &ethpb.HealthRequest{SyncingStatus: tt.customStatus})
			if tt.wantedErr == "" {
				require.NoError(t, err)
				return
			}
			require.ErrorContains(t, tt.wantedErr, err)
		})
	}
}<|MERGE_RESOLUTION|>--- conflicted
+++ resolved
@@ -89,14 +89,9 @@
 
 	res, err := ns.ListImplementedServices(context.Background(), &emptypb.Empty{})
 	require.NoError(t, err)
-<<<<<<< HEAD
-	// We verify the services include the node service  + the 2 registered reflection services.
-	assert.Equal(t, 2, len(res.Services))
-=======
 	// Expecting node service and Server reflect. As of grpc, v1.65.0, there are two version of server reflection
 	// Services: [ethereum.eth.v1alpha1.Node grpc.reflection.v1.ServerReflection grpc.reflection.v1alpha.ServerReflection]
 	assert.Equal(t, 3, len(res.Services))
->>>>>>> f4984638
 }
 
 func TestNodeServer_GetHost(t *testing.T) {
