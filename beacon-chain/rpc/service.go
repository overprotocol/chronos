// Package rpc defines a gRPC server implementing the Ethereum consensus API as needed
// by validator clients and consumers of chain data.
package rpc

import (
	"context"
	"net"
	"sync"

	"github.com/gorilla/mux"
	middleware "github.com/grpc-ecosystem/go-grpc-middleware"
	recovery "github.com/grpc-ecosystem/go-grpc-middleware/recovery"
	grpcopentracing "github.com/grpc-ecosystem/go-grpc-middleware/tracing/opentracing"
	grpcprometheus "github.com/grpc-ecosystem/go-grpc-prometheus"
	"github.com/pkg/errors"
	"github.com/prometheus/client_golang/prometheus"
	"github.com/prometheus/client_golang/prometheus/promauto"
	"github.com/prysmaticlabs/prysm/v5/beacon-chain/blockchain"
	"github.com/prysmaticlabs/prysm/v5/beacon-chain/builder"
	"github.com/prysmaticlabs/prysm/v5/beacon-chain/cache"
	"github.com/prysmaticlabs/prysm/v5/beacon-chain/cache/depositsnapshot"
	blockfeed "github.com/prysmaticlabs/prysm/v5/beacon-chain/core/feed/block"
	opfeed "github.com/prysmaticlabs/prysm/v5/beacon-chain/core/feed/operation"
	statefeed "github.com/prysmaticlabs/prysm/v5/beacon-chain/core/feed/state"
	"github.com/prysmaticlabs/prysm/v5/beacon-chain/db"
	"github.com/prysmaticlabs/prysm/v5/beacon-chain/db/filesystem"
	"github.com/prysmaticlabs/prysm/v5/beacon-chain/execution"
	closehandler "github.com/prysmaticlabs/prysm/v5/beacon-chain/node/close-handler"
	"github.com/prysmaticlabs/prysm/v5/beacon-chain/operations/attestations"
	"github.com/prysmaticlabs/prysm/v5/beacon-chain/operations/bailout"
	"github.com/prysmaticlabs/prysm/v5/beacon-chain/operations/blstoexec"
	"github.com/prysmaticlabs/prysm/v5/beacon-chain/operations/slashings"
	"github.com/prysmaticlabs/prysm/v5/beacon-chain/operations/synccommittee"
	"github.com/prysmaticlabs/prysm/v5/beacon-chain/operations/voluntaryexits"
	"github.com/prysmaticlabs/prysm/v5/beacon-chain/p2p"
	"github.com/prysmaticlabs/prysm/v5/beacon-chain/rpc/core"
	"github.com/prysmaticlabs/prysm/v5/beacon-chain/rpc/eth/rewards"
	"github.com/prysmaticlabs/prysm/v5/beacon-chain/rpc/lookup"
	beaconv1alpha1 "github.com/prysmaticlabs/prysm/v5/beacon-chain/rpc/prysm/v1alpha1/beacon"
	debugv1alpha1 "github.com/prysmaticlabs/prysm/v5/beacon-chain/rpc/prysm/v1alpha1/debug"
	nodev1alpha1 "github.com/prysmaticlabs/prysm/v5/beacon-chain/rpc/prysm/v1alpha1/node"
	validatorv1alpha1 "github.com/prysmaticlabs/prysm/v5/beacon-chain/rpc/prysm/v1alpha1/validator"
	"github.com/prysmaticlabs/prysm/v5/beacon-chain/startup"
	"github.com/prysmaticlabs/prysm/v5/beacon-chain/state/stategen"
	chainSync "github.com/prysmaticlabs/prysm/v5/beacon-chain/sync"
	"github.com/prysmaticlabs/prysm/v5/config/features"
	"github.com/prysmaticlabs/prysm/v5/config/params"
	"github.com/prysmaticlabs/prysm/v5/io/logs"
	"github.com/prysmaticlabs/prysm/v5/monitoring/tracing"
	ethpbv1alpha1 "github.com/prysmaticlabs/prysm/v5/proto/prysm/v1alpha1"
	"github.com/sirupsen/logrus"
	"go.opencensus.io/plugin/ocgrpc"
	"google.golang.org/grpc"
	"google.golang.org/grpc/credentials"
	"google.golang.org/grpc/peer"
	"google.golang.org/grpc/reflection"
)

const attestationBufferSize = 100

var (
	httpRequestLatency = promauto.NewHistogramVec(
		prometheus.HistogramOpts{
			Name:    "http_request_latency_seconds",
			Help:    "Latency of HTTP requests in seconds",
			Buckets: []float64{0.001, 0.01, 0.025, 0.1, 0.25, 1, 2.5, 10},
		},
		[]string{"endpoint", "code", "method"},
	)
	httpRequestCount = promauto.NewCounterVec(
		prometheus.CounterOpts{
			Name: "http_request_count",
			Help: "Number of HTTP requests",
		},
		[]string{"endpoint", "code", "method"},
	)
)

// Service defining an RPC server for a beacon node.
type Service struct {
	cfg                  *Config
	ctx                  context.Context
	cancel               context.CancelFunc
	listener             net.Listener
	grpcServer           *grpc.Server
	incomingAttestation  chan *ethpbv1alpha1.Attestation
	credentialError      error
	connectedRPCClients  map[net.Addr]bool
	clientConnectionLock sync.Mutex
	validatorServer      *validatorv1alpha1.Server
}

// Config options for the beacon node RPC server.
type Config struct {
	ExecutionPayloadReconstructor execution.PayloadReconstructor
	Host                          string
	Port                          string
	CertFlag                      string
	KeyFlag                       string
	BeaconMonitoringHost          string
	BeaconMonitoringPort          int
	BeaconDB                      db.HeadAccessDatabase
	ChainInfoFetcher              blockchain.ChainInfoFetcher
	HeadFetcher                   blockchain.HeadFetcher
	CanonicalFetcher              blockchain.CanonicalFetcher
	ForkFetcher                   blockchain.ForkFetcher
	ForkchoiceFetcher             blockchain.ForkchoiceFetcher
	FinalizationFetcher           blockchain.FinalizationFetcher
	AttestationReceiver           blockchain.AttestationReceiver
	BlockReceiver                 blockchain.BlockReceiver
	BlobReceiver                  blockchain.BlobReceiver
	ExecutionChainService         execution.Chain
	ChainStartFetcher             execution.ChainStartFetcher
	ExecutionChainInfoFetcher     execution.ChainInfoFetcher
	GenesisTimeFetcher            blockchain.TimeFetcher
	GenesisFetcher                blockchain.GenesisFetcher
<<<<<<< HEAD
	EnableDebugRPCEndpoints       bool
	EnableOverNodeRPCEndpoints    bool
=======
>>>>>>> b8cd7794
	MockEth1Votes                 bool
	EnableDebugRPCEndpoints       bool
	AttestationsPool              attestations.Pool
	ExitPool                      voluntaryexits.PoolManager
	BailoutPool                   bailout.PoolManager
	SlashingsPool                 slashings.PoolManager
	SyncCommitteeObjectPool       synccommittee.Pool
	BLSChangesPool                blstoexec.PoolManager
	SyncService                   chainSync.Checker
	Broadcaster                   p2p.Broadcaster
	PeersFetcher                  p2p.PeersProvider
	PeerManager                   p2p.PeerManager
	MetadataProvider              p2p.MetadataProvider
	DepositFetcher                cache.DepositFetcher
	PendingDepositFetcher         depositsnapshot.PendingDepositsFetcher
	StateNotifier                 statefeed.Notifier
	BlockNotifier                 blockfeed.Notifier
	OperationNotifier             opfeed.Notifier
	StateGen                      *stategen.State
	MaxMsgSize                    int
	ExecutionEngineCaller         execution.EngineCaller
	OptimisticModeFetcher         blockchain.OptimisticModeFetcher
	BlockBuilder                  builder.BlockBuilder
	Router                        *mux.Router
	ClockWaiter                   startup.ClockWaiter
	BlobStorage                   *filesystem.BlobStorage
	TrackedValidatorsCache        *cache.TrackedValidatorsCache
	PayloadIDCache                *cache.PayloadIDCache
	CloseHandler                  *closehandler.CloseHandler
}

// NewService instantiates a new RPC service instance that will
// be registered into a running beacon node.
func NewService(ctx context.Context, cfg *Config) *Service {
	ctx, cancel := context.WithCancel(ctx)
	s := &Service{
		cfg:                 cfg,
		ctx:                 ctx,
		cancel:              cancel,
		incomingAttestation: make(chan *ethpbv1alpha1.Attestation, params.BeaconConfig().DefaultBufferSize),
		connectedRPCClients: make(map[net.Addr]bool),
	}

	address := net.JoinHostPort(s.cfg.Host, s.cfg.Port)
	lis, err := net.Listen("tcp", address)
	if err != nil {
		log.WithError(err).Errorf("Could not listen to port in Start() %s", address)
	}
	s.listener = lis
	log.WithField("address", address).Info("gRPC server listening on port")

	opts := []grpc.ServerOption{
		grpc.StatsHandler(&ocgrpc.ServerHandler{}),
		grpc.StreamInterceptor(middleware.ChainStreamServer(
			recovery.StreamServerInterceptor(
				recovery.WithRecoveryHandlerContext(tracing.RecoveryHandlerFunc),
			),
			grpcprometheus.StreamServerInterceptor,
			grpcopentracing.StreamServerInterceptor(),
			s.validatorStreamConnectionInterceptor,
		)),
		grpc.UnaryInterceptor(middleware.ChainUnaryServer(
			recovery.UnaryServerInterceptor(
				recovery.WithRecoveryHandlerContext(tracing.RecoveryHandlerFunc),
			),
			grpcprometheus.UnaryServerInterceptor,
			grpcopentracing.UnaryServerInterceptor(),
			s.validatorUnaryConnectionInterceptor,
		)),
		grpc.MaxRecvMsgSize(s.cfg.MaxMsgSize),
	}
	if s.cfg.CertFlag != "" && s.cfg.KeyFlag != "" {
		creds, err := credentials.NewServerTLSFromFile(s.cfg.CertFlag, s.cfg.KeyFlag)
		if err != nil {
			log.WithError(err).Fatal("Could not load TLS keys")
		}
		opts = append(opts, grpc.Creds(creds))
	} else {
		log.Warn("You are using an insecure gRPC server. If you are running your beacon node and " +
			"validator on the same machines, you can ignore this message. If you want to know " +
			"how to enable secure connections, see: https://docs.prylabs.network/docs/prysm-usage/secure-grpc")
	}
	s.grpcServer = grpc.NewServer(opts...)

	var stateCache stategen.CachedGetter
	if s.cfg.StateGen != nil {
		stateCache = s.cfg.StateGen.CombinedCache()
	}
	withCache := stategen.WithCache(stateCache)
	ch := stategen.NewCanonicalHistory(s.cfg.BeaconDB, s.cfg.ChainInfoFetcher, s.cfg.ChainInfoFetcher, withCache)
	stater := &lookup.BeaconDbStater{
		BeaconDB:           s.cfg.BeaconDB,
		ChainInfoFetcher:   s.cfg.ChainInfoFetcher,
		GenesisTimeFetcher: s.cfg.GenesisTimeFetcher,
		StateGenService:    s.cfg.StateGen,
		ReplayerBuilder:    ch,
	}
	blocker := &lookup.BeaconDbBlocker{
		BeaconDB:           s.cfg.BeaconDB,
		ChainInfoFetcher:   s.cfg.ChainInfoFetcher,
		GenesisTimeFetcher: s.cfg.GenesisTimeFetcher,
		BlobStorage:        s.cfg.BlobStorage,
	}
	rewardFetcher := &rewards.BlockRewardService{Replayer: ch, DB: s.cfg.BeaconDB}
	coreService := &core.Service{
		BeaconDB:              s.cfg.BeaconDB,
		HeadFetcher:           s.cfg.HeadFetcher,
		GenesisTimeFetcher:    s.cfg.GenesisTimeFetcher,
		SyncChecker:           s.cfg.SyncService,
		Broadcaster:           s.cfg.Broadcaster,
		SyncCommitteePool:     s.cfg.SyncCommitteeObjectPool,
		OperationNotifier:     s.cfg.OperationNotifier,
		AttestationCache:      cache.NewAttestationCache(),
		StateGen:              s.cfg.StateGen,
		P2P:                   s.cfg.Broadcaster,
		FinalizedFetcher:      s.cfg.FinalizationFetcher,
		ReplayerBuilder:       ch,
		OptimisticModeFetcher: s.cfg.OptimisticModeFetcher,
	}
	validatorServer := &validatorv1alpha1.Server{
		Ctx:                    s.ctx,
		AttPool:                s.cfg.AttestationsPool,
		ExitPool:               s.cfg.ExitPool,
		BailoutPool:            s.cfg.BailoutPool,
		HeadFetcher:            s.cfg.HeadFetcher,
		ForkFetcher:            s.cfg.ForkFetcher,
		ForkchoiceFetcher:      s.cfg.ForkchoiceFetcher,
		GenesisFetcher:         s.cfg.GenesisFetcher,
		FinalizationFetcher:    s.cfg.FinalizationFetcher,
		TimeFetcher:            s.cfg.GenesisTimeFetcher,
		BlockFetcher:           s.cfg.ExecutionChainService,
		DepositFetcher:         s.cfg.DepositFetcher,
		ChainStartFetcher:      s.cfg.ChainStartFetcher,
		Eth1InfoFetcher:        s.cfg.ExecutionChainService,
		OptimisticModeFetcher:  s.cfg.OptimisticModeFetcher,
		SyncChecker:            s.cfg.SyncService,
		StateNotifier:          s.cfg.StateNotifier,
		BlockNotifier:          s.cfg.BlockNotifier,
		OperationNotifier:      s.cfg.OperationNotifier,
		P2P:                    s.cfg.Broadcaster,
		BlockReceiver:          s.cfg.BlockReceiver,
		BlobReceiver:           s.cfg.BlobReceiver,
		MockEth1Votes:          s.cfg.MockEth1Votes,
		Eth1BlockFetcher:       s.cfg.ExecutionChainService,
		PendingDepositsFetcher: s.cfg.PendingDepositFetcher,
		SlashingsPool:          s.cfg.SlashingsPool,
		StateGen:               s.cfg.StateGen,
		SyncCommitteePool:      s.cfg.SyncCommitteeObjectPool,
		ReplayerBuilder:        ch,
		ExecutionEngineCaller:  s.cfg.ExecutionEngineCaller,
		BeaconDB:               s.cfg.BeaconDB,
		BlockBuilder:           s.cfg.BlockBuilder,
		BLSChangesPool:         s.cfg.BLSChangesPool,
		ClockWaiter:            s.cfg.ClockWaiter,
		CoreService:            coreService,
		TrackedValidatorsCache: s.cfg.TrackedValidatorsCache,
		PayloadIDCache:         s.cfg.PayloadIDCache,
	}
	s.validatorServer = validatorServer
	nodeServer := &nodev1alpha1.Server{
		LogsStreamer:         logs.NewStreamServer(),
		StreamLogsBufferSize: 1000, // Enough to handle bursts of beacon node logs for gRPC streaming.
		BeaconDB:             s.cfg.BeaconDB,
		Server:               s.grpcServer,
		SyncChecker:          s.cfg.SyncService,
		GenesisTimeFetcher:   s.cfg.GenesisTimeFetcher,
		PeersFetcher:         s.cfg.PeersFetcher,
		PeerManager:          s.cfg.PeerManager,
		GenesisFetcher:       s.cfg.GenesisFetcher,
		POWChainInfoFetcher:  s.cfg.ExecutionChainInfoFetcher,
		BeaconMonitoringHost: s.cfg.BeaconMonitoringHost,
		BeaconMonitoringPort: s.cfg.BeaconMonitoringPort,
	}
	beaconChainServer := &beaconv1alpha1.Server{
		Ctx:                         s.ctx,
		BeaconDB:                    s.cfg.BeaconDB,
		AttestationsPool:            s.cfg.AttestationsPool,
		SlashingsPool:               s.cfg.SlashingsPool,
		OptimisticModeFetcher:       s.cfg.OptimisticModeFetcher,
		HeadFetcher:                 s.cfg.HeadFetcher,
		FinalizationFetcher:         s.cfg.FinalizationFetcher,
		CanonicalFetcher:            s.cfg.CanonicalFetcher,
		ChainStartFetcher:           s.cfg.ChainStartFetcher,
		DepositFetcher:              s.cfg.DepositFetcher,
		BlockFetcher:                s.cfg.ExecutionChainService,
		GenesisTimeFetcher:          s.cfg.GenesisTimeFetcher,
		StateNotifier:               s.cfg.StateNotifier,
		BlockNotifier:               s.cfg.BlockNotifier,
		AttestationNotifier:         s.cfg.OperationNotifier,
		Broadcaster:                 s.cfg.Broadcaster,
		StateGen:                    s.cfg.StateGen,
		SyncChecker:                 s.cfg.SyncService,
		ReceivedAttestationsBuffer:  make(chan *ethpbv1alpha1.Attestation, attestationBufferSize),
		CollectedAttestationsBuffer: make(chan []*ethpbv1alpha1.Attestation, attestationBufferSize),
		ReplayerBuilder:             ch,
		CoreService:                 coreService,
	}

	endpoints := s.endpoints(s.cfg.EnableDebugRPCEndpoints, s.cfg.EnableOverNodeRPCEndpoints, blocker, stater, rewardFetcher, validatorServer, coreService, ch, s.cfg.CloseHandler)
	for _, e := range endpoints {
		s.cfg.Router.HandleFunc(
			e.template,
			e.handlerWithMiddleware(),
		).Methods(e.methods...)
	}

	ethpbv1alpha1.RegisterNodeServer(s.grpcServer, nodeServer)
	ethpbv1alpha1.RegisterHealthServer(s.grpcServer, nodeServer)
	ethpbv1alpha1.RegisterBeaconChainServer(s.grpcServer, beaconChainServer)
	if s.cfg.EnableDebugRPCEndpoints {
		debugServer := &debugv1alpha1.Server{
			GenesisTimeFetcher: s.cfg.GenesisTimeFetcher,
			BeaconDB:           s.cfg.BeaconDB,
			StateGen:           s.cfg.StateGen,
			HeadFetcher:        s.cfg.HeadFetcher,
			PeerManager:        s.cfg.PeerManager,
			PeersFetcher:       s.cfg.PeersFetcher,
			ReplayerBuilder:    ch,
		}
		ethpbv1alpha1.RegisterDebugServer(s.grpcServer, debugServer)
	}
	ethpbv1alpha1.RegisterBeaconNodeValidatorServer(s.grpcServer, validatorServer)
	// Register reflection service on gRPC server.
	reflection.Register(s.grpcServer)

	return s
}

// paranoid build time check to ensure ChainInfoFetcher implements required interfaces
var _ stategen.CanonicalChecker = blockchain.ChainInfoFetcher(nil)
var _ stategen.CurrentSlotter = blockchain.ChainInfoFetcher(nil)

// Start the gRPC server.
func (s *Service) Start() {
	grpcprometheus.EnableHandlingTimeHistogram()
	s.validatorServer.PruneBlobsBundleCacheRoutine()
	go func() {
		if s.listener != nil {
			if err := s.grpcServer.Serve(s.listener); err != nil {
				log.WithError(err).Errorf("Could not serve gRPC")
			}
		}
	}()
}

// Stop the service.
func (s *Service) Stop() error {
	s.cancel()
	if s.listener != nil {
		s.grpcServer.GracefulStop()
		log.Debug("Initiated graceful stop of gRPC server")
	}
	return nil
}

// Status returns nil or credentialError
func (s *Service) Status() error {
	optimistic, err := s.cfg.OptimisticModeFetcher.IsOptimistic(s.ctx)
	if err != nil {
		return errors.Wrap(err, "failed to check if service is optimistic")
	}
	if optimistic {
		return errors.New("service is optimistic, validators can't perform duties " +
			"please check if execution layer is fully synced")
	}
	if s.cfg.SyncService.Syncing() {
		return errors.New("syncing")
	}
	if s.credentialError != nil {
		return s.credentialError
	}
	return nil
}

// Stream interceptor for new validator client connections to the beacon node.
func (s *Service) validatorStreamConnectionInterceptor(
	srv interface{},
	ss grpc.ServerStream,
	_ *grpc.StreamServerInfo,
	handler grpc.StreamHandler,
) error {
	s.logNewClientConnection(ss.Context())
	return handler(srv, ss)
}

// Unary interceptor for new validator client connections to the beacon node.
func (s *Service) validatorUnaryConnectionInterceptor(
	ctx context.Context,
	req interface{},
	_ *grpc.UnaryServerInfo,
	handler grpc.UnaryHandler,
) (interface{}, error) {
	s.logNewClientConnection(ctx)
	return handler(ctx, req)
}

func (s *Service) logNewClientConnection(ctx context.Context) {
	if features.Get().DisableGRPCConnectionLogs {
		return
	}
	if clientInfo, ok := peer.FromContext(ctx); ok {
		// Check if we have not yet observed this grpc client connection
		// in the running beacon node.
		s.clientConnectionLock.Lock()
		defer s.clientConnectionLock.Unlock()
		if !s.connectedRPCClients[clientInfo.Addr] {
			log.WithFields(logrus.Fields{
				"addr": clientInfo.Addr.String(),
			}).Infof("gRPC client connected to beacon node")
			s.connectedRPCClients[clientInfo.Addr] = true
		}
	}
}<|MERGE_RESOLUTION|>--- conflicted
+++ resolved
@@ -114,11 +114,7 @@
 	ExecutionChainInfoFetcher     execution.ChainInfoFetcher
 	GenesisTimeFetcher            blockchain.TimeFetcher
 	GenesisFetcher                blockchain.GenesisFetcher
-<<<<<<< HEAD
-	EnableDebugRPCEndpoints       bool
 	EnableOverNodeRPCEndpoints    bool
-=======
->>>>>>> b8cd7794
 	MockEth1Votes                 bool
 	EnableDebugRPCEndpoints       bool
 	AttestationsPool              attestations.Pool
