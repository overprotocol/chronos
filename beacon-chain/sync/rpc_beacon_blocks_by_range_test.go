--- conflicted
+++ resolved
@@ -1110,9 +1110,5 @@
 	require.Equal(t, 0, len(nseq))
 
 	// pointer should reference a new root.
-<<<<<<< HEAD
-	require.NotEqual(t, *ptrRt, [32]byte{})
-=======
 	require.NotEqual(t, cf.prevRoot, [32]byte{})
->>>>>>> a75e78dd
 }