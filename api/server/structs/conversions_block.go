--- conflicted
+++ resolved
@@ -1969,7 +1969,6 @@
 		return nil, server.NewDecodeError(err, "Slot")
 	}
 	proposerIndex, err := strconv.ParseUint(b.ProposerIndex, 10, 64)
-<<<<<<< HEAD
 	if err != nil {
 		return nil, server.NewDecodeError(err, "ProposerIndex")
 	}
@@ -2135,27 +2134,31 @@
 		return nil, server.NewDecodeError(err, "Body.ExecutionPayload.ExcessBlobGas")
 	}
 
-	depositRequests := make([]*enginev1.DepositRequest, len(b.Body.ExecutionPayload.DepositRequests))
-	for i, d := range b.Body.ExecutionPayload.DepositRequests {
+	if b.Body.ExecutionRequests == nil {
+		return nil, server.NewDecodeError(errors.New("nil execution requests"), "Body.ExequtionRequests")
+	}
+
+	depositRequests := make([]*enginev1.DepositRequest, len(b.Body.ExecutionRequests.Deposits))
+	for i, d := range b.Body.ExecutionRequests.Deposits {
 		depositRequests[i], err = d.ToConsensus()
 		if err != nil {
-			return nil, server.NewDecodeError(err, fmt.Sprintf("Body.ExecutionPayload.DepositRequests[%d]", i))
-		}
-	}
-
-	withdrawalRequests := make([]*enginev1.WithdrawalRequest, len(b.Body.ExecutionPayload.WithdrawalRequests))
-	for i, w := range b.Body.ExecutionPayload.WithdrawalRequests {
+			return nil, server.NewDecodeError(err, fmt.Sprintf("Body.ExecutionRequests.Deposits[%d]", i))
+		}
+	}
+
+	withdrawalRequests := make([]*enginev1.WithdrawalRequest, len(b.Body.ExecutionRequests.Withdrawals))
+	for i, w := range b.Body.ExecutionRequests.Withdrawals {
 		withdrawalRequests[i], err = w.ToConsensus()
 		if err != nil {
-			return nil, server.NewDecodeError(err, fmt.Sprintf("Body.ExecutionPayload.WithdrawalRequests[%d]", i))
-		}
-	}
-
-	consolidationRequests := make([]*enginev1.ConsolidationRequest, len(b.Body.ExecutionPayload.ConsolidationRequests))
-	for i, c := range b.Body.ExecutionPayload.ConsolidationRequests {
+			return nil, server.NewDecodeError(err, fmt.Sprintf("Body.ExecutionRequests.Withdrawals[%d]", i))
+		}
+	}
+
+	consolidationRequests := make([]*enginev1.ConsolidationRequest, len(b.Body.ExecutionRequests.Consolidations))
+	for i, c := range b.Body.ExecutionRequests.Consolidations {
 		consolidationRequests[i], err = c.ToConsensus()
 		if err != nil {
-			return nil, server.NewDecodeError(err, fmt.Sprintf("Body.ExecutionPayload.ConsolidationRequests[%d]", i))
+			return nil, server.NewDecodeError(err, fmt.Sprintf("Body.ExecutionRequests.Consolidations[%d]", i))
 		}
 	}
 
@@ -2198,776 +2201,6 @@
 				SyncCommitteeSignature: syncCommitteeSig,
 			},
 			BailOuts: bo,
-			ExecutionPayload: &enginev1.ExecutionPayloadElectra{
-				ParentHash:            payloadParentHash,
-				FeeRecipient:          payloadFeeRecipient,
-				StateRoot:             payloadStateRoot,
-				ReceiptsRoot:          payloadReceiptsRoot,
-				LogsBloom:             payloadLogsBloom,
-				PrevRandao:            payloadPrevRandao,
-				BlockNumber:           payloadBlockNumber,
-				GasLimit:              payloadGasLimit,
-				GasUsed:               payloadGasUsed,
-				Timestamp:             payloadTimestamp,
-				ExtraData:             payloadExtraData,
-				BaseFeePerGas:         payloadBaseFeePerGas,
-				BlockHash:             payloadBlockHash,
-				Transactions:          txs,
-				Withdrawals:           withdrawals,
-				BlobGasUsed:           payloadBlobGasUsed,
-				ExcessBlobGas:         payloadExcessBlobGas,
-				DepositRequests:       depositRequests,
-				WithdrawalRequests:    withdrawalRequests,
-				ConsolidationRequests: consolidationRequests,
-			},
-			BlsToExecutionChanges: blsChanges,
-			BlobKzgCommitments:    blobKzgCommitments,
-		},
-	}, nil
-}
-
-func (b *SignedBeaconBlockElectra) ToConsensus() (*eth.SignedBeaconBlockElectra, error) {
-	if b == nil {
-		return nil, errNilValue
-	}
-
-	sig, err := bytesutil.DecodeHexWithLength(b.Signature, fieldparams.BLSSignatureLength)
-	if err != nil {
-		return nil, server.NewDecodeError(err, "Signature")
-	}
-	block, err := b.Message.ToConsensus()
-	if err != nil {
-		return nil, server.NewDecodeError(err, "Message")
-	}
-	return &eth.SignedBeaconBlockElectra{
-		Block:     block,
-		Signature: sig,
-	}, nil
-}
-
-func (b *SignedBlindedBeaconBlockElectra) ToConsensus() (*eth.SignedBlindedBeaconBlockElectra, error) {
-	if b == nil {
-		return nil, errNilValue
-	}
-
-	sig, err := bytesutil.DecodeHexWithLength(b.Signature, fieldparams.BLSSignatureLength)
-	if err != nil {
-		return nil, server.NewDecodeError(err, "Signature")
-	}
-	blindedBlock, err := b.Message.ToConsensus()
-	if err != nil {
-		return nil, err
-	}
-	return &eth.SignedBlindedBeaconBlockElectra{
-		Message:   blindedBlock,
-		Signature: sig,
-	}, nil
-}
-
-func (b *SignedBlindedBeaconBlockElectra) ToGeneric() (*eth.GenericSignedBeaconBlock, error) {
-	if b == nil {
-		return nil, errNilValue
-	}
-	sig, err := bytesutil.DecodeHexWithLength(b.Signature, fieldparams.BLSSignatureLength)
-	if err != nil {
-		return nil, server.NewDecodeError(err, "Signature")
-	}
-	blindedBlock, err := b.Message.ToConsensus()
-	if err != nil {
-		return nil, err
-	}
-	return &eth.GenericSignedBeaconBlock{Block: &eth.GenericSignedBeaconBlock_BlindedElectra{BlindedElectra: &eth.SignedBlindedBeaconBlockElectra{
-		Message:   blindedBlock,
-		Signature: sig,
-	}}, IsBlinded: true}, nil
-}
-
-func (b *BlindedBeaconBlockElectra) ToConsensus() (*eth.BlindedBeaconBlockElectra, error) {
-	if b == nil {
-		return nil, errNilValue
-	}
-	if b.Body == nil {
-		return nil, server.NewDecodeError(errNilValue, "Body")
-	}
-	if b.Body.Eth1Data == nil {
-		return nil, server.NewDecodeError(errNilValue, "Body.Eth1Data")
-	}
-	if b.Body.SyncAggregate == nil {
-		return nil, server.NewDecodeError(errNilValue, "Body.SyncAggregate")
-	}
-	if b.Body.ExecutionPayloadHeader == nil {
-		return nil, server.NewDecodeError(errNilValue, "Body.ExecutionPayloadHeader")
-	}
-
-	slot, err := strconv.ParseUint(b.Slot, 10, 64)
-	if err != nil {
-		return nil, server.NewDecodeError(err, "Slot")
-	}
-	proposerIndex, err := strconv.ParseUint(b.ProposerIndex, 10, 64)
-	if err != nil {
-		return nil, server.NewDecodeError(err, "ProposerIndex")
-	}
-	parentRoot, err := bytesutil.DecodeHexWithLength(b.ParentRoot, fieldparams.RootLength)
-	if err != nil {
-		return nil, server.NewDecodeError(err, "ParentRoot")
-	}
-	stateRoot, err := bytesutil.DecodeHexWithLength(b.StateRoot, fieldparams.RootLength)
-	if err != nil {
-		return nil, server.NewDecodeError(err, "StateRoot")
-	}
-	randaoReveal, err := bytesutil.DecodeHexWithLength(b.Body.RandaoReveal, fieldparams.BLSSignatureLength)
-	if err != nil {
-		return nil, server.NewDecodeError(err, "Body.RandaoReveal")
-	}
-	depositRoot, err := bytesutil.DecodeHexWithLength(b.Body.Eth1Data.DepositRoot, fieldparams.RootLength)
-	if err != nil {
-		return nil, server.NewDecodeError(err, "Body.Eth1Data.DepositRoot")
-	}
-	depositCount, err := strconv.ParseUint(b.Body.Eth1Data.DepositCount, 10, 64)
-	if err != nil {
-		return nil, server.NewDecodeError(err, "Body.Eth1Data.DepositCount")
-	}
-	blockHash, err := bytesutil.DecodeHexWithLength(b.Body.Eth1Data.BlockHash, fieldparams.RootLength)
-	if err != nil {
-		return nil, server.NewDecodeError(err, "Body.Eth1Data.BlockHash")
-	}
-	graffiti, err := bytesutil.DecodeHexWithLength(b.Body.Graffiti, fieldparams.RootLength)
-	if err != nil {
-		return nil, server.NewDecodeError(err, "Body.Graffiti")
-	}
-	proposerSlashings, err := ProposerSlashingsToConsensus(b.Body.ProposerSlashings)
-	if err != nil {
-		return nil, server.NewDecodeError(err, "Body.ProposerSlashings")
-	}
-	attesterSlashings, err := AttesterSlashingsElectraToConsensus(b.Body.AttesterSlashings)
-	if err != nil {
-		return nil, server.NewDecodeError(err, "Body.AttesterSlashings")
-	}
-	atts, err := AttsElectraToConsensus(b.Body.Attestations)
-	if err != nil {
-		return nil, server.NewDecodeError(err, "Body.Attestations")
-	}
-	deposits, err := DepositsToConsensus(b.Body.Deposits)
-	if err != nil {
-		return nil, server.NewDecodeError(err, "Body.Deposits")
-	}
-	exits, err := SignedExitsToConsensus(b.Body.VoluntaryExits)
-	if err != nil {
-		return nil, server.NewDecodeError(err, "Body.VoluntaryExits")
-	}
-	bo, err := BailOutsToConsensus(b.Body.BailOuts)
-	if err != nil {
-		return nil, server.NewDecodeError(err, "Body.BailOuts")
-	}
-	syncCommitteeBits, err := bytesutil.DecodeHexWithLength(b.Body.SyncAggregate.SyncCommitteeBits, fieldparams.SyncAggregateSyncCommitteeBytesLength)
-	if err != nil {
-		return nil, server.NewDecodeError(err, "Body.SyncAggregate.SyncCommitteeBits")
-	}
-	syncCommitteeSig, err := bytesutil.DecodeHexWithLength(b.Body.SyncAggregate.SyncCommitteeSignature, fieldparams.BLSSignatureLength)
-	if err != nil {
-		return nil, server.NewDecodeError(err, "Body.SyncAggregate.SyncCommitteeSignature")
-	}
-	payloadParentHash, err := bytesutil.DecodeHexWithLength(b.Body.ExecutionPayloadHeader.ParentHash, common.HashLength)
-	if err != nil {
-		return nil, server.NewDecodeError(err, "Body.ExecutionPayloadHeader.ParentHash")
-	}
-	payloadFeeRecipient, err := bytesutil.DecodeHexWithLength(b.Body.ExecutionPayloadHeader.FeeRecipient, fieldparams.FeeRecipientLength)
-	if err != nil {
-		return nil, server.NewDecodeError(err, "Body.ExecutionPayloadHeader.FeeRecipient")
-	}
-	payloadStateRoot, err := bytesutil.DecodeHexWithLength(b.Body.ExecutionPayloadHeader.StateRoot, fieldparams.RootLength)
-	if err != nil {
-		return nil, server.NewDecodeError(err, "Body.ExecutionPayloadHeader.StateRoot")
-	}
-	payloadReceiptsRoot, err := bytesutil.DecodeHexWithLength(b.Body.ExecutionPayloadHeader.ReceiptsRoot, fieldparams.RootLength)
-	if err != nil {
-		return nil, server.NewDecodeError(err, "Body.ExecutionPayloadHeader.ReceiptsRoot")
-	}
-	payloadLogsBloom, err := bytesutil.DecodeHexWithLength(b.Body.ExecutionPayloadHeader.LogsBloom, fieldparams.LogsBloomLength)
-	if err != nil {
-		return nil, server.NewDecodeError(err, "Body.ExecutionPayloadHeader.LogsBloom")
-	}
-	payloadPrevRandao, err := bytesutil.DecodeHexWithLength(b.Body.ExecutionPayloadHeader.PrevRandao, fieldparams.RootLength)
-	if err != nil {
-		return nil, server.NewDecodeError(err, "Body.ExecutionPayloadHeader.PrevRandao")
-	}
-	payloadBlockNumber, err := strconv.ParseUint(b.Body.ExecutionPayloadHeader.BlockNumber, 10, 64)
-	if err != nil {
-		return nil, server.NewDecodeError(err, "Body.ExecutionPayloadHeader.BlockNumber")
-	}
-	payloadGasLimit, err := strconv.ParseUint(b.Body.ExecutionPayloadHeader.GasLimit, 10, 64)
-	if err != nil {
-		return nil, server.NewDecodeError(err, "Body.ExecutionPayloadHeader.GasLimit")
-	}
-	payloadGasUsed, err := strconv.ParseUint(b.Body.ExecutionPayloadHeader.GasUsed, 10, 64)
-	if err != nil {
-		return nil, server.NewDecodeError(err, "Body.ExecutionPayloadHeader.GasUsed")
-	}
-	payloadTimestamp, err := strconv.ParseUint(b.Body.ExecutionPayloadHeader.Timestamp, 10, 64)
-	if err != nil {
-		return nil, server.NewDecodeError(err, "Body.ExecutionPayloadHeader.Timestamp")
-	}
-	payloadExtraData, err := bytesutil.DecodeHexWithMaxLength(b.Body.ExecutionPayloadHeader.ExtraData, fieldparams.RootLength)
-	if err != nil {
-		return nil, server.NewDecodeError(err, "Body.ExecutionPayloadHeader.ExtraData")
-	}
-	payloadBaseFeePerGas, err := bytesutil.Uint256ToSSZBytes(b.Body.ExecutionPayloadHeader.BaseFeePerGas)
-	if err != nil {
-		return nil, server.NewDecodeError(err, "Body.ExecutionPayloadHeader.BaseFeePerGas")
-	}
-	payloadBlockHash, err := bytesutil.DecodeHexWithLength(b.Body.ExecutionPayloadHeader.BlockHash, common.HashLength)
-	if err != nil {
-		return nil, server.NewDecodeError(err, "Body.ExecutionPayloadHeader.BlockHash")
-	}
-	payloadTxsRoot, err := bytesutil.DecodeHexWithLength(b.Body.ExecutionPayloadHeader.TransactionsRoot, fieldparams.RootLength)
-	if err != nil {
-		return nil, server.NewDecodeError(err, "Body.ExecutionPayloadHeader.TransactionsRoot")
-	}
-	payloadWithdrawalsRoot, err := bytesutil.DecodeHexWithLength(b.Body.ExecutionPayloadHeader.WithdrawalsRoot, fieldparams.RootLength)
-	if err != nil {
-		return nil, server.NewDecodeError(err, "Body.ExecutionPayloadHeader.WithdrawalsRoot")
-	}
-	payloadBlobGasUsed, err := strconv.ParseUint(b.Body.ExecutionPayloadHeader.BlobGasUsed, 10, 64)
-	if err != nil {
-		return nil, server.NewDecodeError(err, "Body.ExecutionPayload.BlobGasUsed")
-	}
-	payloadExcessBlobGas, err := strconv.ParseUint(b.Body.ExecutionPayloadHeader.ExcessBlobGas, 10, 64)
-	if err != nil {
-		return nil, server.NewDecodeError(err, "Body.ExecutionPayload.ExcessBlobGas")
-	}
-	payloadDepositRequestsRoot, err := bytesutil.DecodeHexWithLength(b.Body.ExecutionPayloadHeader.DepositRequestsRoot, fieldparams.RootLength)
-	if err != nil {
-		return nil, server.NewDecodeError(err, "Body.ExecutionPayloadHeader.DepositRequestsRoot")
-	}
-	payloadWithdrawalRequestsRoot, err := bytesutil.DecodeHexWithLength(b.Body.ExecutionPayloadHeader.WithdrawalRequestsRoot, fieldparams.RootLength)
-	if err != nil {
-		return nil, server.NewDecodeError(err, "Body.ExecutionPayloadHeader.WithdrawalRequestsRoot")
-	}
-	payloadConsolidationRequestsRoot, err := bytesutil.DecodeHexWithLength(b.Body.ExecutionPayloadHeader.ConsolidationRequestsRoot, fieldparams.RootLength)
-	if err != nil {
-		return nil, server.NewDecodeError(err, "Body.ExecutionPayloadHeader.ConsolidationRequestsRoot")
-	}
-
-	blsChanges, err := SignedBLSChangesToConsensus(b.Body.BLSToExecutionChanges)
-	if err != nil {
-		return nil, server.NewDecodeError(err, "Body.BLSToExecutionChanges")
-	}
-	err = slice.VerifyMaxLength(b.Body.BlobKzgCommitments, fieldparams.MaxBlobCommitmentsPerBlock)
-	if err != nil {
-		return nil, server.NewDecodeError(err, "Body.BlobKzgCommitments")
-	}
-	blobKzgCommitments := make([][]byte, len(b.Body.BlobKzgCommitments))
-	for i, b := range b.Body.BlobKzgCommitments {
-		kzg, err := bytesutil.DecodeHexWithLength(b, fieldparams.BLSPubkeyLength)
-		if err != nil {
-			return nil, server.NewDecodeError(err, fmt.Sprintf("Body.BlobKzgCommitments[%d]", i))
-		}
-		blobKzgCommitments[i] = kzg
-	}
-
-	return &eth.BlindedBeaconBlockElectra{
-		Slot:          primitives.Slot(slot),
-		ProposerIndex: primitives.ValidatorIndex(proposerIndex),
-		ParentRoot:    parentRoot,
-		StateRoot:     stateRoot,
-		Body: &eth.BlindedBeaconBlockBodyElectra{
-			RandaoReveal: randaoReveal,
-			Eth1Data: &eth.Eth1Data{
-				DepositRoot:  depositRoot,
-				DepositCount: depositCount,
-				BlockHash:    blockHash,
-			},
-			Graffiti:          graffiti,
-			ProposerSlashings: proposerSlashings,
-			AttesterSlashings: attesterSlashings,
-			Attestations:      atts,
-			Deposits:          deposits,
-			VoluntaryExits:    exits,
-			SyncAggregate: &eth.SyncAggregate{
-				SyncCommitteeBits:      syncCommitteeBits,
-				SyncCommitteeSignature: syncCommitteeSig,
-			},
-			BailOuts: bo,
-			ExecutionPayloadHeader: &enginev1.ExecutionPayloadHeaderElectra{
-				ParentHash:                payloadParentHash,
-				FeeRecipient:              payloadFeeRecipient,
-				StateRoot:                 payloadStateRoot,
-				ReceiptsRoot:              payloadReceiptsRoot,
-				LogsBloom:                 payloadLogsBloom,
-				PrevRandao:                payloadPrevRandao,
-				BlockNumber:               payloadBlockNumber,
-				GasLimit:                  payloadGasLimit,
-				GasUsed:                   payloadGasUsed,
-				Timestamp:                 payloadTimestamp,
-				ExtraData:                 payloadExtraData,
-				BaseFeePerGas:             payloadBaseFeePerGas,
-				BlockHash:                 payloadBlockHash,
-				TransactionsRoot:          payloadTxsRoot,
-				WithdrawalsRoot:           payloadWithdrawalsRoot,
-				BlobGasUsed:               payloadBlobGasUsed,
-				ExcessBlobGas:             payloadExcessBlobGas,
-				DepositRequestsRoot:       payloadDepositRequestsRoot,
-				WithdrawalRequestsRoot:    payloadWithdrawalRequestsRoot,
-				ConsolidationRequestsRoot: payloadConsolidationRequestsRoot,
-			},
-			BlsToExecutionChanges: blsChanges,
-			BlobKzgCommitments:    blobKzgCommitments,
-		},
-	}, nil
-}
-
-func (b *BlindedBeaconBlockElectra) ToGeneric() (*eth.GenericBeaconBlock, error) {
-	if b == nil {
-		return nil, errNilValue
-	}
-
-	blindedBlock, err := b.ToConsensus()
-	if err != nil {
-		return nil, err
-	}
-	return &eth.GenericBeaconBlock{Block: &eth.GenericBeaconBlock_BlindedElectra{BlindedElectra: blindedBlock}, IsBlinded: true}, nil
-}
-
-func BeaconBlockHeaderFromConsensus(h *eth.BeaconBlockHeader) *BeaconBlockHeader {
-	return &BeaconBlockHeader{
-		Slot:          fmt.Sprintf("%d", h.Slot),
-		ProposerIndex: fmt.Sprintf("%d", h.ProposerIndex),
-		ParentRoot:    hexutil.Encode(h.ParentRoot),
-		StateRoot:     hexutil.Encode(h.StateRoot),
-		BodyRoot:      hexutil.Encode(h.BodyRoot),
-	}
-}
-
-func BeaconBlockFromConsensus(b *eth.BeaconBlock) *BeaconBlock {
-	return &BeaconBlock{
-		Slot:          fmt.Sprintf("%d", b.Slot),
-		ProposerIndex: fmt.Sprintf("%d", b.ProposerIndex),
-		ParentRoot:    hexutil.Encode(b.ParentRoot),
-		StateRoot:     hexutil.Encode(b.StateRoot),
-		Body: &BeaconBlockBody{
-			RandaoReveal:      hexutil.Encode(b.Body.RandaoReveal),
-			Eth1Data:          Eth1DataFromConsensus(b.Body.Eth1Data),
-			Graffiti:          hexutil.Encode(b.Body.Graffiti),
-			ProposerSlashings: ProposerSlashingsFromConsensus(b.Body.ProposerSlashings),
-			AttesterSlashings: AttesterSlashingsFromConsensus(b.Body.AttesterSlashings),
-			Attestations:      AttsFromConsensus(b.Body.Attestations),
-			Deposits:          DepositsFromConsensus(b.Body.Deposits),
-			VoluntaryExits:    SignedExitsFromConsensus(b.Body.VoluntaryExits),
-		},
-	}
-}
-
-func SignedBeaconBlockMessageJsoner(block interfaces.ReadOnlySignedBeaconBlock) (SignedMessageJsoner, error) {
-	pb, err := block.Proto()
-	if err != nil {
-		return nil, err
-	}
-	switch pbStruct := pb.(type) {
-	case *eth.SignedBeaconBlock:
-		return SignedBeaconBlockPhase0FromConsensus(pbStruct), nil
-	case *eth.SignedBeaconBlockAltair:
-		return SignedBeaconBlockAltairFromConsensus(pbStruct), nil
-	case *eth.SignedBlindedBeaconBlockBellatrix:
-		return SignedBlindedBeaconBlockBellatrixFromConsensus(pbStruct)
-	case *eth.SignedBeaconBlockBellatrix:
-		return SignedBeaconBlockBellatrixFromConsensus(pbStruct)
-	case *eth.SignedBlindedBeaconBlockCapella:
-		return SignedBlindedBeaconBlockCapellaFromConsensus(pbStruct)
-	case *eth.SignedBeaconBlockCapella:
-		return SignedBeaconBlockCapellaFromConsensus(pbStruct)
-	case *eth.SignedBlindedBeaconBlockDeneb:
-		return SignedBlindedBeaconBlockDenebFromConsensus(pbStruct)
-	case *eth.SignedBeaconBlockDeneb:
-		return SignedBeaconBlockDenebFromConsensus(pbStruct)
-	case *eth.SignedBeaconBlockElectra:
-		return SignedBeaconBlockElectraFromConsensus(pbStruct)
-	default:
-		return nil, ErrUnsupportedConversion
-	}
-}
-
-func SignedBeaconBlockPhase0FromConsensus(b *eth.SignedBeaconBlock) *SignedBeaconBlock {
-	return &SignedBeaconBlock{
-		Message:   BeaconBlockFromConsensus(b.Block),
-		Signature: hexutil.Encode(b.Signature),
-	}
-}
-
-func BeaconBlockAltairFromConsensus(b *eth.BeaconBlockAltair) *BeaconBlockAltair {
-	return &BeaconBlockAltair{
-		Slot:          fmt.Sprintf("%d", b.Slot),
-		ProposerIndex: fmt.Sprintf("%d", b.ProposerIndex),
-		ParentRoot:    hexutil.Encode(b.ParentRoot),
-		StateRoot:     hexutil.Encode(b.StateRoot),
-		Body: &BeaconBlockBodyAltair{
-			RandaoReveal:      hexutil.Encode(b.Body.RandaoReveal),
-			Eth1Data:          Eth1DataFromConsensus(b.Body.Eth1Data),
-			Graffiti:          hexutil.Encode(b.Body.Graffiti),
-			ProposerSlashings: ProposerSlashingsFromConsensus(b.Body.ProposerSlashings),
-			AttesterSlashings: AttesterSlashingsFromConsensus(b.Body.AttesterSlashings),
-			Attestations:      AttsFromConsensus(b.Body.Attestations),
-			Deposits:          DepositsFromConsensus(b.Body.Deposits),
-			VoluntaryExits:    SignedExitsFromConsensus(b.Body.VoluntaryExits),
-			SyncAggregate: &SyncAggregate{
-				SyncCommitteeBits:      hexutil.Encode(b.Body.SyncAggregate.SyncCommitteeBits),
-				SyncCommitteeSignature: hexutil.Encode(b.Body.SyncAggregate.SyncCommitteeSignature),
-			},
-			BailOuts: BailOutsFromConsensus(b.Body.BailOuts),
-		},
-	}
-}
-
-func SignedBeaconBlockAltairFromConsensus(b *eth.SignedBeaconBlockAltair) *SignedBeaconBlockAltair {
-	return &SignedBeaconBlockAltair{
-		Message:   BeaconBlockAltairFromConsensus(b.Block),
-		Signature: hexutil.Encode(b.Signature),
-	}
-}
-
-func BlindedBeaconBlockBellatrixFromConsensus(b *eth.BlindedBeaconBlockBellatrix) (*BlindedBeaconBlockBellatrix, error) {
-	payload, err := ExecutionPayloadHeaderFromConsensus(b.Body.ExecutionPayloadHeader)
-	if err != nil {
-		return nil, err
-	}
-
-	return &BlindedBeaconBlockBellatrix{
-		Slot:          fmt.Sprintf("%d", b.Slot),
-		ProposerIndex: fmt.Sprintf("%d", b.ProposerIndex),
-		ParentRoot:    hexutil.Encode(b.ParentRoot),
-		StateRoot:     hexutil.Encode(b.StateRoot),
-		Body: &BlindedBeaconBlockBodyBellatrix{
-			RandaoReveal:      hexutil.Encode(b.Body.RandaoReveal),
-			Eth1Data:          Eth1DataFromConsensus(b.Body.Eth1Data),
-			Graffiti:          hexutil.Encode(b.Body.Graffiti),
-			ProposerSlashings: ProposerSlashingsFromConsensus(b.Body.ProposerSlashings),
-			AttesterSlashings: AttesterSlashingsFromConsensus(b.Body.AttesterSlashings),
-			Attestations:      AttsFromConsensus(b.Body.Attestations),
-			Deposits:          DepositsFromConsensus(b.Body.Deposits),
-			VoluntaryExits:    SignedExitsFromConsensus(b.Body.VoluntaryExits),
-			SyncAggregate: &SyncAggregate{
-				SyncCommitteeBits:      hexutil.Encode(b.Body.SyncAggregate.SyncCommitteeBits),
-				SyncCommitteeSignature: hexutil.Encode(b.Body.SyncAggregate.SyncCommitteeSignature),
-			},
-			BailOuts:               BailOutsFromConsensus(b.Body.BailOuts),
-			ExecutionPayloadHeader: payload,
-		},
-	}, nil
-}
-
-func SignedBlindedBeaconBlockBellatrixFromConsensus(b *eth.SignedBlindedBeaconBlockBellatrix) (*SignedBlindedBeaconBlockBellatrix, error) {
-	blindedBlock, err := BlindedBeaconBlockBellatrixFromConsensus(b.Block)
-	if err != nil {
-		return nil, err
-	}
-	return &SignedBlindedBeaconBlockBellatrix{
-		Message:   blindedBlock,
-		Signature: hexutil.Encode(b.Signature),
-	}, nil
-}
-
-func BeaconBlockBellatrixFromConsensus(b *eth.BeaconBlockBellatrix) (*BeaconBlockBellatrix, error) {
-	payload, err := ExecutionPayloadFromConsensus(b.Body.ExecutionPayload)
-	if err != nil {
-		return nil, err
-	}
-
-	return &BeaconBlockBellatrix{
-		Slot:          fmt.Sprintf("%d", b.Slot),
-		ProposerIndex: fmt.Sprintf("%d", b.ProposerIndex),
-		ParentRoot:    hexutil.Encode(b.ParentRoot),
-		StateRoot:     hexutil.Encode(b.StateRoot),
-		Body: &BeaconBlockBodyBellatrix{
-			RandaoReveal:      hexutil.Encode(b.Body.RandaoReveal),
-			Eth1Data:          Eth1DataFromConsensus(b.Body.Eth1Data),
-			Graffiti:          hexutil.Encode(b.Body.Graffiti),
-			ProposerSlashings: ProposerSlashingsFromConsensus(b.Body.ProposerSlashings),
-			AttesterSlashings: AttesterSlashingsFromConsensus(b.Body.AttesterSlashings),
-			Attestations:      AttsFromConsensus(b.Body.Attestations),
-			Deposits:          DepositsFromConsensus(b.Body.Deposits),
-			VoluntaryExits:    SignedExitsFromConsensus(b.Body.VoluntaryExits),
-			SyncAggregate: &SyncAggregate{
-				SyncCommitteeBits:      hexutil.Encode(b.Body.SyncAggregate.SyncCommitteeBits),
-				SyncCommitteeSignature: hexutil.Encode(b.Body.SyncAggregate.SyncCommitteeSignature),
-			},
-			BailOuts:         BailOutsFromConsensus(b.Body.BailOuts),
-			ExecutionPayload: payload,
-		},
-	}, nil
-}
-
-func SignedBeaconBlockBellatrixFromConsensus(b *eth.SignedBeaconBlockBellatrix) (*SignedBeaconBlockBellatrix, error) {
-	block, err := BeaconBlockBellatrixFromConsensus(b.Block)
-	if err != nil {
-		return nil, err
-	}
-	return &SignedBeaconBlockBellatrix{
-		Message:   block,
-		Signature: hexutil.Encode(b.Signature),
-	}, nil
-}
-
-func BlindedBeaconBlockCapellaFromConsensus(b *eth.BlindedBeaconBlockCapella) (*BlindedBeaconBlockCapella, error) {
-	payload, err := ExecutionPayloadHeaderCapellaFromConsensus(b.Body.ExecutionPayloadHeader)
-	if err != nil {
-		return nil, err
-	}
-
-	return &BlindedBeaconBlockCapella{
-		Slot:          fmt.Sprintf("%d", b.Slot),
-		ProposerIndex: fmt.Sprintf("%d", b.ProposerIndex),
-		ParentRoot:    hexutil.Encode(b.ParentRoot),
-		StateRoot:     hexutil.Encode(b.StateRoot),
-		Body: &BlindedBeaconBlockBodyCapella{
-			RandaoReveal:      hexutil.Encode(b.Body.RandaoReveal),
-			Eth1Data:          Eth1DataFromConsensus(b.Body.Eth1Data),
-			Graffiti:          hexutil.Encode(b.Body.Graffiti),
-			ProposerSlashings: ProposerSlashingsFromConsensus(b.Body.ProposerSlashings),
-			AttesterSlashings: AttesterSlashingsFromConsensus(b.Body.AttesterSlashings),
-			Attestations:      AttsFromConsensus(b.Body.Attestations),
-			Deposits:          DepositsFromConsensus(b.Body.Deposits),
-			VoluntaryExits:    SignedExitsFromConsensus(b.Body.VoluntaryExits),
-			SyncAggregate: &SyncAggregate{
-				SyncCommitteeBits:      hexutil.Encode(b.Body.SyncAggregate.SyncCommitteeBits),
-				SyncCommitteeSignature: hexutil.Encode(b.Body.SyncAggregate.SyncCommitteeSignature),
-			},
-			BailOuts:               BailOutsFromConsensus(b.Body.BailOuts),
-			ExecutionPayloadHeader: payload,
-			BLSToExecutionChanges:  SignedBLSChangesFromConsensus(b.Body.BlsToExecutionChanges),
-		},
-	}, nil
-}
-
-func SignedBlindedBeaconBlockCapellaFromConsensus(b *eth.SignedBlindedBeaconBlockCapella) (*SignedBlindedBeaconBlockCapella, error) {
-	blindedBlock, err := BlindedBeaconBlockCapellaFromConsensus(b.Block)
-=======
->>>>>>> f4984638
-	if err != nil {
-		return nil, server.NewDecodeError(err, "ProposerIndex")
-	}
-	parentRoot, err := bytesutil.DecodeHexWithLength(b.ParentRoot, fieldparams.RootLength)
-	if err != nil {
-		return nil, server.NewDecodeError(err, "ParentRoot")
-	}
-	stateRoot, err := bytesutil.DecodeHexWithLength(b.StateRoot, fieldparams.RootLength)
-	if err != nil {
-		return nil, server.NewDecodeError(err, "StateRoot")
-	}
-	randaoReveal, err := bytesutil.DecodeHexWithLength(b.Body.RandaoReveal, fieldparams.BLSSignatureLength)
-	if err != nil {
-		return nil, server.NewDecodeError(err, "Body.RandaoReveal")
-	}
-	depositRoot, err := bytesutil.DecodeHexWithLength(b.Body.Eth1Data.DepositRoot, fieldparams.RootLength)
-	if err != nil {
-		return nil, server.NewDecodeError(err, "Body.Eth1Data.DepositRoot")
-	}
-	depositCount, err := strconv.ParseUint(b.Body.Eth1Data.DepositCount, 10, 64)
-	if err != nil {
-		return nil, server.NewDecodeError(err, "Body.Eth1Data.DepositCount")
-	}
-	blockHash, err := bytesutil.DecodeHexWithLength(b.Body.Eth1Data.BlockHash, common.HashLength)
-	if err != nil {
-		return nil, server.NewDecodeError(err, "Body.Eth1Data.BlockHash")
-	}
-	graffiti, err := bytesutil.DecodeHexWithLength(b.Body.Graffiti, fieldparams.RootLength)
-	if err != nil {
-		return nil, server.NewDecodeError(err, "Body.Graffiti")
-	}
-	proposerSlashings, err := ProposerSlashingsToConsensus(b.Body.ProposerSlashings)
-	if err != nil {
-		return nil, server.NewDecodeError(err, "Body.ProposerSlashings")
-	}
-	attesterSlashings, err := AttesterSlashingsElectraToConsensus(b.Body.AttesterSlashings)
-	if err != nil {
-		return nil, server.NewDecodeError(err, "Body.AttesterSlashings")
-	}
-	atts, err := AttsElectraToConsensus(b.Body.Attestations)
-	if err != nil {
-		return nil, server.NewDecodeError(err, "Body.Attestations")
-	}
-	deposits, err := DepositsToConsensus(b.Body.Deposits)
-	if err != nil {
-		return nil, server.NewDecodeError(err, "Body.Deposits")
-	}
-	exits, err := SignedExitsToConsensus(b.Body.VoluntaryExits)
-	if err != nil {
-		return nil, server.NewDecodeError(err, "Body.VoluntaryExits")
-	}
-	syncCommitteeBits, err := bytesutil.DecodeHexWithLength(b.Body.SyncAggregate.SyncCommitteeBits, fieldparams.SyncAggregateSyncCommitteeBytesLength)
-	if err != nil {
-		return nil, server.NewDecodeError(err, "Body.SyncAggregate.SyncCommitteeBits")
-	}
-	syncCommitteeSig, err := bytesutil.DecodeHexWithLength(b.Body.SyncAggregate.SyncCommitteeSignature, fieldparams.BLSSignatureLength)
-	if err != nil {
-		return nil, server.NewDecodeError(err, "Body.SyncAggregate.SyncCommitteeSignature")
-	}
-	payloadParentHash, err := bytesutil.DecodeHexWithLength(b.Body.ExecutionPayload.ParentHash, common.HashLength)
-	if err != nil {
-		return nil, server.NewDecodeError(err, "Body.ExecutionPayload.ParentHash")
-	}
-	payloadFeeRecipient, err := bytesutil.DecodeHexWithLength(b.Body.ExecutionPayload.FeeRecipient, fieldparams.FeeRecipientLength)
-	if err != nil {
-		return nil, server.NewDecodeError(err, "Body.ExecutionPayload.FeeRecipient")
-	}
-	payloadStateRoot, err := bytesutil.DecodeHexWithLength(b.Body.ExecutionPayload.StateRoot, fieldparams.RootLength)
-	if err != nil {
-		return nil, server.NewDecodeError(err, "Body.ExecutionPayload.StateRoot")
-	}
-	payloadReceiptsRoot, err := bytesutil.DecodeHexWithLength(b.Body.ExecutionPayload.ReceiptsRoot, fieldparams.RootLength)
-	if err != nil {
-		return nil, server.NewDecodeError(err, "Body.ExecutionPayload.ReceiptsRoot")
-	}
-	payloadLogsBloom, err := bytesutil.DecodeHexWithLength(b.Body.ExecutionPayload.LogsBloom, fieldparams.LogsBloomLength)
-	if err != nil {
-		return nil, server.NewDecodeError(err, "Body.ExecutionPayload.LogsBloom")
-	}
-	payloadPrevRandao, err := bytesutil.DecodeHexWithLength(b.Body.ExecutionPayload.PrevRandao, fieldparams.RootLength)
-	if err != nil {
-		return nil, server.NewDecodeError(err, "Body.ExecutionPayload.PrevRandao")
-	}
-	payloadBlockNumber, err := strconv.ParseUint(b.Body.ExecutionPayload.BlockNumber, 10, 64)
-	if err != nil {
-		return nil, server.NewDecodeError(err, "Body.ExecutionPayload.BlockNumber")
-	}
-	payloadGasLimit, err := strconv.ParseUint(b.Body.ExecutionPayload.GasLimit, 10, 64)
-	if err != nil {
-		return nil, server.NewDecodeError(err, "Body.ExecutionPayload.GasLimit")
-	}
-	payloadGasUsed, err := strconv.ParseUint(b.Body.ExecutionPayload.GasUsed, 10, 64)
-	if err != nil {
-		return nil, server.NewDecodeError(err, "Body.ExecutionPayload.GasUsed")
-	}
-	payloadTimestamp, err := strconv.ParseUint(b.Body.ExecutionPayload.Timestamp, 10, 64)
-	if err != nil {
-		return nil, server.NewDecodeError(err, "Body.ExecutionPayloadHeader.Timestamp")
-	}
-	payloadExtraData, err := bytesutil.DecodeHexWithMaxLength(b.Body.ExecutionPayload.ExtraData, fieldparams.RootLength)
-	if err != nil {
-		return nil, server.NewDecodeError(err, "Body.ExecutionPayload.ExtraData")
-	}
-	payloadBaseFeePerGas, err := bytesutil.Uint256ToSSZBytes(b.Body.ExecutionPayload.BaseFeePerGas)
-	if err != nil {
-		return nil, server.NewDecodeError(err, "Body.ExecutionPayload.BaseFeePerGas")
-	}
-	payloadBlockHash, err := bytesutil.DecodeHexWithLength(b.Body.ExecutionPayload.BlockHash, common.HashLength)
-	if err != nil {
-		return nil, server.NewDecodeError(err, "Body.ExecutionPayload.BlockHash")
-	}
-	err = slice.VerifyMaxLength(b.Body.ExecutionPayload.Transactions, fieldparams.MaxTxsPerPayloadLength)
-	if err != nil {
-		return nil, server.NewDecodeError(err, "Body.ExecutionPayload.Transactions")
-	}
-	txs := make([][]byte, len(b.Body.ExecutionPayload.Transactions))
-	for i, tx := range b.Body.ExecutionPayload.Transactions {
-		txs[i], err = bytesutil.DecodeHexWithMaxLength(tx, fieldparams.MaxBytesPerTxLength)
-		if err != nil {
-			return nil, server.NewDecodeError(err, fmt.Sprintf("Body.ExecutionPayload.Transactions[%d]", i))
-		}
-	}
-	err = slice.VerifyMaxLength(b.Body.ExecutionPayload.Withdrawals, fieldparams.MaxWithdrawalsPerPayload)
-	if err != nil {
-		return nil, server.NewDecodeError(err, "Body.ExecutionPayload.Withdrawals")
-	}
-	withdrawals := make([]*enginev1.Withdrawal, len(b.Body.ExecutionPayload.Withdrawals))
-	for i, w := range b.Body.ExecutionPayload.Withdrawals {
-		withdrawalIndex, err := strconv.ParseUint(w.WithdrawalIndex, 10, 64)
-		if err != nil {
-			return nil, server.NewDecodeError(err, fmt.Sprintf("Body.ExecutionPayload.Withdrawals[%d].WithdrawalIndex", i))
-		}
-		validatorIndex, err := strconv.ParseUint(w.ValidatorIndex, 10, 64)
-		if err != nil {
-			return nil, server.NewDecodeError(err, fmt.Sprintf("Body.ExecutionPayload.Withdrawals[%d].ValidatorIndex", i))
-		}
-		address, err := bytesutil.DecodeHexWithLength(w.ExecutionAddress, common.AddressLength)
-		if err != nil {
-			return nil, server.NewDecodeError(err, fmt.Sprintf("Body.ExecutionPayload.Withdrawals[%d].ExecutionAddress", i))
-		}
-		amount, err := strconv.ParseUint(w.Amount, 10, 64)
-		if err != nil {
-			return nil, server.NewDecodeError(err, fmt.Sprintf("Body.ExecutionPayload.Withdrawals[%d].Amount", i))
-		}
-		withdrawals[i] = &enginev1.Withdrawal{
-			Index:          withdrawalIndex,
-			ValidatorIndex: primitives.ValidatorIndex(validatorIndex),
-			Address:        address,
-			Amount:         amount,
-		}
-	}
-
-	payloadBlobGasUsed, err := strconv.ParseUint(b.Body.ExecutionPayload.BlobGasUsed, 10, 64)
-	if err != nil {
-		return nil, server.NewDecodeError(err, "Body.ExecutionPayload.BlobGasUsed")
-	}
-	payloadExcessBlobGas, err := strconv.ParseUint(b.Body.ExecutionPayload.ExcessBlobGas, 10, 64)
-	if err != nil {
-		return nil, server.NewDecodeError(err, "Body.ExecutionPayload.ExcessBlobGas")
-	}
-
-	if b.Body.ExecutionRequests == nil {
-		return nil, server.NewDecodeError(errors.New("nil execution requests"), "Body.ExequtionRequests")
-	}
-
-	depositRequests := make([]*enginev1.DepositRequest, len(b.Body.ExecutionRequests.Deposits))
-	for i, d := range b.Body.ExecutionRequests.Deposits {
-		depositRequests[i], err = d.ToConsensus()
-		if err != nil {
-			return nil, server.NewDecodeError(err, fmt.Sprintf("Body.ExecutionRequests.Deposits[%d]", i))
-		}
-	}
-
-	withdrawalRequests := make([]*enginev1.WithdrawalRequest, len(b.Body.ExecutionRequests.Withdrawals))
-	for i, w := range b.Body.ExecutionRequests.Withdrawals {
-		withdrawalRequests[i], err = w.ToConsensus()
-		if err != nil {
-			return nil, server.NewDecodeError(err, fmt.Sprintf("Body.ExecutionRequests.Withdrawals[%d]", i))
-		}
-	}
-
-	consolidationRequests := make([]*enginev1.ConsolidationRequest, len(b.Body.ExecutionRequests.Consolidations))
-	for i, c := range b.Body.ExecutionRequests.Consolidations {
-		consolidationRequests[i], err = c.ToConsensus()
-		if err != nil {
-			return nil, server.NewDecodeError(err, fmt.Sprintf("Body.ExecutionRequests.Consolidations[%d]", i))
-		}
-	}
-
-	blsChanges, err := SignedBLSChangesToConsensus(b.Body.BLSToExecutionChanges)
-	if err != nil {
-		return nil, server.NewDecodeError(err, "Body.BLSToExecutionChanges")
-	}
-	err = slice.VerifyMaxLength(b.Body.BlobKzgCommitments, fieldparams.MaxBlobCommitmentsPerBlock)
-	if err != nil {
-		return nil, server.NewDecodeError(err, "Body.BlobKzgCommitments")
-	}
-	blobKzgCommitments := make([][]byte, len(b.Body.BlobKzgCommitments))
-	for i, b := range b.Body.BlobKzgCommitments {
-		kzg, err := bytesutil.DecodeHexWithLength(b, fieldparams.BLSPubkeyLength)
-		if err != nil {
-			return nil, server.NewDecodeError(err, fmt.Sprintf("Body.BlobKzgCommitments[%d]", i))
-		}
-		blobKzgCommitments[i] = kzg
-	}
-	return &eth.BeaconBlockElectra{
-		Slot:          primitives.Slot(slot),
-		ProposerIndex: primitives.ValidatorIndex(proposerIndex),
-		ParentRoot:    parentRoot,
-		StateRoot:     stateRoot,
-		Body: &eth.BeaconBlockBodyElectra{
-			RandaoReveal: randaoReveal,
-			Eth1Data: &eth.Eth1Data{
-				DepositRoot:  depositRoot,
-				DepositCount: depositCount,
-				BlockHash:    blockHash,
-			},
-			Graffiti:          graffiti,
-			ProposerSlashings: proposerSlashings,
-			AttesterSlashings: attesterSlashings,
-			Attestations:      atts,
-			Deposits:          deposits,
-			VoluntaryExits:    exits,
-			SyncAggregate: &eth.SyncAggregate{
-				SyncCommitteeBits:      syncCommitteeBits,
-				SyncCommitteeSignature: syncCommitteeSig,
-			},
 			ExecutionPayload: &enginev1.ExecutionPayloadElectra{
 				ParentHash:    payloadParentHash,
 				FeeRecipient:  payloadFeeRecipient,
@@ -3127,6 +2360,10 @@
 	if err != nil {
 		return nil, server.NewDecodeError(err, "Body.VoluntaryExits")
 	}
+	bo, err := BailOutsToConsensus(b.Body.BailOuts)
+	if err != nil {
+		return nil, server.NewDecodeError(err, "Body.BailOuts")
+	}
 	syncCommitteeBits, err := bytesutil.DecodeHexWithLength(b.Body.SyncAggregate.SyncCommitteeBits, fieldparams.SyncAggregateSyncCommitteeBytesLength)
 	if err != nil {
 		return nil, server.NewDecodeError(err, "Body.SyncAggregate.SyncCommitteeBits")
@@ -3269,6 +2506,7 @@
 				SyncCommitteeBits:      syncCommitteeBits,
 				SyncCommitteeSignature: syncCommitteeSig,
 			},
+			BailOuts: bo,
 			ExecutionPayloadHeader: &enginev1.ExecutionPayloadHeaderElectra{
 				ParentHash:       payloadParentHash,
 				FeeRecipient:     payloadFeeRecipient,
@@ -3397,6 +2635,7 @@
 				SyncCommitteeBits:      hexutil.Encode(b.Body.SyncAggregate.SyncCommitteeBits),
 				SyncCommitteeSignature: hexutil.Encode(b.Body.SyncAggregate.SyncCommitteeSignature),
 			},
+			BailOuts: BailOutsFromConsensus(b.Body.BailOuts),
 		},
 	}
 }
@@ -3448,13 +2687,6 @@
 	}, nil
 }
 
-<<<<<<< HEAD
-func BeaconBlockCapellaFromConsensus(b *eth.BeaconBlockCapella) (*BeaconBlockCapella, error) {
-	payload, err := ExecutionPayloadCapellaFromConsensus(b.Body.ExecutionPayload)
-	if err != nil {
-		return nil, err
-	}
-=======
 func BeaconBlockBellatrixFromConsensus(b *eth.BeaconBlockBellatrix) (*BeaconBlockBellatrix, error) {
 	payload, err := ExecutionPayloadFromConsensus(b.Body.ExecutionPayload)
 	if err != nil {
@@ -3479,6 +2711,7 @@
 				SyncCommitteeBits:      hexutil.Encode(b.Body.SyncAggregate.SyncCommitteeBits),
 				SyncCommitteeSignature: hexutil.Encode(b.Body.SyncAggregate.SyncCommitteeSignature),
 			},
+			BailOuts:         BailOutsFromConsensus(b.Body.BailOuts),
 			ExecutionPayload: payload,
 		},
 	}, nil
@@ -3541,7 +2774,6 @@
 	if err != nil {
 		return nil, err
 	}
->>>>>>> f4984638
 
 	return &BeaconBlockCapella{
 		Slot:          fmt.Sprintf("%d", b.Slot),
@@ -3561,10 +2793,7 @@
 				SyncCommitteeBits:      hexutil.Encode(b.Body.SyncAggregate.SyncCommitteeBits),
 				SyncCommitteeSignature: hexutil.Encode(b.Body.SyncAggregate.SyncCommitteeSignature),
 			},
-<<<<<<< HEAD
 			BailOuts:              BailOutsFromConsensus(b.Body.BailOuts),
-=======
->>>>>>> f4984638
 			ExecutionPayload:      payload,
 			BLSToExecutionChanges: SignedBLSChangesFromConsensus(b.Body.BlsToExecutionChanges),
 		},
@@ -3653,7 +2882,6 @@
 				SyncCommitteeBits:      hexutil.Encode(b.Body.SyncAggregate.SyncCommitteeBits),
 				SyncCommitteeSignature: hexutil.Encode(b.Body.SyncAggregate.SyncCommitteeSignature),
 			},
-			BailOuts:               BailOutsFromConsensus(b.Body.BailOuts),
 			ExecutionPayloadHeader: payload,
 			BLSToExecutionChanges:  SignedBLSChangesFromConsensus(b.Body.BlsToExecutionChanges),
 			BlobKzgCommitments:     blobKzgCommitments,
@@ -3812,23 +3040,15 @@
 				SyncCommitteeBits:      hexutil.Encode(b.Body.SyncAggregate.SyncCommitteeBits),
 				SyncCommitteeSignature: hexutil.Encode(b.Body.SyncAggregate.SyncCommitteeSignature),
 			},
-<<<<<<< HEAD
 			BailOuts:               BailOutsFromConsensus(b.Body.BailOuts),
 			ExecutionPayloadHeader: payload,
 			BLSToExecutionChanges:  SignedBLSChangesFromConsensus(b.Body.BlsToExecutionChanges),
 			BlobKzgCommitments:     blobKzgCommitments,
-=======
-			ExecutionPayloadHeader: payload,
-			BLSToExecutionChanges:  SignedBLSChangesFromConsensus(b.Body.BlsToExecutionChanges),
-			BlobKzgCommitments:     blobKzgCommitments,
 			ExecutionRequests:      ExecutionRequestsFromConsensus(b.Body.ExecutionRequests),
->>>>>>> f4984638
 		},
 	}, nil
 }
 
-<<<<<<< HEAD
-=======
 func ExecutionRequestsFromConsensus(er *enginev1.ExecutionRequests) *ExecutionRequests {
 	return &ExecutionRequests{
 		Deposits:       DepositRequestsFromConsensus(er.Deposits),
@@ -3837,7 +3057,6 @@
 	}
 }
 
->>>>>>> f4984638
 func SignedBlindedBeaconBlockElectraFromConsensus(b *eth.SignedBlindedBeaconBlockElectra) (*SignedBlindedBeaconBlockElectra, error) {
 	block, err := BlindedBeaconBlockElectraFromConsensus(b.Message)
 	if err != nil {
@@ -3877,17 +3096,11 @@
 				SyncCommitteeBits:      hexutil.Encode(b.Body.SyncAggregate.SyncCommitteeBits),
 				SyncCommitteeSignature: hexutil.Encode(b.Body.SyncAggregate.SyncCommitteeSignature),
 			},
-<<<<<<< HEAD
 			BailOuts:              BailOutsFromConsensus(b.Body.BailOuts),
 			ExecutionPayload:      payload,
 			BLSToExecutionChanges: SignedBLSChangesFromConsensus(b.Body.BlsToExecutionChanges),
 			BlobKzgCommitments:    blobKzgCommitments,
-=======
-			ExecutionPayload:      payload,
-			BLSToExecutionChanges: SignedBLSChangesFromConsensus(b.Body.BlsToExecutionChanges),
-			BlobKzgCommitments:    blobKzgCommitments,
 			ExecutionRequests:     ExecutionRequestsFromConsensus(b.Body.ExecutionRequests),
->>>>>>> f4984638
 		},
 	}, nil
 }
@@ -3991,43 +3204,7 @@
 	}, nil
 }
 
-<<<<<<< HEAD
-func ExecutionPayloadElectraFromConsensus(payload *enginev1.ExecutionPayloadElectra) (*ExecutionPayloadElectra, error) {
-	baseFeePerGas, err := sszBytesToUint256String(payload.BaseFeePerGas)
-	if err != nil {
-		return nil, err
-	}
-	transactions := make([]string, len(payload.Transactions))
-	for i, tx := range payload.Transactions {
-		transactions[i] = hexutil.Encode(tx)
-	}
-
-	return &ExecutionPayloadElectra{
-		ParentHash:            hexutil.Encode(payload.ParentHash),
-		FeeRecipient:          hexutil.Encode(payload.FeeRecipient),
-		StateRoot:             hexutil.Encode(payload.StateRoot),
-		ReceiptsRoot:          hexutil.Encode(payload.ReceiptsRoot),
-		LogsBloom:             hexutil.Encode(payload.LogsBloom),
-		PrevRandao:            hexutil.Encode(payload.PrevRandao),
-		BlockNumber:           fmt.Sprintf("%d", payload.BlockNumber),
-		GasLimit:              fmt.Sprintf("%d", payload.GasLimit),
-		GasUsed:               fmt.Sprintf("%d", payload.GasUsed),
-		Timestamp:             fmt.Sprintf("%d", payload.Timestamp),
-		ExtraData:             hexutil.Encode(payload.ExtraData),
-		BaseFeePerGas:         baseFeePerGas,
-		BlockHash:             hexutil.Encode(payload.BlockHash),
-		Transactions:          transactions,
-		Withdrawals:           WithdrawalsFromConsensus(payload.Withdrawals),
-		BlobGasUsed:           fmt.Sprintf("%d", payload.BlobGasUsed),
-		ExcessBlobGas:         fmt.Sprintf("%d", payload.ExcessBlobGas),
-		DepositRequests:       DepositRequestsFromConsensus(payload.DepositRequests),
-		WithdrawalRequests:    WithdrawalRequestsFromConsensus(payload.WithdrawalRequests),
-		ConsolidationRequests: ConsolidationRequestsFromConsensus(payload.ConsolidationRequests),
-	}, nil
-}
-=======
 var ExecutionPayloadElectraFromConsensus = ExecutionPayloadDenebFromConsensus
->>>>>>> f4984638
 
 func ExecutionPayloadHeaderFromConsensus(payload *enginev1.ExecutionPayloadHeader) (*ExecutionPayloadHeader, error) {
 	baseFeePerGas, err := sszBytesToUint256String(payload.BaseFeePerGas)
@@ -4105,36 +3282,4 @@
 	}, nil
 }
 
-<<<<<<< HEAD
-func ExecutionPayloadHeaderElectraFromConsensus(payload *enginev1.ExecutionPayloadHeaderElectra) (*ExecutionPayloadHeaderElectra, error) {
-	baseFeePerGas, err := sszBytesToUint256String(payload.BaseFeePerGas)
-	if err != nil {
-		return nil, err
-	}
-
-	return &ExecutionPayloadHeaderElectra{
-		ParentHash:                hexutil.Encode(payload.ParentHash),
-		FeeRecipient:              hexutil.Encode(payload.FeeRecipient),
-		StateRoot:                 hexutil.Encode(payload.StateRoot),
-		ReceiptsRoot:              hexutil.Encode(payload.ReceiptsRoot),
-		LogsBloom:                 hexutil.Encode(payload.LogsBloom),
-		PrevRandao:                hexutil.Encode(payload.PrevRandao),
-		BlockNumber:               fmt.Sprintf("%d", payload.BlockNumber),
-		GasLimit:                  fmt.Sprintf("%d", payload.GasLimit),
-		GasUsed:                   fmt.Sprintf("%d", payload.GasUsed),
-		Timestamp:                 fmt.Sprintf("%d", payload.Timestamp),
-		ExtraData:                 hexutil.Encode(payload.ExtraData),
-		BaseFeePerGas:             baseFeePerGas,
-		BlockHash:                 hexutil.Encode(payload.BlockHash),
-		TransactionsRoot:          hexutil.Encode(payload.TransactionsRoot),
-		WithdrawalsRoot:           hexutil.Encode(payload.WithdrawalsRoot),
-		BlobGasUsed:               fmt.Sprintf("%d", payload.BlobGasUsed),
-		ExcessBlobGas:             fmt.Sprintf("%d", payload.ExcessBlobGas),
-		DepositRequestsRoot:       hexutil.Encode(payload.DepositRequestsRoot),
-		WithdrawalRequestsRoot:    hexutil.Encode(payload.WithdrawalRequestsRoot),
-		ConsolidationRequestsRoot: hexutil.Encode(payload.ConsolidationRequestsRoot),
-	}, nil
-}
-=======
-var ExecutionPayloadHeaderElectraFromConsensus = ExecutionPayloadHeaderDenebFromConsensus
->>>>>>> f4984638
+var ExecutionPayloadHeaderElectraFromConsensus = ExecutionPayloadHeaderDenebFromConsensus