package structs

import (
	"fmt"
	"strconv"

	"github.com/ethereum/go-ethereum/common"
	"github.com/ethereum/go-ethereum/common/hexutil"
	"github.com/pkg/errors"
	"github.com/prysmaticlabs/prysm/v5/api/server"
	fieldparams "github.com/prysmaticlabs/prysm/v5/config/fieldparams"
	"github.com/prysmaticlabs/prysm/v5/consensus-types/interfaces"
	"github.com/prysmaticlabs/prysm/v5/consensus-types/primitives"
	"github.com/prysmaticlabs/prysm/v5/container/slice"
	"github.com/prysmaticlabs/prysm/v5/encoding/bytesutil"
	enginev1 "github.com/prysmaticlabs/prysm/v5/proto/engine/v1"
	eth "github.com/prysmaticlabs/prysm/v5/proto/prysm/v1alpha1"
)

var ErrUnsupportedConversion = errors.New("Could not determine api struct type to use for value")

func (h *SignedBeaconBlockHeader) ToConsensus() (*eth.SignedBeaconBlockHeader, error) {
	if h == nil {
		return nil, errNilValue
	}
	msg, err := h.Message.ToConsensus()
	if err != nil {
		return nil, server.NewDecodeError(err, "Message")
	}
	sig, err := bytesutil.DecodeHexWithLength(h.Signature, fieldparams.BLSSignatureLength)
	if err != nil {
		return nil, server.NewDecodeError(err, "Signature")
	}

	return &eth.SignedBeaconBlockHeader{
		Header:    msg,
		Signature: sig,
	}, nil
}

func (h *BeaconBlockHeader) ToConsensus() (*eth.BeaconBlockHeader, error) {
	if h == nil {
		return nil, errNilValue
	}
	s, err := strconv.ParseUint(h.Slot, 10, 64)
	if err != nil {
		return nil, server.NewDecodeError(err, "Slot")
	}
	pi, err := strconv.ParseUint(h.ProposerIndex, 10, 64)
	if err != nil {
		return nil, server.NewDecodeError(err, "ProposerIndex")
	}
	pr, err := bytesutil.DecodeHexWithLength(h.ParentRoot, fieldparams.RootLength)
	if err != nil {
		return nil, server.NewDecodeError(err, "ParentRoot")
	}
	sr, err := bytesutil.DecodeHexWithLength(h.StateRoot, fieldparams.RootLength)
	if err != nil {
		return nil, server.NewDecodeError(err, "StateRoot")
	}
	br, err := bytesutil.DecodeHexWithLength(h.BodyRoot, fieldparams.RootLength)
	if err != nil {
		return nil, server.NewDecodeError(err, "BodyRoot")
	}

	return &eth.BeaconBlockHeader{
		Slot:          primitives.Slot(s),
		ProposerIndex: primitives.ValidatorIndex(pi),
		ParentRoot:    pr,
		StateRoot:     sr,
		BodyRoot:      br,
	}, nil
}

func SignedBeaconBlockHeaderFromConsensus(src *eth.SignedBeaconBlockHeader) *SignedBeaconBlockHeader {
	return &SignedBeaconBlockHeader{
		Message: &BeaconBlockHeader{
			Slot:          fmt.Sprintf("%d", src.Header.Slot),
			ProposerIndex: fmt.Sprintf("%d", src.Header.ProposerIndex),
			ParentRoot:    hexutil.Encode(src.Header.ParentRoot),
			StateRoot:     hexutil.Encode(src.Header.StateRoot),
			BodyRoot:      hexutil.Encode(src.Header.BodyRoot),
		},
		Signature: hexutil.Encode(src.Signature),
	}
}

func (b *SignedBeaconBlock) ToGeneric() (*eth.GenericSignedBeaconBlock, error) {
	if b == nil {
		return nil, errNilValue
	}

	sig, err := bytesutil.DecodeHexWithLength(b.Signature, fieldparams.BLSSignatureLength)
	if err != nil {
		return nil, server.NewDecodeError(err, "Signature")
	}

	bl, err := b.Message.ToConsensus()
	if err != nil {
		return nil, server.NewDecodeError(err, "Message")
	}

	block := &eth.SignedBeaconBlock{
		Block:     bl,
		Signature: sig,
	}
	return &eth.GenericSignedBeaconBlock{Block: &eth.GenericSignedBeaconBlock_Phase0{Phase0: block}}, nil
}

func (b *BeaconBlock) ToGeneric() (*eth.GenericBeaconBlock, error) {
	block, err := b.ToConsensus()
	if err != nil {
		return nil, err
	}
	return &eth.GenericBeaconBlock{Block: &eth.GenericBeaconBlock_Phase0{Phase0: block}}, nil
}

func (b *BeaconBlock) ToConsensus() (*eth.BeaconBlock, error) {
	if b == nil {
		return nil, errNilValue
	}
	if b.Body == nil {
		return nil, server.NewDecodeError(errNilValue, "Body")
	}
	if b.Body.Eth1Data == nil {
		return nil, server.NewDecodeError(errNilValue, "Body.Eth1Data")
	}

	slot, err := strconv.ParseUint(b.Slot, 10, 64)
	if err != nil {
		return nil, server.NewDecodeError(err, "Slot")
	}
	proposerIndex, err := strconv.ParseUint(b.ProposerIndex, 10, 64)
	if err != nil {
		return nil, server.NewDecodeError(err, "ProposerIndex")
	}
	parentRoot, err := bytesutil.DecodeHexWithLength(b.ParentRoot, fieldparams.RootLength)
	if err != nil {
		return nil, server.NewDecodeError(err, "ParentRoot")
	}
	stateRoot, err := bytesutil.DecodeHexWithLength(b.StateRoot, fieldparams.RootLength)
	if err != nil {
		return nil, server.NewDecodeError(err, "StateRoot")
	}
	randaoReveal, err := bytesutil.DecodeHexWithLength(b.Body.RandaoReveal, fieldparams.BLSSignatureLength)
	if err != nil {
		return nil, server.NewDecodeError(err, "Body.RandaoReveal")
	}
	depositRoot, err := bytesutil.DecodeHexWithLength(b.Body.Eth1Data.DepositRoot, fieldparams.RootLength)
	if err != nil {
		return nil, server.NewDecodeError(err, "Body.Eth1Data.DepositRoot")
	}
	depositCount, err := strconv.ParseUint(b.Body.Eth1Data.DepositCount, 10, 64)
	if err != nil {
		return nil, server.NewDecodeError(err, "Body.Eth1Data.DepositCount")
	}
	blockHash, err := bytesutil.DecodeHexWithLength(b.Body.Eth1Data.BlockHash, common.HashLength)
	if err != nil {
		return nil, server.NewDecodeError(err, "Body.Eth1Data.BlockHash")
	}
	graffiti, err := bytesutil.DecodeHexWithLength(b.Body.Graffiti, fieldparams.RootLength)
	if err != nil {
		return nil, server.NewDecodeError(err, "Body.Graffiti")
	}
	proposerSlashings, err := ProposerSlashingsToConsensus(b.Body.ProposerSlashings)
	if err != nil {
		return nil, server.NewDecodeError(err, "Body.ProposerSlashings")
	}
	attesterSlashings, err := AttesterSlashingsToConsensus(b.Body.AttesterSlashings)
	if err != nil {
		return nil, server.NewDecodeError(err, "Body.AttesterSlashings")
	}
	atts, err := AttsToConsensus(b.Body.Attestations)
	if err != nil {
		return nil, server.NewDecodeError(err, "Body.Attestations")
	}
	deposits, err := DepositsToConsensus(b.Body.Deposits)
	if err != nil {
		return nil, server.NewDecodeError(err, "Body.Deposits")
	}
	exits, err := SignedExitsToConsensus(b.Body.VoluntaryExits)
	if err != nil {
		return nil, server.NewDecodeError(err, "Body.VoluntaryExits")
	}

	return &eth.BeaconBlock{
		Slot:          primitives.Slot(slot),
		ProposerIndex: primitives.ValidatorIndex(proposerIndex),
		ParentRoot:    parentRoot,
		StateRoot:     stateRoot,
		Body: &eth.BeaconBlockBody{
			RandaoReveal: randaoReveal,
			Eth1Data: &eth.Eth1Data{
				DepositRoot:  depositRoot,
				DepositCount: depositCount,
				BlockHash:    blockHash,
			},
			Graffiti:          graffiti,
			ProposerSlashings: proposerSlashings,
			AttesterSlashings: attesterSlashings,
			Attestations:      atts,
			Deposits:          deposits,
			VoluntaryExits:    exits,
		},
	}, nil
}

func (b *SignedBeaconBlockAltair) ToGeneric() (*eth.GenericSignedBeaconBlock, error) {
	if b == nil {
		return nil, errNilValue
	}

	sig, err := bytesutil.DecodeHexWithLength(b.Signature, fieldparams.BLSSignatureLength)
	if err != nil {
		return nil, server.NewDecodeError(err, "Signature")
	}
	bl, err := b.Message.ToConsensus()
	if err != nil {
		return nil, server.NewDecodeError(err, "Message")
	}
	block := &eth.SignedBeaconBlockAltair{
		Block:     bl,
		Signature: sig,
	}
	return &eth.GenericSignedBeaconBlock{Block: &eth.GenericSignedBeaconBlock_Altair{Altair: block}}, nil
}

func (b *BeaconBlockAltair) ToGeneric() (*eth.GenericBeaconBlock, error) {
	block, err := b.ToConsensus()
	if err != nil {
		return nil, err
	}
	return &eth.GenericBeaconBlock{Block: &eth.GenericBeaconBlock_Altair{Altair: block}}, nil
}

func (b *BeaconBlockAltair) ToConsensus() (*eth.BeaconBlockAltair, error) {
	if b == nil {
		return nil, errNilValue
	}
	if b.Body == nil {
		return nil, server.NewDecodeError(errNilValue, "Body")
	}
	if b.Body.Eth1Data == nil {
		return nil, server.NewDecodeError(errNilValue, "Body.Eth1Data")
	}

	slot, err := strconv.ParseUint(b.Slot, 10, 64)
	if err != nil {
		return nil, server.NewDecodeError(err, "Slot")
	}
	proposerIndex, err := strconv.ParseUint(b.ProposerIndex, 10, 64)
	if err != nil {
		return nil, server.NewDecodeError(err, "ProposerIndex")
	}
	parentRoot, err := bytesutil.DecodeHexWithLength(b.ParentRoot, fieldparams.RootLength)
	if err != nil {
		return nil, server.NewDecodeError(err, "ParentRoot")
	}
	stateRoot, err := bytesutil.DecodeHexWithLength(b.StateRoot, fieldparams.RootLength)
	if err != nil {
		return nil, server.NewDecodeError(err, "StateRoot")
	}
	randaoReveal, err := bytesutil.DecodeHexWithLength(b.Body.RandaoReveal, fieldparams.BLSSignatureLength)
	if err != nil {
		return nil, server.NewDecodeError(err, "Body.RandaoReveal")
	}
	depositRoot, err := bytesutil.DecodeHexWithLength(b.Body.Eth1Data.DepositRoot, fieldparams.RootLength)
	if err != nil {
		return nil, server.NewDecodeError(err, "Body.Eth1Data.DepositRoot")
	}
	depositCount, err := strconv.ParseUint(b.Body.Eth1Data.DepositCount, 10, 64)
	if err != nil {
		return nil, server.NewDecodeError(err, "Body.Eth1Data.DepositCount")
	}
	blockHash, err := bytesutil.DecodeHexWithLength(b.Body.Eth1Data.BlockHash, common.HashLength)
	if err != nil {
		return nil, server.NewDecodeError(err, "Body.Eth1Data.BlockHash")
	}
	graffiti, err := bytesutil.DecodeHexWithLength(b.Body.Graffiti, fieldparams.RootLength)
	if err != nil {
		return nil, server.NewDecodeError(err, "Body.Graffiti")
	}
	proposerSlashings, err := ProposerSlashingsToConsensus(b.Body.ProposerSlashings)
	if err != nil {
		return nil, server.NewDecodeError(err, "Body.ProposerSlashings")
	}
	attesterSlashings, err := AttesterSlashingsToConsensus(b.Body.AttesterSlashings)
	if err != nil {
		return nil, server.NewDecodeError(err, "Body.AttesterSlashings")
	}
	atts, err := AttsToConsensus(b.Body.Attestations)
	if err != nil {
		return nil, server.NewDecodeError(err, "Body.Attestations")
	}
	deposits, err := DepositsToConsensus(b.Body.Deposits)
	if err != nil {
		return nil, server.NewDecodeError(err, "Body.Deposits")
	}
	exits, err := SignedExitsToConsensus(b.Body.VoluntaryExits)
	if err != nil {
		return nil, server.NewDecodeError(err, "Body.VoluntaryExits")
	}

	return &eth.BeaconBlockAltair{
		Slot:          primitives.Slot(slot),
		ProposerIndex: primitives.ValidatorIndex(proposerIndex),
		ParentRoot:    parentRoot,
		StateRoot:     stateRoot,
		Body: &eth.BeaconBlockBodyAltair{
			RandaoReveal: randaoReveal,
			Eth1Data: &eth.Eth1Data{
				DepositRoot:  depositRoot,
				DepositCount: depositCount,
				BlockHash:    blockHash,
			},
			Graffiti:          graffiti,
			ProposerSlashings: proposerSlashings,
			AttesterSlashings: attesterSlashings,
			Attestations:      atts,
			Deposits:          deposits,
			VoluntaryExits:    exits,
		},
	}, nil
}

func (b *SignedBeaconBlockBellatrix) ToGeneric() (*eth.GenericSignedBeaconBlock, error) {
	if b == nil {
		return nil, errNilValue
	}

	sig, err := bytesutil.DecodeHexWithLength(b.Signature, fieldparams.BLSSignatureLength)
	if err != nil {
		return nil, server.NewDecodeError(err, "Signature")
	}
	bl, err := b.Message.ToConsensus()
	if err != nil {
		return nil, server.NewDecodeError(err, "Message")
	}
	block := &eth.SignedBeaconBlockBellatrix{
		Block:     bl,
		Signature: sig,
	}
	return &eth.GenericSignedBeaconBlock{Block: &eth.GenericSignedBeaconBlock_Bellatrix{Bellatrix: block}}, nil
}

func (b *BeaconBlockBellatrix) ToGeneric() (*eth.GenericBeaconBlock, error) {
	block, err := b.ToConsensus()
	if err != nil {
		return nil, err
	}
	return &eth.GenericBeaconBlock{Block: &eth.GenericBeaconBlock_Bellatrix{Bellatrix: block}}, nil
}

func (b *BeaconBlockBellatrix) ToConsensus() (*eth.BeaconBlockBellatrix, error) {
	if b == nil {
		return nil, errNilValue
	}
	if b.Body == nil {
		return nil, server.NewDecodeError(errNilValue, "Body")
	}
	if b.Body.Eth1Data == nil {
		return nil, server.NewDecodeError(errNilValue, "Body.Eth1Data")
	}
	if b.Body.ExecutionPayload == nil {
		return nil, server.NewDecodeError(errNilValue, "Body.ExecutionPayload")
	}

	slot, err := strconv.ParseUint(b.Slot, 10, 64)
	if err != nil {
		return nil, server.NewDecodeError(err, "Slot")
	}
	proposerIndex, err := strconv.ParseUint(b.ProposerIndex, 10, 64)
	if err != nil {
		return nil, server.NewDecodeError(err, "ProposerIndex")
	}
	parentRoot, err := bytesutil.DecodeHexWithLength(b.ParentRoot, fieldparams.RootLength)
	if err != nil {
		return nil, server.NewDecodeError(err, "ParentRoot")
	}
	stateRoot, err := bytesutil.DecodeHexWithLength(b.StateRoot, fieldparams.RootLength)
	if err != nil {
		return nil, server.NewDecodeError(err, "StateRoot")
	}
	randaoReveal, err := bytesutil.DecodeHexWithLength(b.Body.RandaoReveal, fieldparams.BLSSignatureLength)
	if err != nil {
		return nil, server.NewDecodeError(err, "Body.RandaoReveal")
	}
	depositRoot, err := bytesutil.DecodeHexWithLength(b.Body.Eth1Data.DepositRoot, fieldparams.RootLength)
	if err != nil {
		return nil, server.NewDecodeError(err, "Body.Eth1Data.DepositRoot")
	}
	depositCount, err := strconv.ParseUint(b.Body.Eth1Data.DepositCount, 10, 64)
	if err != nil {
		return nil, server.NewDecodeError(err, "Body.Eth1Data.DepositCount")
	}
	blockHash, err := bytesutil.DecodeHexWithLength(b.Body.Eth1Data.BlockHash, common.HashLength)
	if err != nil {
		return nil, server.NewDecodeError(err, "Body.Eth1Data.BlockHash")
	}
	graffiti, err := bytesutil.DecodeHexWithLength(b.Body.Graffiti, fieldparams.RootLength)
	if err != nil {
		return nil, server.NewDecodeError(err, "Body.Graffiti")
	}
	proposerSlashings, err := ProposerSlashingsToConsensus(b.Body.ProposerSlashings)
	if err != nil {
		return nil, server.NewDecodeError(err, "Body.ProposerSlashings")
	}
	attesterSlashings, err := AttesterSlashingsToConsensus(b.Body.AttesterSlashings)
	if err != nil {
		return nil, server.NewDecodeError(err, "Body.AttesterSlashings")
	}
	atts, err := AttsToConsensus(b.Body.Attestations)
	if err != nil {
		return nil, server.NewDecodeError(err, "Body.Attestations")
	}
	deposits, err := DepositsToConsensus(b.Body.Deposits)
	if err != nil {
		return nil, server.NewDecodeError(err, "Body.Deposits")
	}
	exits, err := SignedExitsToConsensus(b.Body.VoluntaryExits)
	if err != nil {
		return nil, server.NewDecodeError(err, "Body.VoluntaryExits")
	}
	payloadParentHash, err := bytesutil.DecodeHexWithLength(b.Body.ExecutionPayload.ParentHash, common.HashLength)
	if err != nil {
		return nil, server.NewDecodeError(err, "Body.ExecutionPayload.ParentHash")
	}
	payloadFeeRecipient, err := bytesutil.DecodeHexWithLength(b.Body.ExecutionPayload.FeeRecipient, fieldparams.FeeRecipientLength)
	if err != nil {
		return nil, server.NewDecodeError(err, "Body.ExecutionPayload.FeeRecipient")
	}
	payloadStateRoot, err := bytesutil.DecodeHexWithLength(b.Body.ExecutionPayload.StateRoot, fieldparams.RootLength)
	if err != nil {
		return nil, server.NewDecodeError(err, "Body.ExecutionPayload.StateRoot")
	}
	payloadReceiptsRoot, err := bytesutil.DecodeHexWithLength(b.Body.ExecutionPayload.ReceiptsRoot, fieldparams.RootLength)
	if err != nil {
		return nil, server.NewDecodeError(err, "Body.ExecutionPayload.ReceiptsRoot")
	}
	payloadLogsBloom, err := bytesutil.DecodeHexWithLength(b.Body.ExecutionPayload.LogsBloom, fieldparams.LogsBloomLength)
	if err != nil {
		return nil, server.NewDecodeError(err, "Body.ExecutionPayload.LogsBloom")
	}
	payloadPrevRandao, err := bytesutil.DecodeHexWithLength(b.Body.ExecutionPayload.PrevRandao, fieldparams.RootLength)
	if err != nil {
		return nil, server.NewDecodeError(err, "Body.ExecutionPayload.PrevRandao")
	}
	payloadBlockNumber, err := strconv.ParseUint(b.Body.ExecutionPayload.BlockNumber, 10, 64)
	if err != nil {
		return nil, server.NewDecodeError(err, "Body.ExecutionPayload.BlockNumber")
	}
	payloadGasLimit, err := strconv.ParseUint(b.Body.ExecutionPayload.GasLimit, 10, 64)
	if err != nil {
		return nil, server.NewDecodeError(err, "Body.ExecutionPayload.GasLimit")
	}
	payloadGasUsed, err := strconv.ParseUint(b.Body.ExecutionPayload.GasUsed, 10, 64)
	if err != nil {
		return nil, server.NewDecodeError(err, "Body.ExecutionPayload.GasUsed")
	}
	payloadTimestamp, err := strconv.ParseUint(b.Body.ExecutionPayload.Timestamp, 10, 64)
	if err != nil {
		return nil, server.NewDecodeError(err, "Body.ExecutionPayload.Timestamp")
	}
	payloadExtraData, err := bytesutil.DecodeHexWithMaxLength(b.Body.ExecutionPayload.ExtraData, fieldparams.RootLength)
	if err != nil {
		return nil, server.NewDecodeError(err, "Body.ExecutionPayload.ExtraData")
	}
	payloadBaseFeePerGas, err := bytesutil.Uint256ToSSZBytes(b.Body.ExecutionPayload.BaseFeePerGas)
	if err != nil {
		return nil, server.NewDecodeError(err, "Body.ExecutionPayload.BaseFeePerGas")
	}
	payloadBlockHash, err := bytesutil.DecodeHexWithLength(b.Body.ExecutionPayload.BlockHash, common.HashLength)
	if err != nil {
		return nil, server.NewDecodeError(err, "Body.ExecutionPayload.BlockHash")
	}
	err = slice.VerifyMaxLength(b.Body.ExecutionPayload.Transactions, fieldparams.MaxTxsPerPayloadLength)
	if err != nil {
		return nil, server.NewDecodeError(err, "Body.ExecutionPayload.Transactions")
	}
	payloadTxs := make([][]byte, len(b.Body.ExecutionPayload.Transactions))
	for i, tx := range b.Body.ExecutionPayload.Transactions {
		payloadTxs[i], err = bytesutil.DecodeHexWithMaxLength(tx, fieldparams.MaxBytesPerTxLength)
		if err != nil {
			return nil, server.NewDecodeError(err, fmt.Sprintf("Body.ExecutionPayload.Transactions[%d]", i))
		}
	}

	return &eth.BeaconBlockBellatrix{
		Slot:          primitives.Slot(slot),
		ProposerIndex: primitives.ValidatorIndex(proposerIndex),
		ParentRoot:    parentRoot,
		StateRoot:     stateRoot,
		Body: &eth.BeaconBlockBodyBellatrix{
			RandaoReveal: randaoReveal,
			Eth1Data: &eth.Eth1Data{
				DepositRoot:  depositRoot,
				DepositCount: depositCount,
				BlockHash:    blockHash,
			},
			Graffiti:          graffiti,
			ProposerSlashings: proposerSlashings,
			AttesterSlashings: attesterSlashings,
			Attestations:      atts,
			Deposits:          deposits,
			VoluntaryExits:    exits,
			ExecutionPayload: &enginev1.ExecutionPayload{
				ParentHash:    payloadParentHash,
				FeeRecipient:  payloadFeeRecipient,
				StateRoot:     payloadStateRoot,
				ReceiptsRoot:  payloadReceiptsRoot,
				LogsBloom:     payloadLogsBloom,
				PrevRandao:    payloadPrevRandao,
				BlockNumber:   payloadBlockNumber,
				GasLimit:      payloadGasLimit,
				GasUsed:       payloadGasUsed,
				Timestamp:     payloadTimestamp,
				ExtraData:     payloadExtraData,
				BaseFeePerGas: payloadBaseFeePerGas,
				BlockHash:     payloadBlockHash,
				Transactions:  payloadTxs,
			},
		},
	}, nil
}

func (b *SignedBlindedBeaconBlockBellatrix) ToGeneric() (*eth.GenericSignedBeaconBlock, error) {
	if b == nil {
		return nil, errNilValue
	}

	sig, err := bytesutil.DecodeHexWithLength(b.Signature, fieldparams.BLSSignatureLength)
	if err != nil {
		return nil, server.NewDecodeError(err, "Signature")
	}
	bl, err := b.Message.ToConsensus()
	if err != nil {
		return nil, server.NewDecodeError(err, "Message")
	}
	block := &eth.SignedBlindedBeaconBlockBellatrix{
		Block:     bl,
		Signature: sig,
	}
	return &eth.GenericSignedBeaconBlock{Block: &eth.GenericSignedBeaconBlock_BlindedBellatrix{BlindedBellatrix: block}, IsBlinded: true}, nil
}

func (b *BlindedBeaconBlockBellatrix) ToGeneric() (*eth.GenericBeaconBlock, error) {
	block, err := b.ToConsensus()
	if err != nil {
		return nil, err
	}
	return &eth.GenericBeaconBlock{Block: &eth.GenericBeaconBlock_BlindedBellatrix{BlindedBellatrix: block}, IsBlinded: true}, nil
}

func (b *BlindedBeaconBlockBellatrix) ToConsensus() (*eth.BlindedBeaconBlockBellatrix, error) {
	if b == nil {
		return nil, errNilValue
	}
	if b.Body == nil {
		return nil, server.NewDecodeError(errNilValue, "Body")
	}
	if b.Body.Eth1Data == nil {
		return nil, server.NewDecodeError(errNilValue, "Body.Eth1Data")
	}
	if b.Body.ExecutionPayloadHeader == nil {
		return nil, server.NewDecodeError(errNilValue, "Body.ExecutionPayloadHeader")
	}

	slot, err := strconv.ParseUint(b.Slot, 10, 64)
	if err != nil {
		return nil, server.NewDecodeError(err, "Slot")
	}
	proposerIndex, err := strconv.ParseUint(b.ProposerIndex, 10, 64)
	if err != nil {
		return nil, server.NewDecodeError(err, "ProposerIndex")
	}
	parentRoot, err := bytesutil.DecodeHexWithLength(b.ParentRoot, fieldparams.RootLength)
	if err != nil {
		return nil, server.NewDecodeError(err, "ParentRoot")
	}
	stateRoot, err := bytesutil.DecodeHexWithLength(b.StateRoot, fieldparams.RootLength)
	if err != nil {
		return nil, server.NewDecodeError(err, "StateRoot")
	}
	randaoReveal, err := bytesutil.DecodeHexWithLength(b.Body.RandaoReveal, fieldparams.BLSSignatureLength)
	if err != nil {
		return nil, server.NewDecodeError(err, "Body.RandaoReveal")
	}
	depositRoot, err := bytesutil.DecodeHexWithLength(b.Body.Eth1Data.DepositRoot, fieldparams.RootLength)
	if err != nil {
		return nil, server.NewDecodeError(err, "Body.Eth1Data.DepositRoot")
	}
	depositCount, err := strconv.ParseUint(b.Body.Eth1Data.DepositCount, 10, 64)
	if err != nil {
		return nil, server.NewDecodeError(err, "Body.Eth1Data.DepositCount")
	}
	blockHash, err := bytesutil.DecodeHexWithLength(b.Body.Eth1Data.BlockHash, common.HashLength)
	if err != nil {
		return nil, server.NewDecodeError(err, "Body.Eth1Data.BlockHash")
	}
	graffiti, err := bytesutil.DecodeHexWithLength(b.Body.Graffiti, fieldparams.RootLength)
	if err != nil {
		return nil, server.NewDecodeError(err, "Body.Graffiti")
	}
	proposerSlashings, err := ProposerSlashingsToConsensus(b.Body.ProposerSlashings)
	if err != nil {
		return nil, server.NewDecodeError(err, "Body.ProposerSlashings")
	}
	attesterSlashings, err := AttesterSlashingsToConsensus(b.Body.AttesterSlashings)
	if err != nil {
		return nil, server.NewDecodeError(err, "Body.AttesterSlashings")
	}
	atts, err := AttsToConsensus(b.Body.Attestations)
	if err != nil {
		return nil, server.NewDecodeError(err, "Body.Attestations")
	}
	deposits, err := DepositsToConsensus(b.Body.Deposits)
	if err != nil {
		return nil, server.NewDecodeError(err, "Body.Deposits")
	}
	exits, err := SignedExitsToConsensus(b.Body.VoluntaryExits)
	if err != nil {
		return nil, server.NewDecodeError(err, "Body.VoluntaryExits")
	}
	payloadParentHash, err := bytesutil.DecodeHexWithLength(b.Body.ExecutionPayloadHeader.ParentHash, common.HashLength)
	if err != nil {
		return nil, server.NewDecodeError(err, "Body.ExecutionPayloadHeader.ParentHash")
	}
	payloadFeeRecipient, err := bytesutil.DecodeHexWithLength(b.Body.ExecutionPayloadHeader.FeeRecipient, fieldparams.FeeRecipientLength)
	if err != nil {
		return nil, server.NewDecodeError(err, "Body.ExecutionPayloadHeader.FeeRecipient")
	}
	payloadStateRoot, err := bytesutil.DecodeHexWithLength(b.Body.ExecutionPayloadHeader.StateRoot, fieldparams.RootLength)
	if err != nil {
		return nil, server.NewDecodeError(err, "Body.ExecutionPayloadHeader.StateRoot")
	}
	payloadReceiptsRoot, err := bytesutil.DecodeHexWithLength(b.Body.ExecutionPayloadHeader.ReceiptsRoot, fieldparams.RootLength)
	if err != nil {
		return nil, server.NewDecodeError(err, "Body.ExecutionPayloadHeader.ReceiptsRoot")
	}
	payloadLogsBloom, err := bytesutil.DecodeHexWithLength(b.Body.ExecutionPayloadHeader.LogsBloom, fieldparams.LogsBloomLength)
	if err != nil {
		return nil, server.NewDecodeError(err, "Body.ExecutionPayloadHeader.LogsBloom")
	}
	payloadPrevRandao, err := bytesutil.DecodeHexWithLength(b.Body.ExecutionPayloadHeader.PrevRandao, fieldparams.RootLength)
	if err != nil {
		return nil, server.NewDecodeError(err, "Body.ExecutionPayloadHeader.PrevRandao")
	}
	payloadBlockNumber, err := strconv.ParseUint(b.Body.ExecutionPayloadHeader.BlockNumber, 10, 64)
	if err != nil {
		return nil, server.NewDecodeError(err, "Body.ExecutionPayloadHeader.BlockNumber")
	}
	payloadGasLimit, err := strconv.ParseUint(b.Body.ExecutionPayloadHeader.GasLimit, 10, 64)
	if err != nil {
		return nil, server.NewDecodeError(err, "Body.ExecutionPayloadHeader.GasLimit")
	}
	payloadGasUsed, err := strconv.ParseUint(b.Body.ExecutionPayloadHeader.GasUsed, 10, 64)
	if err != nil {
		return nil, server.NewDecodeError(err, "Body.ExecutionPayloadHeader.GasUsed")
	}
	payloadTimestamp, err := strconv.ParseUint(b.Body.ExecutionPayloadHeader.Timestamp, 10, 64)
	if err != nil {
		return nil, server.NewDecodeError(err, "Body.ExecutionPayloadHeader.Timestamp")
	}
	payloadExtraData, err := bytesutil.DecodeHexWithMaxLength(b.Body.ExecutionPayloadHeader.ExtraData, fieldparams.RootLength)
	if err != nil {
		return nil, server.NewDecodeError(err, "Body.ExecutionPayloadHeader.ExtraData")
	}
	payloadBaseFeePerGas, err := bytesutil.Uint256ToSSZBytes(b.Body.ExecutionPayloadHeader.BaseFeePerGas)
	if err != nil {
		return nil, server.NewDecodeError(err, "Body.ExecutionPayloadHeader.BaseFeePerGas")
	}
	payloadBlockHash, err := bytesutil.DecodeHexWithLength(b.Body.ExecutionPayloadHeader.BlockHash, common.HashLength)
	if err != nil {
		return nil, server.NewDecodeError(err, "Body.ExecutionPayloadHeader.BlockHash")
	}
	payloadTxsRoot, err := bytesutil.DecodeHexWithLength(b.Body.ExecutionPayloadHeader.TransactionsRoot, fieldparams.RootLength)
	if err != nil {
		return nil, server.NewDecodeError(err, "Body.ExecutionPayloadHeader.TransactionsRoot")
	}
	return &eth.BlindedBeaconBlockBellatrix{
		Slot:          primitives.Slot(slot),
		ProposerIndex: primitives.ValidatorIndex(proposerIndex),
		ParentRoot:    parentRoot,
		StateRoot:     stateRoot,
		Body: &eth.BlindedBeaconBlockBodyBellatrix{
			RandaoReveal: randaoReveal,
			Eth1Data: &eth.Eth1Data{
				DepositRoot:  depositRoot,
				DepositCount: depositCount,
				BlockHash:    blockHash,
			},
			Graffiti:          graffiti,
			ProposerSlashings: proposerSlashings,
			AttesterSlashings: attesterSlashings,
			Attestations:      atts,
			Deposits:          deposits,
			VoluntaryExits:    exits,
			ExecutionPayloadHeader: &enginev1.ExecutionPayloadHeader{
				ParentHash:       payloadParentHash,
				FeeRecipient:     payloadFeeRecipient,
				StateRoot:        payloadStateRoot,
				ReceiptsRoot:     payloadReceiptsRoot,
				LogsBloom:        payloadLogsBloom,
				PrevRandao:       payloadPrevRandao,
				BlockNumber:      payloadBlockNumber,
				GasLimit:         payloadGasLimit,
				GasUsed:          payloadGasUsed,
				Timestamp:        payloadTimestamp,
				ExtraData:        payloadExtraData,
				BaseFeePerGas:    payloadBaseFeePerGas,
				BlockHash:        payloadBlockHash,
				TransactionsRoot: payloadTxsRoot,
			},
		},
	}, nil
}

func (b *SignedBeaconBlockCapella) ToGeneric() (*eth.GenericSignedBeaconBlock, error) {
	if b == nil {
		return nil, errNilValue
	}

	sig, err := bytesutil.DecodeHexWithLength(b.Signature, fieldparams.BLSSignatureLength)
	if err != nil {
		return nil, server.NewDecodeError(err, "Signature")
	}
	bl, err := b.Message.ToConsensus()
	if err != nil {
		return nil, server.NewDecodeError(err, "Message")
	}
	block := &eth.SignedBeaconBlockCapella{
		Block:     bl,
		Signature: sig,
	}
	return &eth.GenericSignedBeaconBlock{Block: &eth.GenericSignedBeaconBlock_Capella{Capella: block}}, nil
}

func (b *BeaconBlockCapella) ToGeneric() (*eth.GenericBeaconBlock, error) {
	block, err := b.ToConsensus()
	if err != nil {
		return nil, err
	}
	return &eth.GenericBeaconBlock{Block: &eth.GenericBeaconBlock_Capella{Capella: block}}, nil
}

func (b *BeaconBlockCapella) ToConsensus() (*eth.BeaconBlockCapella, error) {
	if b == nil {
		return nil, errNilValue
	}
	if b.Body == nil {
		return nil, server.NewDecodeError(errNilValue, "Body")
	}
	if b.Body.Eth1Data == nil {
		return nil, server.NewDecodeError(errNilValue, "Body.Eth1Data")
	}
	if b.Body.ExecutionPayload == nil {
		return nil, server.NewDecodeError(errNilValue, "Body.ExecutionPayload")
	}

	slot, err := strconv.ParseUint(b.Slot, 10, 64)
	if err != nil {
		return nil, server.NewDecodeError(err, "Slot")
	}
	proposerIndex, err := strconv.ParseUint(b.ProposerIndex, 10, 64)
	if err != nil {
		return nil, server.NewDecodeError(err, "ProposerIndex")
	}
	parentRoot, err := bytesutil.DecodeHexWithLength(b.ParentRoot, fieldparams.RootLength)
	if err != nil {
		return nil, server.NewDecodeError(err, "ParentRoot")
	}
	stateRoot, err := bytesutil.DecodeHexWithLength(b.StateRoot, fieldparams.RootLength)
	if err != nil {
		return nil, server.NewDecodeError(err, "StateRoot")
	}
	randaoReveal, err := bytesutil.DecodeHexWithLength(b.Body.RandaoReveal, fieldparams.BLSSignatureLength)
	if err != nil {
		return nil, server.NewDecodeError(err, "Body.RandaoReveal")
	}
	depositRoot, err := bytesutil.DecodeHexWithLength(b.Body.Eth1Data.DepositRoot, fieldparams.RootLength)
	if err != nil {
		return nil, server.NewDecodeError(err, "Body.Eth1Data.DepositRoot")
	}
	depositCount, err := strconv.ParseUint(b.Body.Eth1Data.DepositCount, 10, 64)
	if err != nil {
		return nil, server.NewDecodeError(err, "Body.Eth1Data.DepositCount")
	}
	blockHash, err := bytesutil.DecodeHexWithLength(b.Body.Eth1Data.BlockHash, common.HashLength)
	if err != nil {
		return nil, server.NewDecodeError(err, "Body.Eth1Data.BlockHash")
	}
	graffiti, err := bytesutil.DecodeHexWithLength(b.Body.Graffiti, fieldparams.RootLength)
	if err != nil {
		return nil, server.NewDecodeError(err, "Body.Graffiti")
	}
	proposerSlashings, err := ProposerSlashingsToConsensus(b.Body.ProposerSlashings)
	if err != nil {
		return nil, server.NewDecodeError(err, "Body.ProposerSlashings")
	}
	attesterSlashings, err := AttesterSlashingsToConsensus(b.Body.AttesterSlashings)
	if err != nil {
		return nil, server.NewDecodeError(err, "Body.AttesterSlashings")
	}
	atts, err := AttsToConsensus(b.Body.Attestations)
	if err != nil {
		return nil, server.NewDecodeError(err, "Body.Attestations")
	}
	deposits, err := DepositsToConsensus(b.Body.Deposits)
	if err != nil {
		return nil, server.NewDecodeError(err, "Body.Deposits")
	}
	exits, err := SignedExitsToConsensus(b.Body.VoluntaryExits)
	if err != nil {
		return nil, server.NewDecodeError(err, "Body.VoluntaryExits")
	}

	payloadParentHash, err := bytesutil.DecodeHexWithLength(b.Body.ExecutionPayload.ParentHash, common.HashLength)
	if err != nil {
		return nil, server.NewDecodeError(err, "Body.ExecutionPayload.ParentHash")
	}
	payloadFeeRecipient, err := bytesutil.DecodeHexWithLength(b.Body.ExecutionPayload.FeeRecipient, fieldparams.FeeRecipientLength)
	if err != nil {
		return nil, server.NewDecodeError(err, "Body.ExecutionPayload.FeeRecipient")
	}
	payloadStateRoot, err := bytesutil.DecodeHexWithLength(b.Body.ExecutionPayload.StateRoot, fieldparams.RootLength)
	if err != nil {
		return nil, server.NewDecodeError(err, "Body.ExecutionPayload.StateRoot")
	}
	payloadReceiptsRoot, err := bytesutil.DecodeHexWithLength(b.Body.ExecutionPayload.ReceiptsRoot, fieldparams.RootLength)
	if err != nil {
		return nil, server.NewDecodeError(err, "Body.ExecutionPayload.ReceiptsRoot")
	}
	payloadLogsBloom, err := bytesutil.DecodeHexWithLength(b.Body.ExecutionPayload.LogsBloom, fieldparams.LogsBloomLength)
	if err != nil {
		return nil, server.NewDecodeError(err, "Body.ExecutionPayload.LogsBloom")
	}
	payloadPrevRandao, err := bytesutil.DecodeHexWithLength(b.Body.ExecutionPayload.PrevRandao, fieldparams.RootLength)
	if err != nil {
		return nil, server.NewDecodeError(err, "Body.ExecutionPayload.PrevRandao")
	}
	payloadBlockNumber, err := strconv.ParseUint(b.Body.ExecutionPayload.BlockNumber, 10, 64)
	if err != nil {
		return nil, server.NewDecodeError(err, "Body.ExecutionPayload.BlockNumber")
	}
	payloadGasLimit, err := strconv.ParseUint(b.Body.ExecutionPayload.GasLimit, 10, 64)
	if err != nil {
		return nil, server.NewDecodeError(err, "Body.ExecutionPayload.GasLimit")
	}
	payloadGasUsed, err := strconv.ParseUint(b.Body.ExecutionPayload.GasUsed, 10, 64)
	if err != nil {
		return nil, server.NewDecodeError(err, "Body.ExecutionPayload.GasUsed")
	}
	payloadTimestamp, err := strconv.ParseUint(b.Body.ExecutionPayload.Timestamp, 10, 64)
	if err != nil {
		return nil, server.NewDecodeError(err, "Body.ExecutionPayload.Timestamp")
	}
	payloadExtraData, err := bytesutil.DecodeHexWithMaxLength(b.Body.ExecutionPayload.ExtraData, fieldparams.RootLength)
	if err != nil {
		return nil, server.NewDecodeError(err, "Body.ExecutionPayload.ExtraData")
	}
	payloadBaseFeePerGas, err := bytesutil.Uint256ToSSZBytes(b.Body.ExecutionPayload.BaseFeePerGas)
	if err != nil {
		return nil, server.NewDecodeError(err, "Body.ExecutionPayload.BaseFeePerGas")
	}
	payloadBlockHash, err := bytesutil.DecodeHexWithLength(b.Body.ExecutionPayload.BlockHash, common.HashLength)
	if err != nil {
		return nil, server.NewDecodeError(err, "Body.ExecutionPayload.BlockHash")
	}
	err = slice.VerifyMaxLength(b.Body.ExecutionPayload.Transactions, fieldparams.MaxTxsPerPayloadLength)
	if err != nil {
		return nil, server.NewDecodeError(err, "Body.ExecutionPayload.Transactions")
	}
	payloadTxs := make([][]byte, len(b.Body.ExecutionPayload.Transactions))
	for i, tx := range b.Body.ExecutionPayload.Transactions {
		payloadTxs[i], err = bytesutil.DecodeHexWithMaxLength(tx, fieldparams.MaxBytesPerTxLength)
		if err != nil {
			return nil, server.NewDecodeError(err, fmt.Sprintf("Body.ExecutionPayload.Transactions[%d]", i))
		}
	}
	err = slice.VerifyMaxLength(b.Body.ExecutionPayload.Withdrawals, fieldparams.MaxWithdrawalsPerPayload)
	if err != nil {
		return nil, server.NewDecodeError(err, "Body.ExecutionPayload.Withdrawals")
	}
	withdrawals := make([]*enginev1.Withdrawal, len(b.Body.ExecutionPayload.Withdrawals))
	for i, w := range b.Body.ExecutionPayload.Withdrawals {
		withdrawalIndex, err := strconv.ParseUint(w.WithdrawalIndex, 10, 64)
		if err != nil {
			return nil, server.NewDecodeError(err, fmt.Sprintf("Body.ExecutionPayload.Withdrawals[%d].WithdrawalIndex", i))
		}
		validatorIndex, err := strconv.ParseUint(w.ValidatorIndex, 10, 64)
		if err != nil {
			return nil, server.NewDecodeError(err, fmt.Sprintf("Body.ExecutionPayload.Withdrawals[%d].ValidatorIndex", i))
		}
		address, err := bytesutil.DecodeHexWithLength(w.ExecutionAddress, common.AddressLength)
		if err != nil {
			return nil, server.NewDecodeError(err, fmt.Sprintf("Body.ExecutionPayload.Withdrawals[%d].ExecutionAddress", i))
		}
		amount, err := strconv.ParseUint(w.Amount, 10, 64)
		if err != nil {
			return nil, server.NewDecodeError(err, fmt.Sprintf("Body.ExecutionPayload.Withdrawals[%d].Amount", i))
		}
		withdrawals[i] = &enginev1.Withdrawal{
			Index:          withdrawalIndex,
			ValidatorIndex: primitives.ValidatorIndex(validatorIndex),
			Address:        address,
			Amount:         amount,
		}
	}
	blsChanges, err := SignedBLSChangesToConsensus(b.Body.BLSToExecutionChanges)
	if err != nil {
		return nil, server.NewDecodeError(err, "Body.BLSToExecutionChanges")
	}

	return &eth.BeaconBlockCapella{
		Slot:          primitives.Slot(slot),
		ProposerIndex: primitives.ValidatorIndex(proposerIndex),
		ParentRoot:    parentRoot,
		StateRoot:     stateRoot,
		Body: &eth.BeaconBlockBodyCapella{
			RandaoReveal: randaoReveal,
			Eth1Data: &eth.Eth1Data{
				DepositRoot:  depositRoot,
				DepositCount: depositCount,
				BlockHash:    blockHash,
			},
			Graffiti:          graffiti,
			ProposerSlashings: proposerSlashings,
			AttesterSlashings: attesterSlashings,
			Attestations:      atts,
			Deposits:          deposits,
			VoluntaryExits:    exits,
			ExecutionPayload: &enginev1.ExecutionPayloadCapella{
				ParentHash:    payloadParentHash,
				FeeRecipient:  payloadFeeRecipient,
				StateRoot:     payloadStateRoot,
				ReceiptsRoot:  payloadReceiptsRoot,
				LogsBloom:     payloadLogsBloom,
				PrevRandao:    payloadPrevRandao,
				BlockNumber:   payloadBlockNumber,
				GasLimit:      payloadGasLimit,
				GasUsed:       payloadGasUsed,
				Timestamp:     payloadTimestamp,
				ExtraData:     payloadExtraData,
				BaseFeePerGas: payloadBaseFeePerGas,
				BlockHash:     payloadBlockHash,
				Transactions:  payloadTxs,
				Withdrawals:   withdrawals,
			},
			BlsToExecutionChanges: blsChanges,
		},
	}, nil
}

func (b *SignedBlindedBeaconBlockCapella) ToGeneric() (*eth.GenericSignedBeaconBlock, error) {
	if b == nil {
		return nil, errNilValue
	}

	sig, err := bytesutil.DecodeHexWithLength(b.Signature, fieldparams.BLSSignatureLength)
	if err != nil {
		return nil, server.NewDecodeError(err, "Signature")
	}
	bl, err := b.Message.ToConsensus()
	if err != nil {
		return nil, server.NewDecodeError(err, "Message")
	}
	block := &eth.SignedBlindedBeaconBlockCapella{
		Block:     bl,
		Signature: sig,
	}
	return &eth.GenericSignedBeaconBlock{Block: &eth.GenericSignedBeaconBlock_BlindedCapella{BlindedCapella: block}, IsBlinded: true}, nil
}

func (b *BlindedBeaconBlockCapella) ToGeneric() (*eth.GenericBeaconBlock, error) {
	block, err := b.ToConsensus()
	if err != nil {
		return nil, err
	}
	return &eth.GenericBeaconBlock{Block: &eth.GenericBeaconBlock_BlindedCapella{BlindedCapella: block}, IsBlinded: true}, nil
}

func (b *BlindedBeaconBlockCapella) ToConsensus() (*eth.BlindedBeaconBlockCapella, error) {
	if b == nil {
		return nil, errNilValue
	}
	if b.Body == nil {
		return nil, server.NewDecodeError(errNilValue, "Body")
	}
	if b.Body.Eth1Data == nil {
		return nil, server.NewDecodeError(errNilValue, "Body.Eth1Data")
	}
	if b.Body.ExecutionPayloadHeader == nil {
		return nil, server.NewDecodeError(errNilValue, "Body.ExecutionPayloadHeader")
	}

	slot, err := strconv.ParseUint(b.Slot, 10, 64)
	if err != nil {
		return nil, server.NewDecodeError(err, "Slot")
	}
	proposerIndex, err := strconv.ParseUint(b.ProposerIndex, 10, 64)
	if err != nil {
		return nil, server.NewDecodeError(err, "ProposerIndex")
	}
	parentRoot, err := bytesutil.DecodeHexWithLength(b.ParentRoot, fieldparams.RootLength)
	if err != nil {
		return nil, server.NewDecodeError(err, "ParentRoot")
	}
	stateRoot, err := bytesutil.DecodeHexWithLength(b.StateRoot, fieldparams.RootLength)
	if err != nil {
		return nil, server.NewDecodeError(err, "StateRoot")
	}
	randaoReveal, err := bytesutil.DecodeHexWithLength(b.Body.RandaoReveal, fieldparams.BLSSignatureLength)
	if err != nil {
		return nil, server.NewDecodeError(err, "Body.RandaoReveal")
	}
	depositRoot, err := bytesutil.DecodeHexWithLength(b.Body.Eth1Data.DepositRoot, fieldparams.RootLength)
	if err != nil {
		return nil, server.NewDecodeError(err, "Body.Eth1Data.DepositRoot")
	}
	depositCount, err := strconv.ParseUint(b.Body.Eth1Data.DepositCount, 10, 64)
	if err != nil {
		return nil, server.NewDecodeError(err, "Body.Eth1Data.DepositCount")
	}
	blockHash, err := bytesutil.DecodeHexWithLength(b.Body.Eth1Data.BlockHash, common.HashLength)
	if err != nil {
		return nil, server.NewDecodeError(err, "Body.Eth1Data.BlockHash")
	}
	graffiti, err := bytesutil.DecodeHexWithLength(b.Body.Graffiti, fieldparams.RootLength)
	if err != nil {
		return nil, server.NewDecodeError(err, "Body.Graffiti")
	}
	proposerSlashings, err := ProposerSlashingsToConsensus(b.Body.ProposerSlashings)
	if err != nil {
		return nil, server.NewDecodeError(err, "Body.ProposerSlashings")
	}
	attesterSlashings, err := AttesterSlashingsToConsensus(b.Body.AttesterSlashings)
	if err != nil {
		return nil, server.NewDecodeError(err, "Body.AttesterSlashings")
	}
	atts, err := AttsToConsensus(b.Body.Attestations)
	if err != nil {
		return nil, server.NewDecodeError(err, "Body.Attestations")
	}
	deposits, err := DepositsToConsensus(b.Body.Deposits)
	if err != nil {
		return nil, server.NewDecodeError(err, "Body.Deposits")
	}
	exits, err := SignedExitsToConsensus(b.Body.VoluntaryExits)
	if err != nil {
		return nil, server.NewDecodeError(err, "Body.VoluntaryExits")
	}
	payloadParentHash, err := bytesutil.DecodeHexWithLength(b.Body.ExecutionPayloadHeader.ParentHash, common.HashLength)
	if err != nil {
		return nil, server.NewDecodeError(err, "Body.ExecutionPayloadHeader.ParentHash")
	}
	payloadFeeRecipient, err := bytesutil.DecodeHexWithLength(b.Body.ExecutionPayloadHeader.FeeRecipient, fieldparams.FeeRecipientLength)
	if err != nil {
		return nil, server.NewDecodeError(err, "Body.ExecutionPayloadHeader.FeeRecipient")
	}
	payloadStateRoot, err := bytesutil.DecodeHexWithLength(b.Body.ExecutionPayloadHeader.StateRoot, fieldparams.RootLength)
	if err != nil {
		return nil, server.NewDecodeError(err, "Body.ExecutionPayloadHeader.StateRoot")
	}
	payloadReceiptsRoot, err := bytesutil.DecodeHexWithLength(b.Body.ExecutionPayloadHeader.ReceiptsRoot, fieldparams.RootLength)
	if err != nil {
		return nil, server.NewDecodeError(err, "Body.ExecutionPayloadHeader.ReceiptsRoot")
	}
	payloadLogsBloom, err := bytesutil.DecodeHexWithLength(b.Body.ExecutionPayloadHeader.LogsBloom, fieldparams.LogsBloomLength)
	if err != nil {
		return nil, server.NewDecodeError(err, "Body.ExecutionPayloadHeader.LogsBloom")
	}
	payloadPrevRandao, err := bytesutil.DecodeHexWithLength(b.Body.ExecutionPayloadHeader.PrevRandao, fieldparams.RootLength)
	if err != nil {
		return nil, server.NewDecodeError(err, "Body.ExecutionPayloadHeader.PrevRandao")
	}
	payloadBlockNumber, err := strconv.ParseUint(b.Body.ExecutionPayloadHeader.BlockNumber, 10, 64)
	if err != nil {
		return nil, server.NewDecodeError(err, "Body.ExecutionPayloadHeader.BlockNumber")
	}
	payloadGasLimit, err := strconv.ParseUint(b.Body.ExecutionPayloadHeader.GasLimit, 10, 64)
	if err != nil {
		return nil, server.NewDecodeError(err, "Body.ExecutionPayloadHeader.GasLimit")
	}
	payloadGasUsed, err := strconv.ParseUint(b.Body.ExecutionPayloadHeader.GasUsed, 10, 64)
	if err != nil {
		return nil, server.NewDecodeError(err, "Body.ExecutionPayloadHeader.GasUsed")
	}
	payloadTimestamp, err := strconv.ParseUint(b.Body.ExecutionPayloadHeader.Timestamp, 10, 64)
	if err != nil {
		return nil, server.NewDecodeError(err, "Body.ExecutionPayloadHeader.Timestamp")
	}
	payloadExtraData, err := bytesutil.DecodeHexWithMaxLength(b.Body.ExecutionPayloadHeader.ExtraData, fieldparams.RootLength)
	if err != nil {
		return nil, server.NewDecodeError(err, "Body.ExecutionPayloadHeader.ExtraData")
	}
	payloadBaseFeePerGas, err := bytesutil.Uint256ToSSZBytes(b.Body.ExecutionPayloadHeader.BaseFeePerGas)
	if err != nil {
		return nil, server.NewDecodeError(err, "Body.ExecutionPayloadHeader.BaseFeePerGas")
	}
	payloadBlockHash, err := bytesutil.DecodeHexWithMaxLength(b.Body.ExecutionPayloadHeader.BlockHash, common.HashLength)
	if err != nil {
		return nil, server.NewDecodeError(err, "Body.ExecutionPayloadHeader.BlockHash")
	}
	payloadTxsRoot, err := bytesutil.DecodeHexWithMaxLength(b.Body.ExecutionPayloadHeader.TransactionsRoot, fieldparams.RootLength)
	if err != nil {
		return nil, server.NewDecodeError(err, "Body.ExecutionPayloadHeader.TransactionsRoot")
	}
	payloadWithdrawalsRoot, err := bytesutil.DecodeHexWithMaxLength(b.Body.ExecutionPayloadHeader.WithdrawalsRoot, fieldparams.RootLength)
	if err != nil {
		return nil, server.NewDecodeError(err, "Body.ExecutionPayloadHeader.WithdrawalsRoot")
	}
	blsChanges, err := SignedBLSChangesToConsensus(b.Body.BLSToExecutionChanges)
	if err != nil {
		return nil, server.NewDecodeError(err, "Body.BLSToExecutionChanges")
	}

	return &eth.BlindedBeaconBlockCapella{
		Slot:          primitives.Slot(slot),
		ProposerIndex: primitives.ValidatorIndex(proposerIndex),
		ParentRoot:    parentRoot,
		StateRoot:     stateRoot,
		Body: &eth.BlindedBeaconBlockBodyCapella{
			RandaoReveal: randaoReveal,
			Eth1Data: &eth.Eth1Data{
				DepositRoot:  depositRoot,
				DepositCount: depositCount,
				BlockHash:    blockHash,
			},
			Graffiti:          graffiti,
			ProposerSlashings: proposerSlashings,
			AttesterSlashings: attesterSlashings,
			Attestations:      atts,
			Deposits:          deposits,
			VoluntaryExits:    exits,
			ExecutionPayloadHeader: &enginev1.ExecutionPayloadHeaderCapella{
				ParentHash:       payloadParentHash,
				FeeRecipient:     payloadFeeRecipient,
				StateRoot:        payloadStateRoot,
				ReceiptsRoot:     payloadReceiptsRoot,
				LogsBloom:        payloadLogsBloom,
				PrevRandao:       payloadPrevRandao,
				BlockNumber:      payloadBlockNumber,
				GasLimit:         payloadGasLimit,
				GasUsed:          payloadGasUsed,
				Timestamp:        payloadTimestamp,
				ExtraData:        payloadExtraData,
				BaseFeePerGas:    payloadBaseFeePerGas,
				BlockHash:        payloadBlockHash,
				TransactionsRoot: payloadTxsRoot,
				WithdrawalsRoot:  payloadWithdrawalsRoot,
			},
			BlsToExecutionChanges: blsChanges,
		},
	}, nil
}

func (b *SignedBeaconBlockContentsDeneb) ToGeneric() (*eth.GenericSignedBeaconBlock, error) {
	if b == nil {
		return nil, errNilValue
	}

	signedDenebBlock, err := b.SignedBlock.ToConsensus()
	if err != nil {
		return nil, server.NewDecodeError(err, "SignedBlock")
	}
	proofs := make([][]byte, len(b.KzgProofs))
	for i, proof := range b.KzgProofs {
		proofs[i], err = bytesutil.DecodeHexWithLength(proof, fieldparams.BLSPubkeyLength)
		if err != nil {
			return nil, server.NewDecodeError(err, fmt.Sprintf("KzgProofs[%d]", i))
		}
	}
	blbs := make([][]byte, len(b.Blobs))
	for i, blob := range b.Blobs {
		blbs[i], err = bytesutil.DecodeHexWithLength(blob, fieldparams.BlobLength)
		if err != nil {
			return nil, server.NewDecodeError(err, fmt.Sprintf("Blobs[%d]", i))
		}
	}
	blk := &eth.SignedBeaconBlockContentsDeneb{
		Block:     signedDenebBlock,
		KzgProofs: proofs,
		Blobs:     blbs,
	}
	return &eth.GenericSignedBeaconBlock{Block: &eth.GenericSignedBeaconBlock_Deneb{Deneb: blk}}, nil
}

func (b *SignedBeaconBlockContentsDeneb) ToUnsigned() *BeaconBlockContentsDeneb {
	return &BeaconBlockContentsDeneb{
		Block:     b.SignedBlock.Message,
		KzgProofs: b.KzgProofs,
		Blobs:     b.Blobs,
	}
}

func (b *BeaconBlockContentsDeneb) ToGeneric() (*eth.GenericBeaconBlock, error) {
	block, err := b.ToConsensus()
	if err != nil {
		return nil, err
	}

	return &eth.GenericBeaconBlock{Block: &eth.GenericBeaconBlock_Deneb{Deneb: block}}, nil
}

func (b *BeaconBlockContentsDeneb) ToConsensus() (*eth.BeaconBlockContentsDeneb, error) {
	if b == nil {
		return nil, errNilValue
	}

	denebBlock, err := b.Block.ToConsensus()
	if err != nil {
		return nil, server.NewDecodeError(err, "Block")
	}
	proofs := make([][]byte, len(b.KzgProofs))
	for i, proof := range b.KzgProofs {
		proofs[i], err = bytesutil.DecodeHexWithLength(proof, fieldparams.BLSPubkeyLength)
		if err != nil {
			return nil, server.NewDecodeError(err, fmt.Sprintf("KzgProofs[%d]", i))
		}
	}
	blbs := make([][]byte, len(b.Blobs))
	for i, blob := range b.Blobs {
		blbs[i], err = bytesutil.DecodeHexWithLength(blob, fieldparams.BlobLength)
		if err != nil {
			return nil, server.NewDecodeError(err, fmt.Sprintf("Blobs[%d]", i))
		}
	}
	return &eth.BeaconBlockContentsDeneb{
		Block:     denebBlock,
		KzgProofs: proofs,
		Blobs:     blbs,
	}, nil
}

func (b *BeaconBlockDeneb) ToConsensus() (*eth.BeaconBlockDeneb, error) {
	if b == nil {
		return nil, errNilValue
	}
	if b.Body == nil {
		return nil, server.NewDecodeError(errNilValue, "Body")
	}
	if b.Body.Eth1Data == nil {
		return nil, server.NewDecodeError(errNilValue, "Body.Eth1Data")
	}
	if b.Body.ExecutionPayload == nil {
		return nil, server.NewDecodeError(errNilValue, "Body.ExecutionPayload")
	}

	slot, err := strconv.ParseUint(b.Slot, 10, 64)
	if err != nil {
		return nil, server.NewDecodeError(err, "Slot")
	}
	proposerIndex, err := strconv.ParseUint(b.ProposerIndex, 10, 64)
	if err != nil {
		return nil, server.NewDecodeError(err, "ProposerIndex")
	}
	parentRoot, err := bytesutil.DecodeHexWithLength(b.ParentRoot, fieldparams.RootLength)
	if err != nil {
		return nil, server.NewDecodeError(err, "ParentRoot")
	}
	stateRoot, err := bytesutil.DecodeHexWithLength(b.StateRoot, fieldparams.RootLength)
	if err != nil {
		return nil, server.NewDecodeError(err, "StateRoot")
	}
	randaoReveal, err := bytesutil.DecodeHexWithLength(b.Body.RandaoReveal, fieldparams.BLSSignatureLength)
	if err != nil {
		return nil, server.NewDecodeError(err, "Body.RandaoReveal")
	}
	depositRoot, err := bytesutil.DecodeHexWithLength(b.Body.Eth1Data.DepositRoot, fieldparams.RootLength)
	if err != nil {
		return nil, server.NewDecodeError(err, "Body.Eth1Data.DepositRoot")
	}
	depositCount, err := strconv.ParseUint(b.Body.Eth1Data.DepositCount, 10, 64)
	if err != nil {
		return nil, server.NewDecodeError(err, "Body.Eth1Data.DepositCount")
	}
	blockHash, err := bytesutil.DecodeHexWithLength(b.Body.Eth1Data.BlockHash, common.HashLength)
	if err != nil {
		return nil, server.NewDecodeError(err, "Body.Eth1Data.BlockHash")
	}
	graffiti, err := bytesutil.DecodeHexWithLength(b.Body.Graffiti, fieldparams.RootLength)
	if err != nil {
		return nil, server.NewDecodeError(err, "Body.Graffiti")
	}
	proposerSlashings, err := ProposerSlashingsToConsensus(b.Body.ProposerSlashings)
	if err != nil {
		return nil, server.NewDecodeError(err, "Body.ProposerSlashings")
	}
	attesterSlashings, err := AttesterSlashingsToConsensus(b.Body.AttesterSlashings)
	if err != nil {
		return nil, server.NewDecodeError(err, "Body.AttesterSlashings")
	}
	atts, err := AttsToConsensus(b.Body.Attestations)
	if err != nil {
		return nil, server.NewDecodeError(err, "Body.Attestations")
	}
	deposits, err := DepositsToConsensus(b.Body.Deposits)
	if err != nil {
		return nil, server.NewDecodeError(err, "Body.Deposits")
	}
	exits, err := SignedExitsToConsensus(b.Body.VoluntaryExits)
	if err != nil {
		return nil, server.NewDecodeError(err, "Body.VoluntaryExits")
	}
	payloadParentHash, err := bytesutil.DecodeHexWithLength(b.Body.ExecutionPayload.ParentHash, common.HashLength)
	if err != nil {
		return nil, server.NewDecodeError(err, "Body.ExecutionPayload.ParentHash")
	}
	payloadFeeRecipient, err := bytesutil.DecodeHexWithLength(b.Body.ExecutionPayload.FeeRecipient, fieldparams.FeeRecipientLength)
	if err != nil {
		return nil, server.NewDecodeError(err, "Body.ExecutionPayload.FeeRecipient")
	}
	payloadStateRoot, err := bytesutil.DecodeHexWithLength(b.Body.ExecutionPayload.StateRoot, fieldparams.RootLength)
	if err != nil {
		return nil, server.NewDecodeError(err, "Body.ExecutionPayload.StateRoot")
	}
	payloadReceiptsRoot, err := bytesutil.DecodeHexWithLength(b.Body.ExecutionPayload.ReceiptsRoot, fieldparams.RootLength)
	if err != nil {
		return nil, server.NewDecodeError(err, "Body.ExecutionPayload.ReceiptsRoot")
	}
	payloadLogsBloom, err := bytesutil.DecodeHexWithLength(b.Body.ExecutionPayload.LogsBloom, fieldparams.LogsBloomLength)
	if err != nil {
		return nil, server.NewDecodeError(err, "Body.ExecutionPayload.LogsBloom")
	}
	payloadPrevRandao, err := bytesutil.DecodeHexWithLength(b.Body.ExecutionPayload.PrevRandao, fieldparams.RootLength)
	if err != nil {
		return nil, server.NewDecodeError(err, "Body.ExecutionPayload.PrevRandao")
	}
	payloadBlockNumber, err := strconv.ParseUint(b.Body.ExecutionPayload.BlockNumber, 10, 64)
	if err != nil {
		return nil, server.NewDecodeError(err, "Body.ExecutionPayload.BlockNumber")
	}
	payloadGasLimit, err := strconv.ParseUint(b.Body.ExecutionPayload.GasLimit, 10, 64)
	if err != nil {
		return nil, server.NewDecodeError(err, "Body.ExecutionPayload.GasLimit")
	}
	payloadGasUsed, err := strconv.ParseUint(b.Body.ExecutionPayload.GasUsed, 10, 64)
	if err != nil {
		return nil, server.NewDecodeError(err, "Body.ExecutionPayload.GasUsed")
	}
	payloadTimestamp, err := strconv.ParseUint(b.Body.ExecutionPayload.Timestamp, 10, 64)
	if err != nil {
		return nil, server.NewDecodeError(err, "Body.ExecutionPayloadHeader.Timestamp")
	}
	payloadExtraData, err := bytesutil.DecodeHexWithMaxLength(b.Body.ExecutionPayload.ExtraData, fieldparams.RootLength)
	if err != nil {
		return nil, server.NewDecodeError(err, "Body.ExecutionPayload.ExtraData")
	}
	payloadBaseFeePerGas, err := bytesutil.Uint256ToSSZBytes(b.Body.ExecutionPayload.BaseFeePerGas)
	if err != nil {
		return nil, server.NewDecodeError(err, "Body.ExecutionPayload.BaseFeePerGas")
	}
	payloadBlockHash, err := bytesutil.DecodeHexWithLength(b.Body.ExecutionPayload.BlockHash, common.HashLength)
	if err != nil {
		return nil, server.NewDecodeError(err, "Body.ExecutionPayload.BlockHash")
	}
	err = slice.VerifyMaxLength(b.Body.ExecutionPayload.Transactions, fieldparams.MaxTxsPerPayloadLength)
	if err != nil {
		return nil, server.NewDecodeError(err, "Body.ExecutionPayload.Transactions")
	}
	txs := make([][]byte, len(b.Body.ExecutionPayload.Transactions))
	for i, tx := range b.Body.ExecutionPayload.Transactions {
		txs[i], err = bytesutil.DecodeHexWithMaxLength(tx, fieldparams.MaxBytesPerTxLength)
		if err != nil {
			return nil, server.NewDecodeError(err, fmt.Sprintf("Body.ExecutionPayload.Transactions[%d]", i))
		}
	}
	err = slice.VerifyMaxLength(b.Body.ExecutionPayload.Withdrawals, fieldparams.MaxWithdrawalsPerPayload)
	if err != nil {
		return nil, server.NewDecodeError(err, "Body.ExecutionPayload.Withdrawals")
	}
	withdrawals := make([]*enginev1.Withdrawal, len(b.Body.ExecutionPayload.Withdrawals))
	for i, w := range b.Body.ExecutionPayload.Withdrawals {
		withdrawalIndex, err := strconv.ParseUint(w.WithdrawalIndex, 10, 64)
		if err != nil {
			return nil, server.NewDecodeError(err, fmt.Sprintf("Body.ExecutionPayload.Withdrawals[%d].WithdrawalIndex", i))
		}
		validatorIndex, err := strconv.ParseUint(w.ValidatorIndex, 10, 64)
		if err != nil {
			return nil, server.NewDecodeError(err, fmt.Sprintf("Body.ExecutionPayload.Withdrawals[%d].ValidatorIndex", i))
		}
		address, err := bytesutil.DecodeHexWithLength(w.ExecutionAddress, common.AddressLength)
		if err != nil {
			return nil, server.NewDecodeError(err, fmt.Sprintf("Body.ExecutionPayload.Withdrawals[%d].ExecutionAddress", i))
		}
		amount, err := strconv.ParseUint(w.Amount, 10, 64)
		if err != nil {
			return nil, server.NewDecodeError(err, fmt.Sprintf("Body.ExecutionPayload.Withdrawals[%d].Amount", i))
		}
		withdrawals[i] = &enginev1.Withdrawal{
			Index:          withdrawalIndex,
			ValidatorIndex: primitives.ValidatorIndex(validatorIndex),
			Address:        address,
			Amount:         amount,
		}
	}

	payloadBlobGasUsed, err := strconv.ParseUint(b.Body.ExecutionPayload.BlobGasUsed, 10, 64)
	if err != nil {
		return nil, server.NewDecodeError(err, "Body.ExecutionPayload.BlobGasUsed")
	}
	payloadExcessBlobGas, err := strconv.ParseUint(b.Body.ExecutionPayload.ExcessBlobGas, 10, 64)
	if err != nil {
		return nil, server.NewDecodeError(err, "Body.ExecutionPayload.ExcessBlobGas")
	}
	blsChanges, err := SignedBLSChangesToConsensus(b.Body.BLSToExecutionChanges)
	if err != nil {
		return nil, server.NewDecodeError(err, "Body.BLSToExecutionChanges")
	}
	err = slice.VerifyMaxLength(b.Body.BlobKzgCommitments, fieldparams.MaxBlobCommitmentsPerBlock)
	if err != nil {
		return nil, server.NewDecodeError(err, "Body.BlobKzgCommitments")
	}
	blobKzgCommitments := make([][]byte, len(b.Body.BlobKzgCommitments))
	for i, b := range b.Body.BlobKzgCommitments {
		kzg, err := bytesutil.DecodeHexWithLength(b, fieldparams.BLSPubkeyLength)
		if err != nil {
			return nil, server.NewDecodeError(err, fmt.Sprintf("Body.BlobKzgCommitments[%d]", i))
		}
		blobKzgCommitments[i] = kzg
	}
	return &eth.BeaconBlockDeneb{
		Slot:          primitives.Slot(slot),
		ProposerIndex: primitives.ValidatorIndex(proposerIndex),
		ParentRoot:    parentRoot,
		StateRoot:     stateRoot,
		Body: &eth.BeaconBlockBodyDeneb{
			RandaoReveal: randaoReveal,
			Eth1Data: &eth.Eth1Data{
				DepositRoot:  depositRoot,
				DepositCount: depositCount,
				BlockHash:    blockHash,
			},
			Graffiti:          graffiti,
			ProposerSlashings: proposerSlashings,
			AttesterSlashings: attesterSlashings,
			Attestations:      atts,
			Deposits:          deposits,
			VoluntaryExits:    exits,
			ExecutionPayload: &enginev1.ExecutionPayloadDeneb{
				ParentHash:    payloadParentHash,
				FeeRecipient:  payloadFeeRecipient,
				StateRoot:     payloadStateRoot,
				ReceiptsRoot:  payloadReceiptsRoot,
				LogsBloom:     payloadLogsBloom,
				PrevRandao:    payloadPrevRandao,
				BlockNumber:   payloadBlockNumber,
				GasLimit:      payloadGasLimit,
				GasUsed:       payloadGasUsed,
				Timestamp:     payloadTimestamp,
				ExtraData:     payloadExtraData,
				BaseFeePerGas: payloadBaseFeePerGas,
				BlockHash:     payloadBlockHash,
				Transactions:  txs,
				Withdrawals:   withdrawals,
				BlobGasUsed:   payloadBlobGasUsed,
				ExcessBlobGas: payloadExcessBlobGas,
			},
			BlsToExecutionChanges: blsChanges,
			BlobKzgCommitments:    blobKzgCommitments,
		},
	}, nil
}

func (b *SignedBeaconBlockDeneb) ToConsensus() (*eth.SignedBeaconBlockDeneb, error) {
	if b == nil {
		return nil, errNilValue
	}

	sig, err := bytesutil.DecodeHexWithLength(b.Signature, fieldparams.BLSSignatureLength)
	if err != nil {
		return nil, server.NewDecodeError(err, "Signature")
	}
	block, err := b.Message.ToConsensus()
	if err != nil {
		return nil, server.NewDecodeError(err, "Message")
	}
	return &eth.SignedBeaconBlockDeneb{
		Block:     block,
		Signature: sig,
	}, nil
}

func (b *SignedBlindedBeaconBlockDeneb) ToConsensus() (*eth.SignedBlindedBeaconBlockDeneb, error) {
	if b == nil {
		return nil, errNilValue
	}

	sig, err := bytesutil.DecodeHexWithLength(b.Signature, fieldparams.BLSSignatureLength)
	if err != nil {
		return nil, server.NewDecodeError(err, "Signature")
	}
	blindedBlock, err := b.Message.ToConsensus()
	if err != nil {
		return nil, err
	}
	return &eth.SignedBlindedBeaconBlockDeneb{
		Message:   blindedBlock,
		Signature: sig,
	}, nil
}

func (b *SignedBlindedBeaconBlockDeneb) ToGeneric() (*eth.GenericSignedBeaconBlock, error) {
	if b == nil {
		return nil, errNilValue
	}
	sig, err := bytesutil.DecodeHexWithLength(b.Signature, fieldparams.BLSSignatureLength)
	if err != nil {
		return nil, server.NewDecodeError(err, "Signature")
	}
	blindedBlock, err := b.Message.ToConsensus()
	if err != nil {
		return nil, err
	}
	return &eth.GenericSignedBeaconBlock{Block: &eth.GenericSignedBeaconBlock_BlindedDeneb{BlindedDeneb: &eth.SignedBlindedBeaconBlockDeneb{
		Message:   blindedBlock,
		Signature: sig,
	}}, IsBlinded: true}, nil
}

func (b *BlindedBeaconBlockDeneb) ToConsensus() (*eth.BlindedBeaconBlockDeneb, error) {
	if b == nil {
		return nil, errNilValue
	}
	if b.Body == nil {
		return nil, server.NewDecodeError(errNilValue, "Body")
	}
	if b.Body.Eth1Data == nil {
		return nil, server.NewDecodeError(errNilValue, "Body.Eth1Data")
	}
	if b.Body.ExecutionPayloadHeader == nil {
		return nil, server.NewDecodeError(errNilValue, "Body.ExecutionPayloadHeader")
	}

	slot, err := strconv.ParseUint(b.Slot, 10, 64)
	if err != nil {
		return nil, server.NewDecodeError(err, "Slot")
	}
	proposerIndex, err := strconv.ParseUint(b.ProposerIndex, 10, 64)
	if err != nil {
		return nil, server.NewDecodeError(err, "ProposerIndex")
	}
	parentRoot, err := bytesutil.DecodeHexWithLength(b.ParentRoot, fieldparams.RootLength)
	if err != nil {
		return nil, server.NewDecodeError(err, "ParentRoot")
	}
	stateRoot, err := bytesutil.DecodeHexWithLength(b.StateRoot, fieldparams.RootLength)
	if err != nil {
		return nil, server.NewDecodeError(err, "StateRoot")
	}
	randaoReveal, err := bytesutil.DecodeHexWithLength(b.Body.RandaoReveal, fieldparams.BLSSignatureLength)
	if err != nil {
		return nil, server.NewDecodeError(err, "Body.RandaoReveal")
	}
	depositRoot, err := bytesutil.DecodeHexWithLength(b.Body.Eth1Data.DepositRoot, fieldparams.RootLength)
	if err != nil {
		return nil, server.NewDecodeError(err, "Body.Eth1Data.DepositRoot")
	}
	depositCount, err := strconv.ParseUint(b.Body.Eth1Data.DepositCount, 10, 64)
	if err != nil {
		return nil, server.NewDecodeError(err, "Body.Eth1Data.DepositCount")
	}
	blockHash, err := bytesutil.DecodeHexWithLength(b.Body.Eth1Data.BlockHash, fieldparams.RootLength)
	if err != nil {
		return nil, server.NewDecodeError(err, "Body.Eth1Data.BlockHash")
	}
	graffiti, err := bytesutil.DecodeHexWithLength(b.Body.Graffiti, fieldparams.RootLength)
	if err != nil {
		return nil, server.NewDecodeError(err, "Body.Graffiti")
	}
	proposerSlashings, err := ProposerSlashingsToConsensus(b.Body.ProposerSlashings)
	if err != nil {
		return nil, server.NewDecodeError(err, "Body.ProposerSlashings")
	}
	attesterSlashings, err := AttesterSlashingsToConsensus(b.Body.AttesterSlashings)
	if err != nil {
		return nil, server.NewDecodeError(err, "Body.AttesterSlashings")
	}
	atts, err := AttsToConsensus(b.Body.Attestations)
	if err != nil {
		return nil, server.NewDecodeError(err, "Body.Attestations")
	}
	deposits, err := DepositsToConsensus(b.Body.Deposits)
	if err != nil {
		return nil, server.NewDecodeError(err, "Body.Deposits")
	}
	exits, err := SignedExitsToConsensus(b.Body.VoluntaryExits)
	if err != nil {
		return nil, server.NewDecodeError(err, "Body.VoluntaryExits")
	}
	payloadParentHash, err := bytesutil.DecodeHexWithLength(b.Body.ExecutionPayloadHeader.ParentHash, common.HashLength)
	if err != nil {
		return nil, server.NewDecodeError(err, "Body.ExecutionPayloadHeader.ParentHash")
	}
	payloadFeeRecipient, err := bytesutil.DecodeHexWithLength(b.Body.ExecutionPayloadHeader.FeeRecipient, fieldparams.FeeRecipientLength)
	if err != nil {
		return nil, server.NewDecodeError(err, "Body.ExecutionPayloadHeader.FeeRecipient")
	}
	payloadStateRoot, err := bytesutil.DecodeHexWithLength(b.Body.ExecutionPayloadHeader.StateRoot, fieldparams.RootLength)
	if err != nil {
		return nil, server.NewDecodeError(err, "Body.ExecutionPayloadHeader.StateRoot")
	}
	payloadReceiptsRoot, err := bytesutil.DecodeHexWithLength(b.Body.ExecutionPayloadHeader.ReceiptsRoot, fieldparams.RootLength)
	if err != nil {
		return nil, server.NewDecodeError(err, "Body.ExecutionPayloadHeader.ReceiptsRoot")
	}
	payloadLogsBloom, err := bytesutil.DecodeHexWithLength(b.Body.ExecutionPayloadHeader.LogsBloom, fieldparams.LogsBloomLength)
	if err != nil {
		return nil, server.NewDecodeError(err, "Body.ExecutionPayloadHeader.LogsBloom")
	}
	payloadPrevRandao, err := bytesutil.DecodeHexWithLength(b.Body.ExecutionPayloadHeader.PrevRandao, fieldparams.RootLength)
	if err != nil {
		return nil, server.NewDecodeError(err, "Body.ExecutionPayloadHeader.PrevRandao")
	}
	payloadBlockNumber, err := strconv.ParseUint(b.Body.ExecutionPayloadHeader.BlockNumber, 10, 64)
	if err != nil {
		return nil, server.NewDecodeError(err, "Body.ExecutionPayloadHeader.BlockNumber")
	}
	payloadGasLimit, err := strconv.ParseUint(b.Body.ExecutionPayloadHeader.GasLimit, 10, 64)
	if err != nil {
		return nil, server.NewDecodeError(err, "Body.ExecutionPayloadHeader.GasLimit")
	}
	payloadGasUsed, err := strconv.ParseUint(b.Body.ExecutionPayloadHeader.GasUsed, 10, 64)
	if err != nil {
		return nil, server.NewDecodeError(err, "Body.ExecutionPayloadHeader.GasUsed")
	}
	payloadTimestamp, err := strconv.ParseUint(b.Body.ExecutionPayloadHeader.Timestamp, 10, 64)
	if err != nil {
		return nil, server.NewDecodeError(err, "Body.ExecutionPayloadHeader.Timestamp")
	}
	payloadExtraData, err := bytesutil.DecodeHexWithMaxLength(b.Body.ExecutionPayloadHeader.ExtraData, fieldparams.RootLength)
	if err != nil {
		return nil, server.NewDecodeError(err, "Body.ExecutionPayloadHeader.ExtraData")
	}
	payloadBaseFeePerGas, err := bytesutil.Uint256ToSSZBytes(b.Body.ExecutionPayloadHeader.BaseFeePerGas)
	if err != nil {
		return nil, server.NewDecodeError(err, "Body.ExecutionPayloadHeader.BaseFeePerGas")
	}
	payloadBlockHash, err := bytesutil.DecodeHexWithLength(b.Body.ExecutionPayloadHeader.BlockHash, common.HashLength)
	if err != nil {
		return nil, server.NewDecodeError(err, "Body.ExecutionPayloadHeader.BlockHash")
	}
	payloadTxsRoot, err := bytesutil.DecodeHexWithLength(b.Body.ExecutionPayloadHeader.TransactionsRoot, fieldparams.RootLength)
	if err != nil {
		return nil, server.NewDecodeError(err, "Body.ExecutionPayloadHeader.TransactionsRoot")
	}
	payloadWithdrawalsRoot, err := bytesutil.DecodeHexWithLength(b.Body.ExecutionPayloadHeader.WithdrawalsRoot, fieldparams.RootLength)
	if err != nil {
		return nil, server.NewDecodeError(err, "Body.ExecutionPayloadHeader.WithdrawalsRoot")
	}

	payloadBlobGasUsed, err := strconv.ParseUint(b.Body.ExecutionPayloadHeader.BlobGasUsed, 10, 64)
	if err != nil {
		return nil, server.NewDecodeError(err, "Body.ExecutionPayload.BlobGasUsed")
	}
	payloadExcessBlobGas, err := strconv.ParseUint(b.Body.ExecutionPayloadHeader.ExcessBlobGas, 10, 64)
	if err != nil {
		return nil, server.NewDecodeError(err, "Body.ExecutionPayload.ExcessBlobGas")
	}

	blsChanges, err := SignedBLSChangesToConsensus(b.Body.BLSToExecutionChanges)
	if err != nil {
		return nil, server.NewDecodeError(err, "Body.BLSToExecutionChanges")
	}
	err = slice.VerifyMaxLength(b.Body.BlobKzgCommitments, fieldparams.MaxBlobCommitmentsPerBlock)
	if err != nil {
		return nil, server.NewDecodeError(err, "Body.BlobKzgCommitments")
	}
	blobKzgCommitments := make([][]byte, len(b.Body.BlobKzgCommitments))
	for i, b := range b.Body.BlobKzgCommitments {
		kzg, err := bytesutil.DecodeHexWithLength(b, fieldparams.BLSPubkeyLength)
		if err != nil {
			return nil, server.NewDecodeError(err, fmt.Sprintf("Body.BlobKzgCommitments[%d]", i))
		}
		blobKzgCommitments[i] = kzg
	}

	return &eth.BlindedBeaconBlockDeneb{
		Slot:          primitives.Slot(slot),
		ProposerIndex: primitives.ValidatorIndex(proposerIndex),
		ParentRoot:    parentRoot,
		StateRoot:     stateRoot,
		Body: &eth.BlindedBeaconBlockBodyDeneb{
			RandaoReveal: randaoReveal,
			Eth1Data: &eth.Eth1Data{
				DepositRoot:  depositRoot,
				DepositCount: depositCount,
				BlockHash:    blockHash,
			},
			Graffiti:          graffiti,
			ProposerSlashings: proposerSlashings,
			AttesterSlashings: attesterSlashings,
			Attestations:      atts,
			Deposits:          deposits,
			VoluntaryExits:    exits,
			ExecutionPayloadHeader: &enginev1.ExecutionPayloadHeaderDeneb{
				ParentHash:       payloadParentHash,
				FeeRecipient:     payloadFeeRecipient,
				StateRoot:        payloadStateRoot,
				ReceiptsRoot:     payloadReceiptsRoot,
				LogsBloom:        payloadLogsBloom,
				PrevRandao:       payloadPrevRandao,
				BlockNumber:      payloadBlockNumber,
				GasLimit:         payloadGasLimit,
				GasUsed:          payloadGasUsed,
				Timestamp:        payloadTimestamp,
				ExtraData:        payloadExtraData,
				BaseFeePerGas:    payloadBaseFeePerGas,
				BlockHash:        payloadBlockHash,
				TransactionsRoot: payloadTxsRoot,
				WithdrawalsRoot:  payloadWithdrawalsRoot,
				BlobGasUsed:      payloadBlobGasUsed,
				ExcessBlobGas:    payloadExcessBlobGas,
			},
			BlsToExecutionChanges: blsChanges,
			BlobKzgCommitments:    blobKzgCommitments,
		},
	}, nil
}

func (b *BlindedBeaconBlockDeneb) ToGeneric() (*eth.GenericBeaconBlock, error) {
	if b == nil {
		return nil, errNilValue
	}

	blindedBlock, err := b.ToConsensus()
	if err != nil {
		return nil, err
	}
	return &eth.GenericBeaconBlock{Block: &eth.GenericBeaconBlock_BlindedDeneb{BlindedDeneb: blindedBlock}, IsBlinded: true}, nil
}

func (b *SignedBeaconBlockContentsElectra) ToGeneric() (*eth.GenericSignedBeaconBlock, error) {
	if b == nil {
		return nil, errNilValue
	}

	signedElectraBlock, err := b.SignedBlock.ToConsensus()
	if err != nil {
		return nil, server.NewDecodeError(err, "SignedBlock")
	}
	proofs := make([][]byte, len(b.KzgProofs))
	for i, proof := range b.KzgProofs {
		proofs[i], err = bytesutil.DecodeHexWithLength(proof, fieldparams.BLSPubkeyLength)
		if err != nil {
			return nil, server.NewDecodeError(err, fmt.Sprintf("KzgProofs[%d]", i))
		}
	}
	blbs := make([][]byte, len(b.Blobs))
	for i, blob := range b.Blobs {
		blbs[i], err = bytesutil.DecodeHexWithLength(blob, fieldparams.BlobLength)
		if err != nil {
			return nil, server.NewDecodeError(err, fmt.Sprintf("Blobs[%d]", i))
		}
	}
	blk := &eth.SignedBeaconBlockContentsElectra{
		Block:     signedElectraBlock,
		KzgProofs: proofs,
		Blobs:     blbs,
	}
	return &eth.GenericSignedBeaconBlock{Block: &eth.GenericSignedBeaconBlock_Electra{Electra: blk}}, nil
}

func (b *SignedBeaconBlockContentsElectra) ToUnsigned() *BeaconBlockContentsElectra {
	return &BeaconBlockContentsElectra{
		Block:     b.SignedBlock.Message,
		KzgProofs: b.KzgProofs,
		Blobs:     b.Blobs,
	}
}

func (b *BeaconBlockContentsElectra) ToGeneric() (*eth.GenericBeaconBlock, error) {
	block, err := b.ToConsensus()
	if err != nil {
		return nil, err
	}

	return &eth.GenericBeaconBlock{Block: &eth.GenericBeaconBlock_Electra{Electra: block}}, nil
}

func (b *BeaconBlockContentsElectra) ToConsensus() (*eth.BeaconBlockContentsElectra, error) {
	if b == nil {
		return nil, errNilValue
	}

	electraBlock, err := b.Block.ToConsensus()
	if err != nil {
		return nil, server.NewDecodeError(err, "Block")
	}
	proofs := make([][]byte, len(b.KzgProofs))
	for i, proof := range b.KzgProofs {
		proofs[i], err = bytesutil.DecodeHexWithLength(proof, fieldparams.BLSPubkeyLength)
		if err != nil {
			return nil, server.NewDecodeError(err, fmt.Sprintf("KzgProofs[%d]", i))
		}
	}
	blbs := make([][]byte, len(b.Blobs))
	for i, blob := range b.Blobs {
		blbs[i], err = bytesutil.DecodeHexWithLength(blob, fieldparams.BlobLength)
		if err != nil {
			return nil, server.NewDecodeError(err, fmt.Sprintf("Blobs[%d]", i))
		}
	}
	return &eth.BeaconBlockContentsElectra{
		Block:     electraBlock,
		KzgProofs: proofs,
		Blobs:     blbs,
	}, nil
}

func (b *BeaconBlockElectra) ToConsensus() (*eth.BeaconBlockElectra, error) {
	if b == nil {
		return nil, errNilValue
	}
	if b.Body == nil {
		return nil, server.NewDecodeError(errNilValue, "Body")
	}
<<<<<<< HEAD
	if b.Body.SyncAggregate == nil {
		return nil, server.NewDecodeError(errNilValue, "Body.SyncAggregate")
=======
	if b.Body.Eth1Data == nil {
		return nil, server.NewDecodeError(errNilValue, "Body.Eth1Data")
>>>>>>> 6790b06a
	}
	if b.Body.ExecutionPayload == nil {
		return nil, server.NewDecodeError(errNilValue, "Body.ExecutionPayload")
	}

	slot, err := strconv.ParseUint(b.Slot, 10, 64)
	if err != nil {
		return nil, server.NewDecodeError(err, "Slot")
	}
	proposerIndex, err := strconv.ParseUint(b.ProposerIndex, 10, 64)
	if err != nil {
		return nil, server.NewDecodeError(err, "ProposerIndex")
	}
	parentRoot, err := bytesutil.DecodeHexWithLength(b.ParentRoot, fieldparams.RootLength)
	if err != nil {
		return nil, server.NewDecodeError(err, "ParentRoot")
	}
	stateRoot, err := bytesutil.DecodeHexWithLength(b.StateRoot, fieldparams.RootLength)
	if err != nil {
		return nil, server.NewDecodeError(err, "StateRoot")
	}
	randaoReveal, err := bytesutil.DecodeHexWithLength(b.Body.RandaoReveal, fieldparams.BLSSignatureLength)
	if err != nil {
		return nil, server.NewDecodeError(err, "Body.RandaoReveal")
	}
	graffiti, err := bytesutil.DecodeHexWithLength(b.Body.Graffiti, fieldparams.RootLength)
	if err != nil {
		return nil, server.NewDecodeError(err, "Body.Graffiti")
	}
	proposerSlashings, err := ProposerSlashingsToConsensus(b.Body.ProposerSlashings)
	if err != nil {
		return nil, server.NewDecodeError(err, "Body.ProposerSlashings")
	}
	attesterSlashings, err := AttesterSlashingsElectraToConsensus(b.Body.AttesterSlashings)
	if err != nil {
		return nil, server.NewDecodeError(err, "Body.AttesterSlashings")
	}
	atts, err := AttsElectraToConsensus(b.Body.Attestations)
	if err != nil {
		return nil, server.NewDecodeError(err, "Body.Attestations")
	}
	exits, err := SignedExitsToConsensus(b.Body.VoluntaryExits)
	if err != nil {
		return nil, server.NewDecodeError(err, "Body.VoluntaryExits")
	}
	payloadParentHash, err := bytesutil.DecodeHexWithLength(b.Body.ExecutionPayload.ParentHash, common.HashLength)
	if err != nil {
		return nil, server.NewDecodeError(err, "Body.ExecutionPayload.ParentHash")
	}
	payloadFeeRecipient, err := bytesutil.DecodeHexWithLength(b.Body.ExecutionPayload.FeeRecipient, fieldparams.FeeRecipientLength)
	if err != nil {
		return nil, server.NewDecodeError(err, "Body.ExecutionPayload.FeeRecipient")
	}
	payloadStateRoot, err := bytesutil.DecodeHexWithLength(b.Body.ExecutionPayload.StateRoot, fieldparams.RootLength)
	if err != nil {
		return nil, server.NewDecodeError(err, "Body.ExecutionPayload.StateRoot")
	}
	payloadReceiptsRoot, err := bytesutil.DecodeHexWithLength(b.Body.ExecutionPayload.ReceiptsRoot, fieldparams.RootLength)
	if err != nil {
		return nil, server.NewDecodeError(err, "Body.ExecutionPayload.ReceiptsRoot")
	}
	payloadLogsBloom, err := bytesutil.DecodeHexWithLength(b.Body.ExecutionPayload.LogsBloom, fieldparams.LogsBloomLength)
	if err != nil {
		return nil, server.NewDecodeError(err, "Body.ExecutionPayload.LogsBloom")
	}
	payloadPrevRandao, err := bytesutil.DecodeHexWithLength(b.Body.ExecutionPayload.PrevRandao, fieldparams.RootLength)
	if err != nil {
		return nil, server.NewDecodeError(err, "Body.ExecutionPayload.PrevRandao")
	}
	payloadBlockNumber, err := strconv.ParseUint(b.Body.ExecutionPayload.BlockNumber, 10, 64)
	if err != nil {
		return nil, server.NewDecodeError(err, "Body.ExecutionPayload.BlockNumber")
	}
	payloadGasLimit, err := strconv.ParseUint(b.Body.ExecutionPayload.GasLimit, 10, 64)
	if err != nil {
		return nil, server.NewDecodeError(err, "Body.ExecutionPayload.GasLimit")
	}
	payloadGasUsed, err := strconv.ParseUint(b.Body.ExecutionPayload.GasUsed, 10, 64)
	if err != nil {
		return nil, server.NewDecodeError(err, "Body.ExecutionPayload.GasUsed")
	}
	payloadTimestamp, err := strconv.ParseUint(b.Body.ExecutionPayload.Timestamp, 10, 64)
	if err != nil {
		return nil, server.NewDecodeError(err, "Body.ExecutionPayloadHeader.Timestamp")
	}
	payloadExtraData, err := bytesutil.DecodeHexWithMaxLength(b.Body.ExecutionPayload.ExtraData, fieldparams.RootLength)
	if err != nil {
		return nil, server.NewDecodeError(err, "Body.ExecutionPayload.ExtraData")
	}
	payloadBaseFeePerGas, err := bytesutil.Uint256ToSSZBytes(b.Body.ExecutionPayload.BaseFeePerGas)
	if err != nil {
		return nil, server.NewDecodeError(err, "Body.ExecutionPayload.BaseFeePerGas")
	}
	payloadBlockHash, err := bytesutil.DecodeHexWithLength(b.Body.ExecutionPayload.BlockHash, common.HashLength)
	if err != nil {
		return nil, server.NewDecodeError(err, "Body.ExecutionPayload.BlockHash")
	}
	err = slice.VerifyMaxLength(b.Body.ExecutionPayload.Transactions, fieldparams.MaxTxsPerPayloadLength)
	if err != nil {
		return nil, server.NewDecodeError(err, "Body.ExecutionPayload.Transactions")
	}
	txs := make([][]byte, len(b.Body.ExecutionPayload.Transactions))
	for i, tx := range b.Body.ExecutionPayload.Transactions {
		txs[i], err = bytesutil.DecodeHexWithMaxLength(tx, fieldparams.MaxBytesPerTxLength)
		if err != nil {
			return nil, server.NewDecodeError(err, fmt.Sprintf("Body.ExecutionPayload.Transactions[%d]", i))
		}
	}
	err = slice.VerifyMaxLength(b.Body.ExecutionPayload.Withdrawals, fieldparams.MaxWithdrawalsPerPayload)
	if err != nil {
		return nil, server.NewDecodeError(err, "Body.ExecutionPayload.Withdrawals")
	}
	withdrawals := make([]*enginev1.Withdrawal, len(b.Body.ExecutionPayload.Withdrawals))
	for i, w := range b.Body.ExecutionPayload.Withdrawals {
		withdrawalIndex, err := strconv.ParseUint(w.WithdrawalIndex, 10, 64)
		if err != nil {
			return nil, server.NewDecodeError(err, fmt.Sprintf("Body.ExecutionPayload.Withdrawals[%d].WithdrawalIndex", i))
		}
		validatorIndex, err := strconv.ParseUint(w.ValidatorIndex, 10, 64)
		if err != nil {
			return nil, server.NewDecodeError(err, fmt.Sprintf("Body.ExecutionPayload.Withdrawals[%d].ValidatorIndex", i))
		}
		address, err := bytesutil.DecodeHexWithLength(w.ExecutionAddress, common.AddressLength)
		if err != nil {
			return nil, server.NewDecodeError(err, fmt.Sprintf("Body.ExecutionPayload.Withdrawals[%d].ExecutionAddress", i))
		}
		amount, err := strconv.ParseUint(w.Amount, 10, 64)
		if err != nil {
			return nil, server.NewDecodeError(err, fmt.Sprintf("Body.ExecutionPayload.Withdrawals[%d].Amount", i))
		}
		withdrawals[i] = &enginev1.Withdrawal{
			Index:          withdrawalIndex,
			ValidatorIndex: primitives.ValidatorIndex(validatorIndex),
			Address:        address,
			Amount:         amount,
		}
	}

	payloadBlobGasUsed, err := strconv.ParseUint(b.Body.ExecutionPayload.BlobGasUsed, 10, 64)
	if err != nil {
		return nil, server.NewDecodeError(err, "Body.ExecutionPayload.BlobGasUsed")
	}
	payloadExcessBlobGas, err := strconv.ParseUint(b.Body.ExecutionPayload.ExcessBlobGas, 10, 64)
	if err != nil {
		return nil, server.NewDecodeError(err, "Body.ExecutionPayload.ExcessBlobGas")
	}

	if b.Body.ExecutionRequests == nil {
		return nil, server.NewDecodeError(errors.New("nil execution requests"), "Body.ExequtionRequests")
	}

	depositRequests := make([]*enginev1.DepositRequest, len(b.Body.ExecutionRequests.Deposits))
	for i, d := range b.Body.ExecutionRequests.Deposits {
		depositRequests[i], err = d.ToConsensus()
		if err != nil {
			return nil, server.NewDecodeError(err, fmt.Sprintf("Body.ExecutionRequests.Deposits[%d]", i))
		}
	}

	withdrawalRequests := make([]*enginev1.WithdrawalRequest, len(b.Body.ExecutionRequests.Withdrawals))
	for i, w := range b.Body.ExecutionRequests.Withdrawals {
		withdrawalRequests[i], err = w.ToConsensus()
		if err != nil {
			return nil, server.NewDecodeError(err, fmt.Sprintf("Body.ExecutionRequests.Withdrawals[%d]", i))
		}
	}

	err = slice.VerifyMaxLength(b.Body.BlobKzgCommitments, fieldparams.MaxBlobCommitmentsPerBlock)
	if err != nil {
		return nil, server.NewDecodeError(err, "Body.BlobKzgCommitments")
	}
	blobKzgCommitments := make([][]byte, len(b.Body.BlobKzgCommitments))
	for i, b := range b.Body.BlobKzgCommitments {
		kzg, err := bytesutil.DecodeHexWithLength(b, fieldparams.BLSPubkeyLength)
		if err != nil {
			return nil, server.NewDecodeError(err, fmt.Sprintf("Body.BlobKzgCommitments[%d]", i))
		}
		blobKzgCommitments[i] = kzg
	}
	return &eth.BeaconBlockElectra{
		Slot:          primitives.Slot(slot),
		ProposerIndex: primitives.ValidatorIndex(proposerIndex),
		ParentRoot:    parentRoot,
		StateRoot:     stateRoot,
		Body: &eth.BeaconBlockBodyElectra{
			RandaoReveal:      randaoReveal,
			Graffiti:          graffiti,
			ProposerSlashings: proposerSlashings,
			AttesterSlashings: attesterSlashings,
			Attestations:      atts,
			VoluntaryExits:    exits,
			ExecutionPayload: &enginev1.ExecutionPayloadElectra{
				ParentHash:    payloadParentHash,
				FeeRecipient:  payloadFeeRecipient,
				StateRoot:     payloadStateRoot,
				ReceiptsRoot:  payloadReceiptsRoot,
				LogsBloom:     payloadLogsBloom,
				PrevRandao:    payloadPrevRandao,
				BlockNumber:   payloadBlockNumber,
				GasLimit:      payloadGasLimit,
				GasUsed:       payloadGasUsed,
				Timestamp:     payloadTimestamp,
				ExtraData:     payloadExtraData,
				BaseFeePerGas: payloadBaseFeePerGas,
				BlockHash:     payloadBlockHash,
				Transactions:  txs,
				Withdrawals:   withdrawals,
				BlobGasUsed:   payloadBlobGasUsed,
				ExcessBlobGas: payloadExcessBlobGas,
			},
			BlobKzgCommitments: blobKzgCommitments,
			ExecutionRequests: &enginev1.ExecutionRequests{
				Deposits:    depositRequests,
				Withdrawals: withdrawalRequests,
			},
		},
	}, nil
}

func (b *SignedBeaconBlockElectra) ToConsensus() (*eth.SignedBeaconBlockElectra, error) {
	if b == nil {
		return nil, errNilValue
	}

	sig, err := bytesutil.DecodeHexWithLength(b.Signature, fieldparams.BLSSignatureLength)
	if err != nil {
		return nil, server.NewDecodeError(err, "Signature")
	}
	block, err := b.Message.ToConsensus()
	if err != nil {
		return nil, server.NewDecodeError(err, "Message")
	}
	return &eth.SignedBeaconBlockElectra{
		Block:     block,
		Signature: sig,
	}, nil
}

func (b *SignedBlindedBeaconBlockElectra) ToConsensus() (*eth.SignedBlindedBeaconBlockElectra, error) {
	if b == nil {
		return nil, errNilValue
	}

	sig, err := bytesutil.DecodeHexWithLength(b.Signature, fieldparams.BLSSignatureLength)
	if err != nil {
		return nil, server.NewDecodeError(err, "Signature")
	}
	blindedBlock, err := b.Message.ToConsensus()
	if err != nil {
		return nil, err
	}
	return &eth.SignedBlindedBeaconBlockElectra{
		Message:   blindedBlock,
		Signature: sig,
	}, nil
}

func (b *SignedBlindedBeaconBlockElectra) ToGeneric() (*eth.GenericSignedBeaconBlock, error) {
	if b == nil {
		return nil, errNilValue
	}
	sig, err := bytesutil.DecodeHexWithLength(b.Signature, fieldparams.BLSSignatureLength)
	if err != nil {
		return nil, server.NewDecodeError(err, "Signature")
	}
	blindedBlock, err := b.Message.ToConsensus()
	if err != nil {
		return nil, err
	}
	return &eth.GenericSignedBeaconBlock{Block: &eth.GenericSignedBeaconBlock_BlindedElectra{BlindedElectra: &eth.SignedBlindedBeaconBlockElectra{
		Message:   blindedBlock,
		Signature: sig,
	}}, IsBlinded: true}, nil
}

func (b *BlindedBeaconBlockElectra) ToConsensus() (*eth.BlindedBeaconBlockElectra, error) {
	if b == nil {
		return nil, errNilValue
	}
	if b.Body == nil {
		return nil, server.NewDecodeError(errNilValue, "Body")
	}
<<<<<<< HEAD
	if b.Body.SyncAggregate == nil {
		return nil, server.NewDecodeError(errNilValue, "Body.SyncAggregate")
=======
	if b.Body.Eth1Data == nil {
		return nil, server.NewDecodeError(errNilValue, "Body.Eth1Data")
>>>>>>> 6790b06a
	}
	if b.Body.ExecutionPayloadHeader == nil {
		return nil, server.NewDecodeError(errNilValue, "Body.ExecutionPayloadHeader")
	}

	slot, err := strconv.ParseUint(b.Slot, 10, 64)
	if err != nil {
		return nil, server.NewDecodeError(err, "Slot")
	}
	proposerIndex, err := strconv.ParseUint(b.ProposerIndex, 10, 64)
	if err != nil {
		return nil, server.NewDecodeError(err, "ProposerIndex")
	}
	parentRoot, err := bytesutil.DecodeHexWithLength(b.ParentRoot, fieldparams.RootLength)
	if err != nil {
		return nil, server.NewDecodeError(err, "ParentRoot")
	}
	stateRoot, err := bytesutil.DecodeHexWithLength(b.StateRoot, fieldparams.RootLength)
	if err != nil {
		return nil, server.NewDecodeError(err, "StateRoot")
	}
	randaoReveal, err := bytesutil.DecodeHexWithLength(b.Body.RandaoReveal, fieldparams.BLSSignatureLength)
	if err != nil {
		return nil, server.NewDecodeError(err, "Body.RandaoReveal")
	}
	graffiti, err := bytesutil.DecodeHexWithLength(b.Body.Graffiti, fieldparams.RootLength)
	if err != nil {
		return nil, server.NewDecodeError(err, "Body.Graffiti")
	}
	proposerSlashings, err := ProposerSlashingsToConsensus(b.Body.ProposerSlashings)
	if err != nil {
		return nil, server.NewDecodeError(err, "Body.ProposerSlashings")
	}
	attesterSlashings, err := AttesterSlashingsElectraToConsensus(b.Body.AttesterSlashings)
	if err != nil {
		return nil, server.NewDecodeError(err, "Body.AttesterSlashings")
	}
	atts, err := AttsElectraToConsensus(b.Body.Attestations)
	if err != nil {
		return nil, server.NewDecodeError(err, "Body.Attestations")
	}
	exits, err := SignedExitsToConsensus(b.Body.VoluntaryExits)
	if err != nil {
		return nil, server.NewDecodeError(err, "Body.VoluntaryExits")
	}
	payloadParentHash, err := bytesutil.DecodeHexWithLength(b.Body.ExecutionPayloadHeader.ParentHash, common.HashLength)
	if err != nil {
		return nil, server.NewDecodeError(err, "Body.ExecutionPayloadHeader.ParentHash")
	}
	payloadFeeRecipient, err := bytesutil.DecodeHexWithLength(b.Body.ExecutionPayloadHeader.FeeRecipient, fieldparams.FeeRecipientLength)
	if err != nil {
		return nil, server.NewDecodeError(err, "Body.ExecutionPayloadHeader.FeeRecipient")
	}
	payloadStateRoot, err := bytesutil.DecodeHexWithLength(b.Body.ExecutionPayloadHeader.StateRoot, fieldparams.RootLength)
	if err != nil {
		return nil, server.NewDecodeError(err, "Body.ExecutionPayloadHeader.StateRoot")
	}
	payloadReceiptsRoot, err := bytesutil.DecodeHexWithLength(b.Body.ExecutionPayloadHeader.ReceiptsRoot, fieldparams.RootLength)
	if err != nil {
		return nil, server.NewDecodeError(err, "Body.ExecutionPayloadHeader.ReceiptsRoot")
	}
	payloadLogsBloom, err := bytesutil.DecodeHexWithLength(b.Body.ExecutionPayloadHeader.LogsBloom, fieldparams.LogsBloomLength)
	if err != nil {
		return nil, server.NewDecodeError(err, "Body.ExecutionPayloadHeader.LogsBloom")
	}
	payloadPrevRandao, err := bytesutil.DecodeHexWithLength(b.Body.ExecutionPayloadHeader.PrevRandao, fieldparams.RootLength)
	if err != nil {
		return nil, server.NewDecodeError(err, "Body.ExecutionPayloadHeader.PrevRandao")
	}
	payloadBlockNumber, err := strconv.ParseUint(b.Body.ExecutionPayloadHeader.BlockNumber, 10, 64)
	if err != nil {
		return nil, server.NewDecodeError(err, "Body.ExecutionPayloadHeader.BlockNumber")
	}
	payloadGasLimit, err := strconv.ParseUint(b.Body.ExecutionPayloadHeader.GasLimit, 10, 64)
	if err != nil {
		return nil, server.NewDecodeError(err, "Body.ExecutionPayloadHeader.GasLimit")
	}
	payloadGasUsed, err := strconv.ParseUint(b.Body.ExecutionPayloadHeader.GasUsed, 10, 64)
	if err != nil {
		return nil, server.NewDecodeError(err, "Body.ExecutionPayloadHeader.GasUsed")
	}
	payloadTimestamp, err := strconv.ParseUint(b.Body.ExecutionPayloadHeader.Timestamp, 10, 64)
	if err != nil {
		return nil, server.NewDecodeError(err, "Body.ExecutionPayloadHeader.Timestamp")
	}
	payloadExtraData, err := bytesutil.DecodeHexWithMaxLength(b.Body.ExecutionPayloadHeader.ExtraData, fieldparams.RootLength)
	if err != nil {
		return nil, server.NewDecodeError(err, "Body.ExecutionPayloadHeader.ExtraData")
	}
	payloadBaseFeePerGas, err := bytesutil.Uint256ToSSZBytes(b.Body.ExecutionPayloadHeader.BaseFeePerGas)
	if err != nil {
		return nil, server.NewDecodeError(err, "Body.ExecutionPayloadHeader.BaseFeePerGas")
	}
	payloadBlockHash, err := bytesutil.DecodeHexWithLength(b.Body.ExecutionPayloadHeader.BlockHash, common.HashLength)
	if err != nil {
		return nil, server.NewDecodeError(err, "Body.ExecutionPayloadHeader.BlockHash")
	}
	payloadTxsRoot, err := bytesutil.DecodeHexWithLength(b.Body.ExecutionPayloadHeader.TransactionsRoot, fieldparams.RootLength)
	if err != nil {
		return nil, server.NewDecodeError(err, "Body.ExecutionPayloadHeader.TransactionsRoot")
	}
	payloadWithdrawalsRoot, err := bytesutil.DecodeHexWithLength(b.Body.ExecutionPayloadHeader.WithdrawalsRoot, fieldparams.RootLength)
	if err != nil {
		return nil, server.NewDecodeError(err, "Body.ExecutionPayloadHeader.WithdrawalsRoot")
	}
	payloadBlobGasUsed, err := strconv.ParseUint(b.Body.ExecutionPayloadHeader.BlobGasUsed, 10, 64)
	if err != nil {
		return nil, server.NewDecodeError(err, "Body.ExecutionPayload.BlobGasUsed")
	}
	payloadExcessBlobGas, err := strconv.ParseUint(b.Body.ExecutionPayloadHeader.ExcessBlobGas, 10, 64)
	if err != nil {
		return nil, server.NewDecodeError(err, "Body.ExecutionPayload.ExcessBlobGas")
	}
	if b.Body.ExecutionRequests == nil {
		return nil, server.NewDecodeError(errors.New("nil execution requests"), "Body.ExecutionRequests")
	}
	depositRequests := make([]*enginev1.DepositRequest, len(b.Body.ExecutionRequests.Deposits))
	for i, d := range b.Body.ExecutionRequests.Deposits {
		depositRequests[i], err = d.ToConsensus()
		if err != nil {
			return nil, server.NewDecodeError(err, fmt.Sprintf("Body.ExecutionRequests.Deposits[%d]", i))
		}
	}

	withdrawalRequests := make([]*enginev1.WithdrawalRequest, len(b.Body.ExecutionRequests.Withdrawals))
	for i, w := range b.Body.ExecutionRequests.Withdrawals {
		withdrawalRequests[i], err = w.ToConsensus()
		if err != nil {
			return nil, server.NewDecodeError(err, fmt.Sprintf("Body.ExecutionRequests.Withdrawals[%d]", i))
		}
	}

	err = slice.VerifyMaxLength(b.Body.BlobKzgCommitments, fieldparams.MaxBlobCommitmentsPerBlock)
	if err != nil {
		return nil, server.NewDecodeError(err, "Body.BlobKzgCommitments")
	}
	blobKzgCommitments := make([][]byte, len(b.Body.BlobKzgCommitments))
	for i, b := range b.Body.BlobKzgCommitments {
		kzg, err := bytesutil.DecodeHexWithLength(b, fieldparams.BLSPubkeyLength)
		if err != nil {
			return nil, server.NewDecodeError(err, fmt.Sprintf("Body.BlobKzgCommitments[%d]", i))
		}
		blobKzgCommitments[i] = kzg
	}

	return &eth.BlindedBeaconBlockElectra{
		Slot:          primitives.Slot(slot),
		ProposerIndex: primitives.ValidatorIndex(proposerIndex),
		ParentRoot:    parentRoot,
		StateRoot:     stateRoot,
		Body: &eth.BlindedBeaconBlockBodyElectra{
			RandaoReveal:      randaoReveal,
			Graffiti:          graffiti,
			ProposerSlashings: proposerSlashings,
			AttesterSlashings: attesterSlashings,
			Attestations:      atts,
			VoluntaryExits:    exits,
			ExecutionPayloadHeader: &enginev1.ExecutionPayloadHeaderElectra{
				ParentHash:       payloadParentHash,
				FeeRecipient:     payloadFeeRecipient,
				StateRoot:        payloadStateRoot,
				ReceiptsRoot:     payloadReceiptsRoot,
				LogsBloom:        payloadLogsBloom,
				PrevRandao:       payloadPrevRandao,
				BlockNumber:      payloadBlockNumber,
				GasLimit:         payloadGasLimit,
				GasUsed:          payloadGasUsed,
				Timestamp:        payloadTimestamp,
				ExtraData:        payloadExtraData,
				BaseFeePerGas:    payloadBaseFeePerGas,
				BlockHash:        payloadBlockHash,
				TransactionsRoot: payloadTxsRoot,
				WithdrawalsRoot:  payloadWithdrawalsRoot,
				BlobGasUsed:      payloadBlobGasUsed,
				ExcessBlobGas:    payloadExcessBlobGas,
			},
			BlobKzgCommitments: blobKzgCommitments,
			ExecutionRequests: &enginev1.ExecutionRequests{
				Deposits:    depositRequests,
				Withdrawals: withdrawalRequests,
			},
		},
	}, nil
}

func (b *BlindedBeaconBlockElectra) ToGeneric() (*eth.GenericBeaconBlock, error) {
	if b == nil {
		return nil, errNilValue
	}

	blindedBlock, err := b.ToConsensus()
	if err != nil {
		return nil, err
	}
	return &eth.GenericBeaconBlock{Block: &eth.GenericBeaconBlock_BlindedElectra{BlindedElectra: blindedBlock}, IsBlinded: true}, nil
}

func BeaconBlockHeaderFromConsensus(h *eth.BeaconBlockHeader) *BeaconBlockHeader {
	return &BeaconBlockHeader{
		Slot:          fmt.Sprintf("%d", h.Slot),
		ProposerIndex: fmt.Sprintf("%d", h.ProposerIndex),
		ParentRoot:    hexutil.Encode(h.ParentRoot),
		StateRoot:     hexutil.Encode(h.StateRoot),
		BodyRoot:      hexutil.Encode(h.BodyRoot),
	}
}

func BeaconBlockFromConsensus(b *eth.BeaconBlock) *BeaconBlock {
	return &BeaconBlock{
		Slot:          fmt.Sprintf("%d", b.Slot),
		ProposerIndex: fmt.Sprintf("%d", b.ProposerIndex),
		ParentRoot:    hexutil.Encode(b.ParentRoot),
		StateRoot:     hexutil.Encode(b.StateRoot),
		Body: &BeaconBlockBody{
			RandaoReveal:      hexutil.Encode(b.Body.RandaoReveal),
			Eth1Data:          Eth1DataFromConsensus(b.Body.Eth1Data),
			Graffiti:          hexutil.Encode(b.Body.Graffiti),
			ProposerSlashings: ProposerSlashingsFromConsensus(b.Body.ProposerSlashings),
			AttesterSlashings: AttesterSlashingsFromConsensus(b.Body.AttesterSlashings),
			Attestations:      AttsFromConsensus(b.Body.Attestations),
			Deposits:          DepositsFromConsensus(b.Body.Deposits),
			VoluntaryExits:    SignedExitsFromConsensus(b.Body.VoluntaryExits),
		},
	}
}

func SignedBeaconBlockMessageJsoner(block interfaces.ReadOnlySignedBeaconBlock) (SignedMessageJsoner, error) {
	pb, err := block.Proto()
	if err != nil {
		return nil, err
	}
	switch pbStruct := pb.(type) {
	case *eth.SignedBeaconBlock:
		return SignedBeaconBlockPhase0FromConsensus(pbStruct), nil
	case *eth.SignedBeaconBlockAltair:
		return SignedBeaconBlockAltairFromConsensus(pbStruct), nil
	case *eth.SignedBlindedBeaconBlockBellatrix:
		return SignedBlindedBeaconBlockBellatrixFromConsensus(pbStruct)
	case *eth.SignedBeaconBlockBellatrix:
		return SignedBeaconBlockBellatrixFromConsensus(pbStruct)
	case *eth.SignedBlindedBeaconBlockCapella:
		return SignedBlindedBeaconBlockCapellaFromConsensus(pbStruct)
	case *eth.SignedBeaconBlockCapella:
		return SignedBeaconBlockCapellaFromConsensus(pbStruct)
	case *eth.SignedBlindedBeaconBlockDeneb:
		return SignedBlindedBeaconBlockDenebFromConsensus(pbStruct)
	case *eth.SignedBeaconBlockDeneb:
		return SignedBeaconBlockDenebFromConsensus(pbStruct)
	case *eth.SignedBlindedBeaconBlockElectra:
		return SignedBlindedBeaconBlockElectraFromConsensus(pbStruct)
	case *eth.SignedBeaconBlockElectra:
		return SignedBeaconBlockElectraFromConsensus(pbStruct)
	default:
		return nil, ErrUnsupportedConversion
	}
}

func SignedBeaconBlockPhase0FromConsensus(b *eth.SignedBeaconBlock) *SignedBeaconBlock {
	return &SignedBeaconBlock{
		Message:   BeaconBlockFromConsensus(b.Block),
		Signature: hexutil.Encode(b.Signature),
	}
}

func BeaconBlockAltairFromConsensus(b *eth.BeaconBlockAltair) *BeaconBlockAltair {
	return &BeaconBlockAltair{
		Slot:          fmt.Sprintf("%d", b.Slot),
		ProposerIndex: fmt.Sprintf("%d", b.ProposerIndex),
		ParentRoot:    hexutil.Encode(b.ParentRoot),
		StateRoot:     hexutil.Encode(b.StateRoot),
		Body: &BeaconBlockBodyAltair{
			RandaoReveal:      hexutil.Encode(b.Body.RandaoReveal),
			Eth1Data:          Eth1DataFromConsensus(b.Body.Eth1Data),
			Graffiti:          hexutil.Encode(b.Body.Graffiti),
			ProposerSlashings: ProposerSlashingsFromConsensus(b.Body.ProposerSlashings),
			AttesterSlashings: AttesterSlashingsFromConsensus(b.Body.AttesterSlashings),
			Attestations:      AttsFromConsensus(b.Body.Attestations),
			Deposits:          DepositsFromConsensus(b.Body.Deposits),
			VoluntaryExits:    SignedExitsFromConsensus(b.Body.VoluntaryExits),
		},
	}
}

func SignedBeaconBlockAltairFromConsensus(b *eth.SignedBeaconBlockAltair) *SignedBeaconBlockAltair {
	return &SignedBeaconBlockAltair{
		Message:   BeaconBlockAltairFromConsensus(b.Block),
		Signature: hexutil.Encode(b.Signature),
	}
}

func BlindedBeaconBlockBellatrixFromConsensus(b *eth.BlindedBeaconBlockBellatrix) (*BlindedBeaconBlockBellatrix, error) {
	payload, err := ExecutionPayloadHeaderFromConsensus(b.Body.ExecutionPayloadHeader)
	if err != nil {
		return nil, err
	}

	return &BlindedBeaconBlockBellatrix{
		Slot:          fmt.Sprintf("%d", b.Slot),
		ProposerIndex: fmt.Sprintf("%d", b.ProposerIndex),
		ParentRoot:    hexutil.Encode(b.ParentRoot),
		StateRoot:     hexutil.Encode(b.StateRoot),
		Body: &BlindedBeaconBlockBodyBellatrix{
			RandaoReveal:           hexutil.Encode(b.Body.RandaoReveal),
			Eth1Data:               Eth1DataFromConsensus(b.Body.Eth1Data),
			Graffiti:               hexutil.Encode(b.Body.Graffiti),
			ProposerSlashings:      ProposerSlashingsFromConsensus(b.Body.ProposerSlashings),
			AttesterSlashings:      AttesterSlashingsFromConsensus(b.Body.AttesterSlashings),
			Attestations:           AttsFromConsensus(b.Body.Attestations),
			Deposits:               DepositsFromConsensus(b.Body.Deposits),
			VoluntaryExits:         SignedExitsFromConsensus(b.Body.VoluntaryExits),
			ExecutionPayloadHeader: payload,
		},
	}, nil
}

func SignedBlindedBeaconBlockBellatrixFromConsensus(b *eth.SignedBlindedBeaconBlockBellatrix) (*SignedBlindedBeaconBlockBellatrix, error) {
	blindedBlock, err := BlindedBeaconBlockBellatrixFromConsensus(b.Block)
	if err != nil {
		return nil, err
	}
	return &SignedBlindedBeaconBlockBellatrix{
		Message:   blindedBlock,
		Signature: hexutil.Encode(b.Signature),
	}, nil
}

func BeaconBlockBellatrixFromConsensus(b *eth.BeaconBlockBellatrix) (*BeaconBlockBellatrix, error) {
	payload, err := ExecutionPayloadFromConsensus(b.Body.ExecutionPayload)
	if err != nil {
		return nil, err
	}

	return &BeaconBlockBellatrix{
		Slot:          fmt.Sprintf("%d", b.Slot),
		ProposerIndex: fmt.Sprintf("%d", b.ProposerIndex),
		ParentRoot:    hexutil.Encode(b.ParentRoot),
		StateRoot:     hexutil.Encode(b.StateRoot),
		Body: &BeaconBlockBodyBellatrix{
			RandaoReveal:      hexutil.Encode(b.Body.RandaoReveal),
			Eth1Data:          Eth1DataFromConsensus(b.Body.Eth1Data),
			Graffiti:          hexutil.Encode(b.Body.Graffiti),
			ProposerSlashings: ProposerSlashingsFromConsensus(b.Body.ProposerSlashings),
			AttesterSlashings: AttesterSlashingsFromConsensus(b.Body.AttesterSlashings),
			Attestations:      AttsFromConsensus(b.Body.Attestations),
			Deposits:          DepositsFromConsensus(b.Body.Deposits),
			VoluntaryExits:    SignedExitsFromConsensus(b.Body.VoluntaryExits),
			ExecutionPayload:  payload,
		},
	}, nil
}

func SignedBeaconBlockBellatrixFromConsensus(b *eth.SignedBeaconBlockBellatrix) (*SignedBeaconBlockBellatrix, error) {
	block, err := BeaconBlockBellatrixFromConsensus(b.Block)
	if err != nil {
		return nil, err
	}
	return &SignedBeaconBlockBellatrix{
		Message:   block,
		Signature: hexutil.Encode(b.Signature),
	}, nil
}

func BlindedBeaconBlockCapellaFromConsensus(b *eth.BlindedBeaconBlockCapella) (*BlindedBeaconBlockCapella, error) {
	payload, err := ExecutionPayloadHeaderCapellaFromConsensus(b.Body.ExecutionPayloadHeader)
	if err != nil {
		return nil, err
	}

	return &BlindedBeaconBlockCapella{
		Slot:          fmt.Sprintf("%d", b.Slot),
		ProposerIndex: fmt.Sprintf("%d", b.ProposerIndex),
		ParentRoot:    hexutil.Encode(b.ParentRoot),
		StateRoot:     hexutil.Encode(b.StateRoot),
		Body: &BlindedBeaconBlockBodyCapella{
			RandaoReveal:           hexutil.Encode(b.Body.RandaoReveal),
			Eth1Data:               Eth1DataFromConsensus(b.Body.Eth1Data),
			Graffiti:               hexutil.Encode(b.Body.Graffiti),
			ProposerSlashings:      ProposerSlashingsFromConsensus(b.Body.ProposerSlashings),
			AttesterSlashings:      AttesterSlashingsFromConsensus(b.Body.AttesterSlashings),
			Attestations:           AttsFromConsensus(b.Body.Attestations),
			Deposits:               DepositsFromConsensus(b.Body.Deposits),
			VoluntaryExits:         SignedExitsFromConsensus(b.Body.VoluntaryExits),
			ExecutionPayloadHeader: payload,
			BLSToExecutionChanges:  SignedBLSChangesFromConsensus(b.Body.BlsToExecutionChanges),
		},
	}, nil
}

func SignedBlindedBeaconBlockCapellaFromConsensus(b *eth.SignedBlindedBeaconBlockCapella) (*SignedBlindedBeaconBlockCapella, error) {
	blindedBlock, err := BlindedBeaconBlockCapellaFromConsensus(b.Block)
	if err != nil {
		return nil, err
	}
	return &SignedBlindedBeaconBlockCapella{
		Message:   blindedBlock,
		Signature: hexutil.Encode(b.Signature),
	}, nil
}

func BeaconBlockCapellaFromConsensus(b *eth.BeaconBlockCapella) (*BeaconBlockCapella, error) {
	payload, err := ExecutionPayloadCapellaFromConsensus(b.Body.ExecutionPayload)
	if err != nil {
		return nil, err
	}

	return &BeaconBlockCapella{
		Slot:          fmt.Sprintf("%d", b.Slot),
		ProposerIndex: fmt.Sprintf("%d", b.ProposerIndex),
		ParentRoot:    hexutil.Encode(b.ParentRoot),
		StateRoot:     hexutil.Encode(b.StateRoot),
		Body: &BeaconBlockBodyCapella{
			RandaoReveal:          hexutil.Encode(b.Body.RandaoReveal),
			Eth1Data:              Eth1DataFromConsensus(b.Body.Eth1Data),
			Graffiti:              hexutil.Encode(b.Body.Graffiti),
			ProposerSlashings:     ProposerSlashingsFromConsensus(b.Body.ProposerSlashings),
			AttesterSlashings:     AttesterSlashingsFromConsensus(b.Body.AttesterSlashings),
			Attestations:          AttsFromConsensus(b.Body.Attestations),
			Deposits:              DepositsFromConsensus(b.Body.Deposits),
			VoluntaryExits:        SignedExitsFromConsensus(b.Body.VoluntaryExits),
			ExecutionPayload:      payload,
			BLSToExecutionChanges: SignedBLSChangesFromConsensus(b.Body.BlsToExecutionChanges),
		},
	}, nil
}

func SignedBeaconBlockCapellaFromConsensus(b *eth.SignedBeaconBlockCapella) (*SignedBeaconBlockCapella, error) {
	block, err := BeaconBlockCapellaFromConsensus(b.Block)
	if err != nil {
		return nil, err
	}
	return &SignedBeaconBlockCapella{
		Message:   block,
		Signature: hexutil.Encode(b.Signature),
	}, nil
}

func BeaconBlockContentsDenebFromConsensus(b *eth.BeaconBlockContentsDeneb) (*BeaconBlockContentsDeneb, error) {
	block, err := BeaconBlockDenebFromConsensus(b.Block)
	if err != nil {
		return nil, err
	}
	proofs := make([]string, len(b.KzgProofs))
	for i, proof := range b.KzgProofs {
		proofs[i] = hexutil.Encode(proof)
	}
	blbs := make([]string, len(b.Blobs))
	for i, blob := range b.Blobs {
		blbs[i] = hexutil.Encode(blob)
	}
	return &BeaconBlockContentsDeneb{
		Block:     block,
		KzgProofs: proofs,
		Blobs:     blbs,
	}, nil
}

func SignedBeaconBlockContentsDenebFromConsensus(b *eth.SignedBeaconBlockContentsDeneb) (*SignedBeaconBlockContentsDeneb, error) {
	block, err := SignedBeaconBlockDenebFromConsensus(b.Block)
	if err != nil {
		return nil, err
	}

	proofs := make([]string, len(b.KzgProofs))
	for i, proof := range b.KzgProofs {
		proofs[i] = hexutil.Encode(proof)
	}

	blbs := make([]string, len(b.Blobs))
	for i, blob := range b.Blobs {
		blbs[i] = hexutil.Encode(blob)
	}

	return &SignedBeaconBlockContentsDeneb{
		SignedBlock: block,
		KzgProofs:   proofs,
		Blobs:       blbs,
	}, nil
}

func BlindedBeaconBlockDenebFromConsensus(b *eth.BlindedBeaconBlockDeneb) (*BlindedBeaconBlockDeneb, error) {
	blobKzgCommitments := make([]string, len(b.Body.BlobKzgCommitments))
	for i := range b.Body.BlobKzgCommitments {
		blobKzgCommitments[i] = hexutil.Encode(b.Body.BlobKzgCommitments[i])
	}
	payload, err := ExecutionPayloadHeaderDenebFromConsensus(b.Body.ExecutionPayloadHeader)
	if err != nil {
		return nil, err
	}

	return &BlindedBeaconBlockDeneb{
		Slot:          fmt.Sprintf("%d", b.Slot),
		ProposerIndex: fmt.Sprintf("%d", b.ProposerIndex),
		ParentRoot:    hexutil.Encode(b.ParentRoot),
		StateRoot:     hexutil.Encode(b.StateRoot),
		Body: &BlindedBeaconBlockBodyDeneb{
			RandaoReveal:           hexutil.Encode(b.Body.RandaoReveal),
			Eth1Data:               Eth1DataFromConsensus(b.Body.Eth1Data),
			Graffiti:               hexutil.Encode(b.Body.Graffiti),
			ProposerSlashings:      ProposerSlashingsFromConsensus(b.Body.ProposerSlashings),
			AttesterSlashings:      AttesterSlashingsFromConsensus(b.Body.AttesterSlashings),
			Attestations:           AttsFromConsensus(b.Body.Attestations),
			Deposits:               DepositsFromConsensus(b.Body.Deposits),
			VoluntaryExits:         SignedExitsFromConsensus(b.Body.VoluntaryExits),
			ExecutionPayloadHeader: payload,
			BLSToExecutionChanges:  SignedBLSChangesFromConsensus(b.Body.BlsToExecutionChanges),
			BlobKzgCommitments:     blobKzgCommitments,
		},
	}, nil
}

func SignedBlindedBeaconBlockDenebFromConsensus(b *eth.SignedBlindedBeaconBlockDeneb) (*SignedBlindedBeaconBlockDeneb, error) {
	block, err := BlindedBeaconBlockDenebFromConsensus(b.Message)
	if err != nil {
		return nil, err
	}
	return &SignedBlindedBeaconBlockDeneb{
		Message:   block,
		Signature: hexutil.Encode(b.Signature),
	}, nil
}

func BeaconBlockDenebFromConsensus(b *eth.BeaconBlockDeneb) (*BeaconBlockDeneb, error) {
	baseFeePerGas, err := sszBytesToUint256String(b.Body.ExecutionPayload.BaseFeePerGas)
	if err != nil {
		return nil, err
	}
	transactions := make([]string, len(b.Body.ExecutionPayload.Transactions))
	for i, tx := range b.Body.ExecutionPayload.Transactions {
		transactions[i] = hexutil.Encode(tx)
	}
	blobKzgCommitments := make([]string, len(b.Body.BlobKzgCommitments))
	for i := range b.Body.BlobKzgCommitments {
		blobKzgCommitments[i] = hexutil.Encode(b.Body.BlobKzgCommitments[i])
	}

	return &BeaconBlockDeneb{
		Slot:          fmt.Sprintf("%d", b.Slot),
		ProposerIndex: fmt.Sprintf("%d", b.ProposerIndex),
		ParentRoot:    hexutil.Encode(b.ParentRoot),
		StateRoot:     hexutil.Encode(b.StateRoot),
		Body: &BeaconBlockBodyDeneb{
			RandaoReveal:      hexutil.Encode(b.Body.RandaoReveal),
			Eth1Data:          Eth1DataFromConsensus(b.Body.Eth1Data),
			Graffiti:          hexutil.Encode(b.Body.Graffiti),
			ProposerSlashings: ProposerSlashingsFromConsensus(b.Body.ProposerSlashings),
			AttesterSlashings: AttesterSlashingsFromConsensus(b.Body.AttesterSlashings),
			Attestations:      AttsFromConsensus(b.Body.Attestations),
			Deposits:          DepositsFromConsensus(b.Body.Deposits),
			VoluntaryExits:    SignedExitsFromConsensus(b.Body.VoluntaryExits),
			ExecutionPayload: &ExecutionPayloadDeneb{
				ParentHash:    hexutil.Encode(b.Body.ExecutionPayload.ParentHash),
				FeeRecipient:  hexutil.Encode(b.Body.ExecutionPayload.FeeRecipient),
				StateRoot:     hexutil.Encode(b.Body.ExecutionPayload.StateRoot),
				ReceiptsRoot:  hexutil.Encode(b.Body.ExecutionPayload.ReceiptsRoot),
				LogsBloom:     hexutil.Encode(b.Body.ExecutionPayload.LogsBloom),
				PrevRandao:    hexutil.Encode(b.Body.ExecutionPayload.PrevRandao),
				BlockNumber:   fmt.Sprintf("%d", b.Body.ExecutionPayload.BlockNumber),
				GasLimit:      fmt.Sprintf("%d", b.Body.ExecutionPayload.GasLimit),
				GasUsed:       fmt.Sprintf("%d", b.Body.ExecutionPayload.GasUsed),
				Timestamp:     fmt.Sprintf("%d", b.Body.ExecutionPayload.Timestamp),
				ExtraData:     hexutil.Encode(b.Body.ExecutionPayload.ExtraData),
				BaseFeePerGas: baseFeePerGas,
				BlockHash:     hexutil.Encode(b.Body.ExecutionPayload.BlockHash),
				Transactions:  transactions,
				Withdrawals:   WithdrawalsFromConsensus(b.Body.ExecutionPayload.Withdrawals),
				BlobGasUsed:   fmt.Sprintf("%d", b.Body.ExecutionPayload.BlobGasUsed),
				ExcessBlobGas: fmt.Sprintf("%d", b.Body.ExecutionPayload.ExcessBlobGas),
			},
			BLSToExecutionChanges: SignedBLSChangesFromConsensus(b.Body.BlsToExecutionChanges),
			BlobKzgCommitments:    blobKzgCommitments,
		},
	}, nil
}

func SignedBeaconBlockDenebFromConsensus(b *eth.SignedBeaconBlockDeneb) (*SignedBeaconBlockDeneb, error) {
	block, err := BeaconBlockDenebFromConsensus(b.Block)
	if err != nil {
		return nil, err
	}
	return &SignedBeaconBlockDeneb{
		Message:   block,
		Signature: hexutil.Encode(b.Signature),
	}, nil
}

func BeaconBlockContentsElectraFromConsensus(b *eth.BeaconBlockContentsElectra) (*BeaconBlockContentsElectra, error) {
	block, err := BeaconBlockElectraFromConsensus(b.Block)
	if err != nil {
		return nil, err
	}
	proofs := make([]string, len(b.KzgProofs))
	for i, proof := range b.KzgProofs {
		proofs[i] = hexutil.Encode(proof)
	}
	blbs := make([]string, len(b.Blobs))
	for i, blob := range b.Blobs {
		blbs[i] = hexutil.Encode(blob)
	}
	return &BeaconBlockContentsElectra{
		Block:     block,
		KzgProofs: proofs,
		Blobs:     blbs,
	}, nil
}

func SignedBeaconBlockContentsElectraFromConsensus(b *eth.SignedBeaconBlockContentsElectra) (*SignedBeaconBlockContentsElectra, error) {
	block, err := SignedBeaconBlockElectraFromConsensus(b.Block)
	if err != nil {
		return nil, err
	}

	proofs := make([]string, len(b.KzgProofs))
	for i, proof := range b.KzgProofs {
		proofs[i] = hexutil.Encode(proof)
	}

	blbs := make([]string, len(b.Blobs))
	for i, blob := range b.Blobs {
		blbs[i] = hexutil.Encode(blob)
	}

	return &SignedBeaconBlockContentsElectra{
		SignedBlock: block,
		KzgProofs:   proofs,
		Blobs:       blbs,
	}, nil
}

func BlindedBeaconBlockElectraFromConsensus(b *eth.BlindedBeaconBlockElectra) (*BlindedBeaconBlockElectra, error) {
	blobKzgCommitments := make([]string, len(b.Body.BlobKzgCommitments))
	for i := range b.Body.BlobKzgCommitments {
		blobKzgCommitments[i] = hexutil.Encode(b.Body.BlobKzgCommitments[i])
	}
	payload, err := ExecutionPayloadHeaderElectraFromConsensus(b.Body.ExecutionPayloadHeader)
	if err != nil {
		return nil, err
	}

	return &BlindedBeaconBlockElectra{
		Slot:          fmt.Sprintf("%d", b.Slot),
		ProposerIndex: fmt.Sprintf("%d", b.ProposerIndex),
		ParentRoot:    hexutil.Encode(b.ParentRoot),
		StateRoot:     hexutil.Encode(b.StateRoot),
		Body: &BlindedBeaconBlockBodyElectra{
<<<<<<< HEAD
			RandaoReveal:      hexutil.Encode(b.Body.RandaoReveal),
			Graffiti:          hexutil.Encode(b.Body.Graffiti),
			ProposerSlashings: ProposerSlashingsFromConsensus(b.Body.ProposerSlashings),
			AttesterSlashings: AttesterSlashingsElectraFromConsensus(b.Body.AttesterSlashings),
			Attestations:      AttsElectraFromConsensus(b.Body.Attestations),
			VoluntaryExits:    SignedExitsFromConsensus(b.Body.VoluntaryExits),
			SyncAggregate: &SyncAggregate{
				SyncCommitteeBits:      hexutil.Encode(b.Body.SyncAggregate.SyncCommitteeBits),
				SyncCommitteeSignature: hexutil.Encode(b.Body.SyncAggregate.SyncCommitteeSignature),
			},
=======
			RandaoReveal:           hexutil.Encode(b.Body.RandaoReveal),
			Eth1Data:               Eth1DataFromConsensus(b.Body.Eth1Data),
			Graffiti:               hexutil.Encode(b.Body.Graffiti),
			ProposerSlashings:      ProposerSlashingsFromConsensus(b.Body.ProposerSlashings),
			AttesterSlashings:      AttesterSlashingsElectraFromConsensus(b.Body.AttesterSlashings),
			Attestations:           AttsElectraFromConsensus(b.Body.Attestations),
			Deposits:               DepositsFromConsensus(b.Body.Deposits),
			VoluntaryExits:         SignedExitsFromConsensus(b.Body.VoluntaryExits),
>>>>>>> 6790b06a
			ExecutionPayloadHeader: payload,
			BlobKzgCommitments:     blobKzgCommitments,
			ExecutionRequests:      ExecutionRequestsFromConsensus(b.Body.ExecutionRequests),
		},
	}, nil
}

func ExecutionRequestsFromConsensus(er *enginev1.ExecutionRequests) *ExecutionRequests {
	return &ExecutionRequests{
		Deposits:    DepositRequestsFromConsensus(er.Deposits),
		Withdrawals: WithdrawalRequestsFromConsensus(er.Withdrawals),
	}
}

func SignedBlindedBeaconBlockElectraFromConsensus(b *eth.SignedBlindedBeaconBlockElectra) (*SignedBlindedBeaconBlockElectra, error) {
	block, err := BlindedBeaconBlockElectraFromConsensus(b.Message)
	if err != nil {
		return nil, err
	}
	return &SignedBlindedBeaconBlockElectra{
		Message:   block,
		Signature: hexutil.Encode(b.Signature),
	}, nil
}

func BeaconBlockElectraFromConsensus(b *eth.BeaconBlockElectra) (*BeaconBlockElectra, error) {
	payload, err := ExecutionPayloadElectraFromConsensus(b.Body.ExecutionPayload)
	if err != nil {
		return nil, err
	}
	blobKzgCommitments := make([]string, len(b.Body.BlobKzgCommitments))
	for i := range b.Body.BlobKzgCommitments {
		blobKzgCommitments[i] = hexutil.Encode(b.Body.BlobKzgCommitments[i])
	}

	return &BeaconBlockElectra{
		Slot:          fmt.Sprintf("%d", b.Slot),
		ProposerIndex: fmt.Sprintf("%d", b.ProposerIndex),
		ParentRoot:    hexutil.Encode(b.ParentRoot),
		StateRoot:     hexutil.Encode(b.StateRoot),
		Body: &BeaconBlockBodyElectra{
<<<<<<< HEAD
			RandaoReveal:      hexutil.Encode(b.Body.RandaoReveal),
			Graffiti:          hexutil.Encode(b.Body.Graffiti),
			ProposerSlashings: ProposerSlashingsFromConsensus(b.Body.ProposerSlashings),
			AttesterSlashings: AttesterSlashingsElectraFromConsensus(b.Body.AttesterSlashings),
			Attestations:      AttsElectraFromConsensus(b.Body.Attestations),
			VoluntaryExits:    SignedExitsFromConsensus(b.Body.VoluntaryExits),
			SyncAggregate: &SyncAggregate{
				SyncCommitteeBits:      hexutil.Encode(b.Body.SyncAggregate.SyncCommitteeBits),
				SyncCommitteeSignature: hexutil.Encode(b.Body.SyncAggregate.SyncCommitteeSignature),
			},
			ExecutionPayload:   payload,
			BlobKzgCommitments: blobKzgCommitments,
			ExecutionRequests:  ExecutionRequestsFromConsensus(b.Body.ExecutionRequests),
=======
			RandaoReveal:          hexutil.Encode(b.Body.RandaoReveal),
			Eth1Data:              Eth1DataFromConsensus(b.Body.Eth1Data),
			Graffiti:              hexutil.Encode(b.Body.Graffiti),
			ProposerSlashings:     ProposerSlashingsFromConsensus(b.Body.ProposerSlashings),
			AttesterSlashings:     AttesterSlashingsElectraFromConsensus(b.Body.AttesterSlashings),
			Attestations:          AttsElectraFromConsensus(b.Body.Attestations),
			Deposits:              DepositsFromConsensus(b.Body.Deposits),
			VoluntaryExits:        SignedExitsFromConsensus(b.Body.VoluntaryExits),
			ExecutionPayload:      payload,
			BLSToExecutionChanges: SignedBLSChangesFromConsensus(b.Body.BlsToExecutionChanges),
			BlobKzgCommitments:    blobKzgCommitments,
			ExecutionRequests:     ExecutionRequestsFromConsensus(b.Body.ExecutionRequests),
>>>>>>> 6790b06a
		},
	}, nil
}

func SignedBeaconBlockElectraFromConsensus(b *eth.SignedBeaconBlockElectra) (*SignedBeaconBlockElectra, error) {
	block, err := BeaconBlockElectraFromConsensus(b.Block)
	if err != nil {
		return nil, err
	}
	return &SignedBeaconBlockElectra{
		Message:   block,
		Signature: hexutil.Encode(b.Signature),
	}, nil
}

func ExecutionPayloadFromConsensus(payload *enginev1.ExecutionPayload) (*ExecutionPayload, error) {
	baseFeePerGas, err := sszBytesToUint256String(payload.BaseFeePerGas)
	if err != nil {
		return nil, err
	}
	transactions := make([]string, len(payload.Transactions))
	for i, tx := range payload.Transactions {
		transactions[i] = hexutil.Encode(tx)
	}

	return &ExecutionPayload{
		ParentHash:    hexutil.Encode(payload.ParentHash),
		FeeRecipient:  hexutil.Encode(payload.FeeRecipient),
		StateRoot:     hexutil.Encode(payload.StateRoot),
		ReceiptsRoot:  hexutil.Encode(payload.ReceiptsRoot),
		LogsBloom:     hexutil.Encode(payload.LogsBloom),
		PrevRandao:    hexutil.Encode(payload.PrevRandao),
		BlockNumber:   fmt.Sprintf("%d", payload.BlockNumber),
		GasLimit:      fmt.Sprintf("%d", payload.GasLimit),
		GasUsed:       fmt.Sprintf("%d", payload.GasUsed),
		Timestamp:     fmt.Sprintf("%d", payload.Timestamp),
		ExtraData:     hexutil.Encode(payload.ExtraData),
		BaseFeePerGas: baseFeePerGas,
		BlockHash:     hexutil.Encode(payload.BlockHash),
		Transactions:  transactions,
	}, nil
}

func ExecutionPayloadCapellaFromConsensus(payload *enginev1.ExecutionPayloadCapella) (*ExecutionPayloadCapella, error) {
	baseFeePerGas, err := sszBytesToUint256String(payload.BaseFeePerGas)
	if err != nil {
		return nil, err
	}
	transactions := make([]string, len(payload.Transactions))
	for i, tx := range payload.Transactions {
		transactions[i] = hexutil.Encode(tx)
	}

	return &ExecutionPayloadCapella{
		ParentHash:    hexutil.Encode(payload.ParentHash),
		FeeRecipient:  hexutil.Encode(payload.FeeRecipient),
		StateRoot:     hexutil.Encode(payload.StateRoot),
		ReceiptsRoot:  hexutil.Encode(payload.ReceiptsRoot),
		LogsBloom:     hexutil.Encode(payload.LogsBloom),
		PrevRandao:    hexutil.Encode(payload.PrevRandao),
		BlockNumber:   fmt.Sprintf("%d", payload.BlockNumber),
		GasLimit:      fmt.Sprintf("%d", payload.GasLimit),
		GasUsed:       fmt.Sprintf("%d", payload.GasUsed),
		Timestamp:     fmt.Sprintf("%d", payload.Timestamp),
		ExtraData:     hexutil.Encode(payload.ExtraData),
		BaseFeePerGas: baseFeePerGas,
		BlockHash:     hexutil.Encode(payload.BlockHash),
		Transactions:  transactions,
		Withdrawals:   WithdrawalsFromConsensus(payload.Withdrawals),
	}, nil
}

func ExecutionPayloadDenebFromConsensus(payload *enginev1.ExecutionPayloadDeneb) (*ExecutionPayloadDeneb, error) {
	baseFeePerGas, err := sszBytesToUint256String(payload.BaseFeePerGas)
	if err != nil {
		return nil, err
	}
	transactions := make([]string, len(payload.Transactions))
	for i, tx := range payload.Transactions {
		transactions[i] = hexutil.Encode(tx)
	}

	return &ExecutionPayloadDeneb{
		ParentHash:    hexutil.Encode(payload.ParentHash),
		FeeRecipient:  hexutil.Encode(payload.FeeRecipient),
		StateRoot:     hexutil.Encode(payload.StateRoot),
		ReceiptsRoot:  hexutil.Encode(payload.ReceiptsRoot),
		LogsBloom:     hexutil.Encode(payload.LogsBloom),
		PrevRandao:    hexutil.Encode(payload.PrevRandao),
		BlockNumber:   fmt.Sprintf("%d", payload.BlockNumber),
		GasLimit:      fmt.Sprintf("%d", payload.GasLimit),
		GasUsed:       fmt.Sprintf("%d", payload.GasUsed),
		Timestamp:     fmt.Sprintf("%d", payload.Timestamp),
		ExtraData:     hexutil.Encode(payload.ExtraData),
		BaseFeePerGas: baseFeePerGas,
		BlockHash:     hexutil.Encode(payload.BlockHash),
		Transactions:  transactions,
		Withdrawals:   WithdrawalsFromConsensus(payload.Withdrawals),
		BlobGasUsed:   fmt.Sprintf("%d", payload.BlobGasUsed),
		ExcessBlobGas: fmt.Sprintf("%d", payload.ExcessBlobGas),
	}, nil
}

var ExecutionPayloadElectraFromConsensus = ExecutionPayloadDenebFromConsensus

func ExecutionPayloadHeaderFromConsensus(payload *enginev1.ExecutionPayloadHeader) (*ExecutionPayloadHeader, error) {
	baseFeePerGas, err := sszBytesToUint256String(payload.BaseFeePerGas)
	if err != nil {
		return nil, err
	}

	return &ExecutionPayloadHeader{
		ParentHash:       hexutil.Encode(payload.ParentHash),
		FeeRecipient:     hexutil.Encode(payload.FeeRecipient),
		StateRoot:        hexutil.Encode(payload.StateRoot),
		ReceiptsRoot:     hexutil.Encode(payload.ReceiptsRoot),
		LogsBloom:        hexutil.Encode(payload.LogsBloom),
		PrevRandao:       hexutil.Encode(payload.PrevRandao),
		BlockNumber:      fmt.Sprintf("%d", payload.BlockNumber),
		GasLimit:         fmt.Sprintf("%d", payload.GasLimit),
		GasUsed:          fmt.Sprintf("%d", payload.GasUsed),
		Timestamp:        fmt.Sprintf("%d", payload.Timestamp),
		ExtraData:        hexutil.Encode(payload.ExtraData),
		BaseFeePerGas:    baseFeePerGas,
		BlockHash:        hexutil.Encode(payload.BlockHash),
		TransactionsRoot: hexutil.Encode(payload.TransactionsRoot),
	}, nil
}

func ExecutionPayloadHeaderCapellaFromConsensus(payload *enginev1.ExecutionPayloadHeaderCapella) (*ExecutionPayloadHeaderCapella, error) {
	baseFeePerGas, err := sszBytesToUint256String(payload.BaseFeePerGas)
	if err != nil {
		return nil, err
	}

	return &ExecutionPayloadHeaderCapella{
		ParentHash:       hexutil.Encode(payload.ParentHash),
		FeeRecipient:     hexutil.Encode(payload.FeeRecipient),
		StateRoot:        hexutil.Encode(payload.StateRoot),
		ReceiptsRoot:     hexutil.Encode(payload.ReceiptsRoot),
		LogsBloom:        hexutil.Encode(payload.LogsBloom),
		PrevRandao:       hexutil.Encode(payload.PrevRandao),
		BlockNumber:      fmt.Sprintf("%d", payload.BlockNumber),
		GasLimit:         fmt.Sprintf("%d", payload.GasLimit),
		GasUsed:          fmt.Sprintf("%d", payload.GasUsed),
		Timestamp:        fmt.Sprintf("%d", payload.Timestamp),
		ExtraData:        hexutil.Encode(payload.ExtraData),
		BaseFeePerGas:    baseFeePerGas,
		BlockHash:        hexutil.Encode(payload.BlockHash),
		TransactionsRoot: hexutil.Encode(payload.TransactionsRoot),
		WithdrawalsRoot:  hexutil.Encode(payload.WithdrawalsRoot),
	}, nil
}

func ExecutionPayloadHeaderDenebFromConsensus(payload *enginev1.ExecutionPayloadHeaderDeneb) (*ExecutionPayloadHeaderDeneb, error) {
	baseFeePerGas, err := sszBytesToUint256String(payload.BaseFeePerGas)
	if err != nil {
		return nil, err
	}

	return &ExecutionPayloadHeaderDeneb{
		ParentHash:       hexutil.Encode(payload.ParentHash),
		FeeRecipient:     hexutil.Encode(payload.FeeRecipient),
		StateRoot:        hexutil.Encode(payload.StateRoot),
		ReceiptsRoot:     hexutil.Encode(payload.ReceiptsRoot),
		LogsBloom:        hexutil.Encode(payload.LogsBloom),
		PrevRandao:       hexutil.Encode(payload.PrevRandao),
		BlockNumber:      fmt.Sprintf("%d", payload.BlockNumber),
		GasLimit:         fmt.Sprintf("%d", payload.GasLimit),
		GasUsed:          fmt.Sprintf("%d", payload.GasUsed),
		Timestamp:        fmt.Sprintf("%d", payload.Timestamp),
		ExtraData:        hexutil.Encode(payload.ExtraData),
		BaseFeePerGas:    baseFeePerGas,
		BlockHash:        hexutil.Encode(payload.BlockHash),
		TransactionsRoot: hexutil.Encode(payload.TransactionsRoot),
		WithdrawalsRoot:  hexutil.Encode(payload.WithdrawalsRoot),
		BlobGasUsed:      fmt.Sprintf("%d", payload.BlobGasUsed),
		ExcessBlobGas:    fmt.Sprintf("%d", payload.ExcessBlobGas),
	}, nil
}

var ExecutionPayloadHeaderElectraFromConsensus = ExecutionPayloadHeaderDenebFromConsensus<|MERGE_RESOLUTION|>--- conflicted
+++ resolved
@@ -1815,14 +1815,6 @@
 	if b.Body == nil {
 		return nil, server.NewDecodeError(errNilValue, "Body")
 	}
-<<<<<<< HEAD
-	if b.Body.SyncAggregate == nil {
-		return nil, server.NewDecodeError(errNilValue, "Body.SyncAggregate")
-=======
-	if b.Body.Eth1Data == nil {
-		return nil, server.NewDecodeError(errNilValue, "Body.Eth1Data")
->>>>>>> 6790b06a
-	}
 	if b.Body.ExecutionPayload == nil {
 		return nil, server.NewDecodeError(errNilValue, "Body.ExecutionPayload")
 	}
@@ -2104,14 +2096,6 @@
 	if b.Body == nil {
 		return nil, server.NewDecodeError(errNilValue, "Body")
 	}
-<<<<<<< HEAD
-	if b.Body.SyncAggregate == nil {
-		return nil, server.NewDecodeError(errNilValue, "Body.SyncAggregate")
-=======
-	if b.Body.Eth1Data == nil {
-		return nil, server.NewDecodeError(errNilValue, "Body.Eth1Data")
->>>>>>> 6790b06a
-	}
 	if b.Body.ExecutionPayloadHeader == nil {
 		return nil, server.NewDecodeError(errNilValue, "Body.ExecutionPayloadHeader")
 	}
@@ -2755,27 +2739,12 @@
 		ParentRoot:    hexutil.Encode(b.ParentRoot),
 		StateRoot:     hexutil.Encode(b.StateRoot),
 		Body: &BlindedBeaconBlockBodyElectra{
-<<<<<<< HEAD
-			RandaoReveal:      hexutil.Encode(b.Body.RandaoReveal),
-			Graffiti:          hexutil.Encode(b.Body.Graffiti),
-			ProposerSlashings: ProposerSlashingsFromConsensus(b.Body.ProposerSlashings),
-			AttesterSlashings: AttesterSlashingsElectraFromConsensus(b.Body.AttesterSlashings),
-			Attestations:      AttsElectraFromConsensus(b.Body.Attestations),
-			VoluntaryExits:    SignedExitsFromConsensus(b.Body.VoluntaryExits),
-			SyncAggregate: &SyncAggregate{
-				SyncCommitteeBits:      hexutil.Encode(b.Body.SyncAggregate.SyncCommitteeBits),
-				SyncCommitteeSignature: hexutil.Encode(b.Body.SyncAggregate.SyncCommitteeSignature),
-			},
-=======
 			RandaoReveal:           hexutil.Encode(b.Body.RandaoReveal),
-			Eth1Data:               Eth1DataFromConsensus(b.Body.Eth1Data),
 			Graffiti:               hexutil.Encode(b.Body.Graffiti),
 			ProposerSlashings:      ProposerSlashingsFromConsensus(b.Body.ProposerSlashings),
 			AttesterSlashings:      AttesterSlashingsElectraFromConsensus(b.Body.AttesterSlashings),
 			Attestations:           AttsElectraFromConsensus(b.Body.Attestations),
-			Deposits:               DepositsFromConsensus(b.Body.Deposits),
 			VoluntaryExits:         SignedExitsFromConsensus(b.Body.VoluntaryExits),
->>>>>>> 6790b06a
 			ExecutionPayloadHeader: payload,
 			BlobKzgCommitments:     blobKzgCommitments,
 			ExecutionRequests:      ExecutionRequestsFromConsensus(b.Body.ExecutionRequests),
@@ -2817,34 +2786,15 @@
 		ParentRoot:    hexutil.Encode(b.ParentRoot),
 		StateRoot:     hexutil.Encode(b.StateRoot),
 		Body: &BeaconBlockBodyElectra{
-<<<<<<< HEAD
-			RandaoReveal:      hexutil.Encode(b.Body.RandaoReveal),
-			Graffiti:          hexutil.Encode(b.Body.Graffiti),
-			ProposerSlashings: ProposerSlashingsFromConsensus(b.Body.ProposerSlashings),
-			AttesterSlashings: AttesterSlashingsElectraFromConsensus(b.Body.AttesterSlashings),
-			Attestations:      AttsElectraFromConsensus(b.Body.Attestations),
-			VoluntaryExits:    SignedExitsFromConsensus(b.Body.VoluntaryExits),
-			SyncAggregate: &SyncAggregate{
-				SyncCommitteeBits:      hexutil.Encode(b.Body.SyncAggregate.SyncCommitteeBits),
-				SyncCommitteeSignature: hexutil.Encode(b.Body.SyncAggregate.SyncCommitteeSignature),
-			},
+			RandaoReveal:       hexutil.Encode(b.Body.RandaoReveal),
+			Graffiti:           hexutil.Encode(b.Body.Graffiti),
+			ProposerSlashings:  ProposerSlashingsFromConsensus(b.Body.ProposerSlashings),
+			AttesterSlashings:  AttesterSlashingsElectraFromConsensus(b.Body.AttesterSlashings),
+			Attestations:       AttsElectraFromConsensus(b.Body.Attestations),
+			VoluntaryExits:     SignedExitsFromConsensus(b.Body.VoluntaryExits),
 			ExecutionPayload:   payload,
 			BlobKzgCommitments: blobKzgCommitments,
 			ExecutionRequests:  ExecutionRequestsFromConsensus(b.Body.ExecutionRequests),
-=======
-			RandaoReveal:          hexutil.Encode(b.Body.RandaoReveal),
-			Eth1Data:              Eth1DataFromConsensus(b.Body.Eth1Data),
-			Graffiti:              hexutil.Encode(b.Body.Graffiti),
-			ProposerSlashings:     ProposerSlashingsFromConsensus(b.Body.ProposerSlashings),
-			AttesterSlashings:     AttesterSlashingsElectraFromConsensus(b.Body.AttesterSlashings),
-			Attestations:          AttsElectraFromConsensus(b.Body.Attestations),
-			Deposits:              DepositsFromConsensus(b.Body.Deposits),
-			VoluntaryExits:        SignedExitsFromConsensus(b.Body.VoluntaryExits),
-			ExecutionPayload:      payload,
-			BLSToExecutionChanges: SignedBLSChangesFromConsensus(b.Body.BlsToExecutionChanges),
-			BlobKzgCommitments:    blobKzgCommitments,
-			ExecutionRequests:     ExecutionRequestsFromConsensus(b.Body.ExecutionRequests),
->>>>>>> 6790b06a
 		},
 	}, nil
 }
