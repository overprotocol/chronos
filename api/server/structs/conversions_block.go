package structs

import (
	"fmt"
	"strconv"

	"github.com/ethereum/go-ethereum/common"
	"github.com/ethereum/go-ethereum/common/hexutil"
	"github.com/pkg/errors"
	"github.com/prysmaticlabs/prysm/v5/api/server"
	fieldparams "github.com/prysmaticlabs/prysm/v5/config/fieldparams"
	"github.com/prysmaticlabs/prysm/v5/consensus-types/interfaces"
	"github.com/prysmaticlabs/prysm/v5/consensus-types/primitives"
	"github.com/prysmaticlabs/prysm/v5/container/slice"
	"github.com/prysmaticlabs/prysm/v5/encoding/bytesutil"
	enginev1 "github.com/prysmaticlabs/prysm/v5/proto/engine/v1"
	eth "github.com/prysmaticlabs/prysm/v5/proto/prysm/v1alpha1"
)

var ErrUnsupportedConversion = errors.New("Could not determine api struct type to use for value")

func (h *SignedBeaconBlockHeader) ToConsensus() (*eth.SignedBeaconBlockHeader, error) {
	if h == nil {
		return nil, errNilValue
	}
	msg, err := h.Message.ToConsensus()
	if err != nil {
		return nil, server.NewDecodeError(err, "Message")
	}
	sig, err := bytesutil.DecodeHexWithLength(h.Signature, fieldparams.BLSSignatureLength)
	if err != nil {
		return nil, server.NewDecodeError(err, "Signature")
	}

	return &eth.SignedBeaconBlockHeader{
		Header:    msg,
		Signature: sig,
	}, nil
}

func (h *BeaconBlockHeader) ToConsensus() (*eth.BeaconBlockHeader, error) {
	if h == nil {
		return nil, errNilValue
	}
	s, err := strconv.ParseUint(h.Slot, 10, 64)
	if err != nil {
		return nil, server.NewDecodeError(err, "Slot")
	}
	pi, err := strconv.ParseUint(h.ProposerIndex, 10, 64)
	if err != nil {
		return nil, server.NewDecodeError(err, "ProposerIndex")
	}
	pr, err := bytesutil.DecodeHexWithLength(h.ParentRoot, fieldparams.RootLength)
	if err != nil {
		return nil, server.NewDecodeError(err, "ParentRoot")
	}
	sr, err := bytesutil.DecodeHexWithLength(h.StateRoot, fieldparams.RootLength)
	if err != nil {
		return nil, server.NewDecodeError(err, "StateRoot")
	}
	br, err := bytesutil.DecodeHexWithLength(h.BodyRoot, fieldparams.RootLength)
	if err != nil {
		return nil, server.NewDecodeError(err, "BodyRoot")
	}

	return &eth.BeaconBlockHeader{
		Slot:          primitives.Slot(s),
		ProposerIndex: primitives.ValidatorIndex(pi),
		ParentRoot:    pr,
		StateRoot:     sr,
		BodyRoot:      br,
	}, nil
}

func SignedBeaconBlockHeaderFromConsensus(src *eth.SignedBeaconBlockHeader) *SignedBeaconBlockHeader {
	return &SignedBeaconBlockHeader{
		Message: &BeaconBlockHeader{
			Slot:          fmt.Sprintf("%d", src.Header.Slot),
			ProposerIndex: fmt.Sprintf("%d", src.Header.ProposerIndex),
			ParentRoot:    hexutil.Encode(src.Header.ParentRoot),
			StateRoot:     hexutil.Encode(src.Header.StateRoot),
			BodyRoot:      hexutil.Encode(src.Header.BodyRoot),
		},
		Signature: hexutil.Encode(src.Signature),
	}
}

func (b *SignedBeaconBlock) ToGeneric() (*eth.GenericSignedBeaconBlock, error) {
	if b == nil {
		return nil, errNilValue
	}

	sig, err := bytesutil.DecodeHexWithLength(b.Signature, fieldparams.BLSSignatureLength)
	if err != nil {
		return nil, server.NewDecodeError(err, "Signature")
	}

	bl, err := b.Message.ToConsensus()
	if err != nil {
		return nil, server.NewDecodeError(err, "Message")
	}

	block := &eth.SignedBeaconBlock{
		Block:     bl,
		Signature: sig,
	}
	return &eth.GenericSignedBeaconBlock{Block: &eth.GenericSignedBeaconBlock_Phase0{Phase0: block}}, nil
}

func (b *BeaconBlock) ToGeneric() (*eth.GenericBeaconBlock, error) {
	block, err := b.ToConsensus()
	if err != nil {
		return nil, err
	}
	return &eth.GenericBeaconBlock{Block: &eth.GenericBeaconBlock_Phase0{Phase0: block}}, nil
}

func (b *BeaconBlock) ToConsensus() (*eth.BeaconBlock, error) {
	if b == nil {
		return nil, errNilValue
	}
	if b.Body == nil {
		return nil, server.NewDecodeError(errNilValue, "Body")
	}
	if b.Body.Eth1Data == nil {
		return nil, server.NewDecodeError(errNilValue, "Body.Eth1Data")
	}

	slot, err := strconv.ParseUint(b.Slot, 10, 64)
	if err != nil {
		return nil, server.NewDecodeError(err, "Slot")
	}
	proposerIndex, err := strconv.ParseUint(b.ProposerIndex, 10, 64)
	if err != nil {
		return nil, server.NewDecodeError(err, "ProposerIndex")
	}
	parentRoot, err := bytesutil.DecodeHexWithLength(b.ParentRoot, fieldparams.RootLength)
	if err != nil {
		return nil, server.NewDecodeError(err, "ParentRoot")
	}
	stateRoot, err := bytesutil.DecodeHexWithLength(b.StateRoot, fieldparams.RootLength)
	if err != nil {
		return nil, server.NewDecodeError(err, "StateRoot")
	}
	randaoReveal, err := bytesutil.DecodeHexWithLength(b.Body.RandaoReveal, fieldparams.BLSSignatureLength)
	if err != nil {
		return nil, server.NewDecodeError(err, "Body.RandaoReveal")
	}
	depositRoot, err := bytesutil.DecodeHexWithLength(b.Body.Eth1Data.DepositRoot, fieldparams.RootLength)
	if err != nil {
		return nil, server.NewDecodeError(err, "Body.Eth1Data.DepositRoot")
	}
	depositCount, err := strconv.ParseUint(b.Body.Eth1Data.DepositCount, 10, 64)
	if err != nil {
		return nil, server.NewDecodeError(err, "Body.Eth1Data.DepositCount")
	}
	blockHash, err := bytesutil.DecodeHexWithLength(b.Body.Eth1Data.BlockHash, common.HashLength)
	if err != nil {
		return nil, server.NewDecodeError(err, "Body.Eth1Data.BlockHash")
	}
	graffiti, err := bytesutil.DecodeHexWithLength(b.Body.Graffiti, fieldparams.RootLength)
	if err != nil {
		return nil, server.NewDecodeError(err, "Body.Graffiti")
	}
	proposerSlashings, err := ProposerSlashingsToConsensus(b.Body.ProposerSlashings)
	if err != nil {
		return nil, server.NewDecodeError(err, "Body.ProposerSlashings")
	}
	attesterSlashings, err := AttesterSlashingsToConsensus(b.Body.AttesterSlashings)
	if err != nil {
		return nil, server.NewDecodeError(err, "Body.AttesterSlashings")
	}
	atts, err := AttsToConsensus(b.Body.Attestations)
	if err != nil {
		return nil, server.NewDecodeError(err, "Body.Attestations")
	}
	deposits, err := DepositsToConsensus(b.Body.Deposits)
	if err != nil {
		return nil, server.NewDecodeError(err, "Body.Deposits")
	}
	exits, err := SignedExitsToConsensus(b.Body.VoluntaryExits)
	if err != nil {
		return nil, server.NewDecodeError(err, "Body.VoluntaryExits")
	}

	return &eth.BeaconBlock{
		Slot:          primitives.Slot(slot),
		ProposerIndex: primitives.ValidatorIndex(proposerIndex),
		ParentRoot:    parentRoot,
		StateRoot:     stateRoot,
		Body: &eth.BeaconBlockBody{
			RandaoReveal: randaoReveal,
			Eth1Data: &eth.Eth1Data{
				DepositRoot:  depositRoot,
				DepositCount: depositCount,
				BlockHash:    blockHash,
			},
			Graffiti:          graffiti,
			ProposerSlashings: proposerSlashings,
			AttesterSlashings: attesterSlashings,
			Attestations:      atts,
			Deposits:          deposits,
			VoluntaryExits:    exits,
		},
	}, nil
}

func (b *SignedBeaconBlockAltair) ToGeneric() (*eth.GenericSignedBeaconBlock, error) {
	if b == nil {
		return nil, errNilValue
	}

	sig, err := bytesutil.DecodeHexWithLength(b.Signature, fieldparams.BLSSignatureLength)
	if err != nil {
		return nil, server.NewDecodeError(err, "Signature")
	}
	bl, err := b.Message.ToConsensus()
	if err != nil {
		return nil, server.NewDecodeError(err, "Message")
	}
	block := &eth.SignedBeaconBlockAltair{
		Block:     bl,
		Signature: sig,
	}
	return &eth.GenericSignedBeaconBlock{Block: &eth.GenericSignedBeaconBlock_Altair{Altair: block}}, nil
}

func (b *BeaconBlockAltair) ToGeneric() (*eth.GenericBeaconBlock, error) {
	block, err := b.ToConsensus()
	if err != nil {
		return nil, err
	}
	return &eth.GenericBeaconBlock{Block: &eth.GenericBeaconBlock_Altair{Altair: block}}, nil
}

func (b *BeaconBlockAltair) ToConsensus() (*eth.BeaconBlockAltair, error) {
	if b == nil {
		return nil, errNilValue
	}
	if b.Body == nil {
		return nil, server.NewDecodeError(errNilValue, "Body")
	}
	if b.Body.Eth1Data == nil {
		return nil, server.NewDecodeError(errNilValue, "Body.Eth1Data")
	}

	slot, err := strconv.ParseUint(b.Slot, 10, 64)
	if err != nil {
		return nil, server.NewDecodeError(err, "Slot")
	}
	proposerIndex, err := strconv.ParseUint(b.ProposerIndex, 10, 64)
	if err != nil {
		return nil, server.NewDecodeError(err, "ProposerIndex")
	}
	parentRoot, err := bytesutil.DecodeHexWithLength(b.ParentRoot, fieldparams.RootLength)
	if err != nil {
		return nil, server.NewDecodeError(err, "ParentRoot")
	}
	stateRoot, err := bytesutil.DecodeHexWithLength(b.StateRoot, fieldparams.RootLength)
	if err != nil {
		return nil, server.NewDecodeError(err, "StateRoot")
	}
	randaoReveal, err := bytesutil.DecodeHexWithLength(b.Body.RandaoReveal, fieldparams.BLSSignatureLength)
	if err != nil {
		return nil, server.NewDecodeError(err, "Body.RandaoReveal")
	}
	depositRoot, err := bytesutil.DecodeHexWithLength(b.Body.Eth1Data.DepositRoot, fieldparams.RootLength)
	if err != nil {
		return nil, server.NewDecodeError(err, "Body.Eth1Data.DepositRoot")
	}
	depositCount, err := strconv.ParseUint(b.Body.Eth1Data.DepositCount, 10, 64)
	if err != nil {
		return nil, server.NewDecodeError(err, "Body.Eth1Data.DepositCount")
	}
	blockHash, err := bytesutil.DecodeHexWithLength(b.Body.Eth1Data.BlockHash, common.HashLength)
	if err != nil {
		return nil, server.NewDecodeError(err, "Body.Eth1Data.BlockHash")
	}
	graffiti, err := bytesutil.DecodeHexWithLength(b.Body.Graffiti, fieldparams.RootLength)
	if err != nil {
		return nil, server.NewDecodeError(err, "Body.Graffiti")
	}
	proposerSlashings, err := ProposerSlashingsToConsensus(b.Body.ProposerSlashings)
	if err != nil {
		return nil, server.NewDecodeError(err, "Body.ProposerSlashings")
	}
	attesterSlashings, err := AttesterSlashingsToConsensus(b.Body.AttesterSlashings)
	if err != nil {
		return nil, server.NewDecodeError(err, "Body.AttesterSlashings")
	}
	atts, err := AttsToConsensus(b.Body.Attestations)
	if err != nil {
		return nil, server.NewDecodeError(err, "Body.Attestations")
	}
	deposits, err := DepositsToConsensus(b.Body.Deposits)
	if err != nil {
		return nil, server.NewDecodeError(err, "Body.Deposits")
	}
	exits, err := SignedExitsToConsensus(b.Body.VoluntaryExits)
	if err != nil {
		return nil, server.NewDecodeError(err, "Body.VoluntaryExits")
	}
<<<<<<< HEAD
=======
	bo, err := BailOutsToConsensus(b.Body.BailOuts)
	if err != nil {
		return nil, server.NewDecodeError(err, "Body.BailOuts")
	}
>>>>>>> 1e8b75ab

	return &eth.BeaconBlockAltair{
		Slot:          primitives.Slot(slot),
		ProposerIndex: primitives.ValidatorIndex(proposerIndex),
		ParentRoot:    parentRoot,
		StateRoot:     stateRoot,
		Body: &eth.BeaconBlockBodyAltair{
			RandaoReveal: randaoReveal,
			Eth1Data: &eth.Eth1Data{
				DepositRoot:  depositRoot,
				DepositCount: depositCount,
				BlockHash:    blockHash,
			},
			Graffiti:          graffiti,
			ProposerSlashings: proposerSlashings,
			AttesterSlashings: attesterSlashings,
			Attestations:      atts,
			Deposits:          deposits,
			VoluntaryExits:    exits,
<<<<<<< HEAD
=======
			BailOuts:          bo,
>>>>>>> 1e8b75ab
		},
	}, nil
}

func (b *SignedBeaconBlockBellatrix) ToGeneric() (*eth.GenericSignedBeaconBlock, error) {
	if b == nil {
		return nil, errNilValue
	}

	sig, err := bytesutil.DecodeHexWithLength(b.Signature, fieldparams.BLSSignatureLength)
	if err != nil {
		return nil, server.NewDecodeError(err, "Signature")
	}
	bl, err := b.Message.ToConsensus()
	if err != nil {
		return nil, server.NewDecodeError(err, "Message")
	}
	block := &eth.SignedBeaconBlockBellatrix{
		Block:     bl,
		Signature: sig,
	}
	return &eth.GenericSignedBeaconBlock{Block: &eth.GenericSignedBeaconBlock_Bellatrix{Bellatrix: block}}, nil
}

func (b *BeaconBlockBellatrix) ToGeneric() (*eth.GenericBeaconBlock, error) {
	block, err := b.ToConsensus()
	if err != nil {
		return nil, err
	}
	return &eth.GenericBeaconBlock{Block: &eth.GenericBeaconBlock_Bellatrix{Bellatrix: block}}, nil
}

func (b *BeaconBlockBellatrix) ToConsensus() (*eth.BeaconBlockBellatrix, error) {
	if b == nil {
		return nil, errNilValue
	}
	if b.Body == nil {
		return nil, server.NewDecodeError(errNilValue, "Body")
	}
	if b.Body.Eth1Data == nil {
		return nil, server.NewDecodeError(errNilValue, "Body.Eth1Data")
	}
	if b.Body.ExecutionPayload == nil {
		return nil, server.NewDecodeError(errNilValue, "Body.ExecutionPayload")
	}

	slot, err := strconv.ParseUint(b.Slot, 10, 64)
	if err != nil {
		return nil, server.NewDecodeError(err, "Slot")
	}
	proposerIndex, err := strconv.ParseUint(b.ProposerIndex, 10, 64)
	if err != nil {
		return nil, server.NewDecodeError(err, "ProposerIndex")
	}
	parentRoot, err := bytesutil.DecodeHexWithLength(b.ParentRoot, fieldparams.RootLength)
	if err != nil {
		return nil, server.NewDecodeError(err, "ParentRoot")
	}
	stateRoot, err := bytesutil.DecodeHexWithLength(b.StateRoot, fieldparams.RootLength)
	if err != nil {
		return nil, server.NewDecodeError(err, "StateRoot")
	}
	randaoReveal, err := bytesutil.DecodeHexWithLength(b.Body.RandaoReveal, fieldparams.BLSSignatureLength)
	if err != nil {
		return nil, server.NewDecodeError(err, "Body.RandaoReveal")
	}
	depositRoot, err := bytesutil.DecodeHexWithLength(b.Body.Eth1Data.DepositRoot, fieldparams.RootLength)
	if err != nil {
		return nil, server.NewDecodeError(err, "Body.Eth1Data.DepositRoot")
	}
	depositCount, err := strconv.ParseUint(b.Body.Eth1Data.DepositCount, 10, 64)
	if err != nil {
		return nil, server.NewDecodeError(err, "Body.Eth1Data.DepositCount")
	}
	blockHash, err := bytesutil.DecodeHexWithLength(b.Body.Eth1Data.BlockHash, common.HashLength)
	if err != nil {
		return nil, server.NewDecodeError(err, "Body.Eth1Data.BlockHash")
	}
	graffiti, err := bytesutil.DecodeHexWithLength(b.Body.Graffiti, fieldparams.RootLength)
	if err != nil {
		return nil, server.NewDecodeError(err, "Body.Graffiti")
	}
	proposerSlashings, err := ProposerSlashingsToConsensus(b.Body.ProposerSlashings)
	if err != nil {
		return nil, server.NewDecodeError(err, "Body.ProposerSlashings")
	}
	attesterSlashings, err := AttesterSlashingsToConsensus(b.Body.AttesterSlashings)
	if err != nil {
		return nil, server.NewDecodeError(err, "Body.AttesterSlashings")
	}
	atts, err := AttsToConsensus(b.Body.Attestations)
	if err != nil {
		return nil, server.NewDecodeError(err, "Body.Attestations")
	}
	deposits, err := DepositsToConsensus(b.Body.Deposits)
	if err != nil {
		return nil, server.NewDecodeError(err, "Body.Deposits")
	}
	exits, err := SignedExitsToConsensus(b.Body.VoluntaryExits)
	if err != nil {
		return nil, server.NewDecodeError(err, "Body.VoluntaryExits")
	}
<<<<<<< HEAD
=======
	bo, err := BailOutsToConsensus(b.Body.BailOuts)
	if err != nil {
		return nil, server.NewDecodeError(err, "Body.BailOuts")
>>>>>>> 1e8b75ab
	}
	payloadParentHash, err := bytesutil.DecodeHexWithLength(b.Body.ExecutionPayload.ParentHash, common.HashLength)
	if err != nil {
		return nil, server.NewDecodeError(err, "Body.ExecutionPayload.ParentHash")
	}
	payloadFeeRecipient, err := bytesutil.DecodeHexWithLength(b.Body.ExecutionPayload.FeeRecipient, fieldparams.FeeRecipientLength)
	if err != nil {
		return nil, server.NewDecodeError(err, "Body.ExecutionPayload.FeeRecipient")
	}
	payloadStateRoot, err := bytesutil.DecodeHexWithLength(b.Body.ExecutionPayload.StateRoot, fieldparams.RootLength)
	if err != nil {
		return nil, server.NewDecodeError(err, "Body.ExecutionPayload.StateRoot")
	}
	payloadReceiptsRoot, err := bytesutil.DecodeHexWithLength(b.Body.ExecutionPayload.ReceiptsRoot, fieldparams.RootLength)
	if err != nil {
		return nil, server.NewDecodeError(err, "Body.ExecutionPayload.ReceiptsRoot")
	}
	payloadLogsBloom, err := bytesutil.DecodeHexWithLength(b.Body.ExecutionPayload.LogsBloom, fieldparams.LogsBloomLength)
	if err != nil {
		return nil, server.NewDecodeError(err, "Body.ExecutionPayload.LogsBloom")
	}
	payloadPrevRandao, err := bytesutil.DecodeHexWithLength(b.Body.ExecutionPayload.PrevRandao, fieldparams.RootLength)
	if err != nil {
		return nil, server.NewDecodeError(err, "Body.ExecutionPayload.PrevRandao")
	}
	payloadBlockNumber, err := strconv.ParseUint(b.Body.ExecutionPayload.BlockNumber, 10, 64)
	if err != nil {
		return nil, server.NewDecodeError(err, "Body.ExecutionPayload.BlockNumber")
	}
	payloadGasLimit, err := strconv.ParseUint(b.Body.ExecutionPayload.GasLimit, 10, 64)
	if err != nil {
		return nil, server.NewDecodeError(err, "Body.ExecutionPayload.GasLimit")
	}
	payloadGasUsed, err := strconv.ParseUint(b.Body.ExecutionPayload.GasUsed, 10, 64)
	if err != nil {
		return nil, server.NewDecodeError(err, "Body.ExecutionPayload.GasUsed")
	}
	payloadTimestamp, err := strconv.ParseUint(b.Body.ExecutionPayload.Timestamp, 10, 64)
	if err != nil {
		return nil, server.NewDecodeError(err, "Body.ExecutionPayload.Timestamp")
	}
	payloadExtraData, err := bytesutil.DecodeHexWithMaxLength(b.Body.ExecutionPayload.ExtraData, fieldparams.RootLength)
	if err != nil {
		return nil, server.NewDecodeError(err, "Body.ExecutionPayload.ExtraData")
	}
	payloadBaseFeePerGas, err := bytesutil.Uint256ToSSZBytes(b.Body.ExecutionPayload.BaseFeePerGas)
	if err != nil {
		return nil, server.NewDecodeError(err, "Body.ExecutionPayload.BaseFeePerGas")
	}
	payloadBlockHash, err := bytesutil.DecodeHexWithLength(b.Body.ExecutionPayload.BlockHash, common.HashLength)
	if err != nil {
		return nil, server.NewDecodeError(err, "Body.ExecutionPayload.BlockHash")
	}
	err = slice.VerifyMaxLength(b.Body.ExecutionPayload.Transactions, fieldparams.MaxTxsPerPayloadLength)
	if err != nil {
		return nil, server.NewDecodeError(err, "Body.ExecutionPayload.Transactions")
	}
	payloadTxs := make([][]byte, len(b.Body.ExecutionPayload.Transactions))
	for i, tx := range b.Body.ExecutionPayload.Transactions {
		payloadTxs[i], err = bytesutil.DecodeHexWithMaxLength(tx, fieldparams.MaxBytesPerTxLength)
		if err != nil {
			return nil, server.NewDecodeError(err, fmt.Sprintf("Body.ExecutionPayload.Transactions[%d]", i))
		}
	}

	return &eth.BeaconBlockBellatrix{
		Slot:          primitives.Slot(slot),
		ProposerIndex: primitives.ValidatorIndex(proposerIndex),
		ParentRoot:    parentRoot,
		StateRoot:     stateRoot,
		Body: &eth.BeaconBlockBodyBellatrix{
			RandaoReveal: randaoReveal,
			Eth1Data: &eth.Eth1Data{
				DepositRoot:  depositRoot,
				DepositCount: depositCount,
				BlockHash:    blockHash,
			},
			Graffiti:          graffiti,
			ProposerSlashings: proposerSlashings,
			AttesterSlashings: attesterSlashings,
			Attestations:      atts,
			Deposits:          deposits,
			VoluntaryExits:    exits,
<<<<<<< HEAD
=======
			BailOuts:          bo,
>>>>>>> 1e8b75ab
			ExecutionPayload: &enginev1.ExecutionPayload{
				ParentHash:    payloadParentHash,
				FeeRecipient:  payloadFeeRecipient,
				StateRoot:     payloadStateRoot,
				ReceiptsRoot:  payloadReceiptsRoot,
				LogsBloom:     payloadLogsBloom,
				PrevRandao:    payloadPrevRandao,
				BlockNumber:   payloadBlockNumber,
				GasLimit:      payloadGasLimit,
				GasUsed:       payloadGasUsed,
				Timestamp:     payloadTimestamp,
				ExtraData:     payloadExtraData,
				BaseFeePerGas: payloadBaseFeePerGas,
				BlockHash:     payloadBlockHash,
				Transactions:  payloadTxs,
			},
		},
	}, nil
}

func (b *SignedBlindedBeaconBlockBellatrix) ToGeneric() (*eth.GenericSignedBeaconBlock, error) {
	if b == nil {
		return nil, errNilValue
	}

	sig, err := bytesutil.DecodeHexWithLength(b.Signature, fieldparams.BLSSignatureLength)
	if err != nil {
		return nil, server.NewDecodeError(err, "Signature")
	}
	bl, err := b.Message.ToConsensus()
	if err != nil {
		return nil, server.NewDecodeError(err, "Message")
	}
	block := &eth.SignedBlindedBeaconBlockBellatrix{
		Block:     bl,
		Signature: sig,
	}
	return &eth.GenericSignedBeaconBlock{Block: &eth.GenericSignedBeaconBlock_BlindedBellatrix{BlindedBellatrix: block}, IsBlinded: true}, nil
}

func (b *BlindedBeaconBlockBellatrix) ToGeneric() (*eth.GenericBeaconBlock, error) {
	block, err := b.ToConsensus()
	if err != nil {
		return nil, err
	}
	return &eth.GenericBeaconBlock{Block: &eth.GenericBeaconBlock_BlindedBellatrix{BlindedBellatrix: block}, IsBlinded: true}, nil
}

func (b *BlindedBeaconBlockBellatrix) ToConsensus() (*eth.BlindedBeaconBlockBellatrix, error) {
	if b == nil {
		return nil, errNilValue
	}
	if b.Body == nil {
		return nil, server.NewDecodeError(errNilValue, "Body")
	}
	if b.Body.Eth1Data == nil {
		return nil, server.NewDecodeError(errNilValue, "Body.Eth1Data")
	}
	if b.Body.ExecutionPayloadHeader == nil {
		return nil, server.NewDecodeError(errNilValue, "Body.ExecutionPayloadHeader")
	}

	slot, err := strconv.ParseUint(b.Slot, 10, 64)
	if err != nil {
		return nil, server.NewDecodeError(err, "Slot")
	}
	proposerIndex, err := strconv.ParseUint(b.ProposerIndex, 10, 64)
	if err != nil {
		return nil, server.NewDecodeError(err, "ProposerIndex")
	}
	parentRoot, err := bytesutil.DecodeHexWithLength(b.ParentRoot, fieldparams.RootLength)
	if err != nil {
		return nil, server.NewDecodeError(err, "ParentRoot")
	}
	stateRoot, err := bytesutil.DecodeHexWithLength(b.StateRoot, fieldparams.RootLength)
	if err != nil {
		return nil, server.NewDecodeError(err, "StateRoot")
	}
	randaoReveal, err := bytesutil.DecodeHexWithLength(b.Body.RandaoReveal, fieldparams.BLSSignatureLength)
	if err != nil {
		return nil, server.NewDecodeError(err, "Body.RandaoReveal")
	}
	depositRoot, err := bytesutil.DecodeHexWithLength(b.Body.Eth1Data.DepositRoot, fieldparams.RootLength)
	if err != nil {
		return nil, server.NewDecodeError(err, "Body.Eth1Data.DepositRoot")
	}
	depositCount, err := strconv.ParseUint(b.Body.Eth1Data.DepositCount, 10, 64)
	if err != nil {
		return nil, server.NewDecodeError(err, "Body.Eth1Data.DepositCount")
	}
	blockHash, err := bytesutil.DecodeHexWithLength(b.Body.Eth1Data.BlockHash, common.HashLength)
	if err != nil {
		return nil, server.NewDecodeError(err, "Body.Eth1Data.BlockHash")
	}
	graffiti, err := bytesutil.DecodeHexWithLength(b.Body.Graffiti, fieldparams.RootLength)
	if err != nil {
		return nil, server.NewDecodeError(err, "Body.Graffiti")
	}
	proposerSlashings, err := ProposerSlashingsToConsensus(b.Body.ProposerSlashings)
	if err != nil {
		return nil, server.NewDecodeError(err, "Body.ProposerSlashings")
	}
	attesterSlashings, err := AttesterSlashingsToConsensus(b.Body.AttesterSlashings)
	if err != nil {
		return nil, server.NewDecodeError(err, "Body.AttesterSlashings")
	}
	atts, err := AttsToConsensus(b.Body.Attestations)
	if err != nil {
		return nil, server.NewDecodeError(err, "Body.Attestations")
	}
	deposits, err := DepositsToConsensus(b.Body.Deposits)
	if err != nil {
		return nil, server.NewDecodeError(err, "Body.Deposits")
	}
	exits, err := SignedExitsToConsensus(b.Body.VoluntaryExits)
	if err != nil {
		return nil, server.NewDecodeError(err, "Body.VoluntaryExits")
	}
<<<<<<< HEAD
=======
	bo, err := BailOutsToConsensus(b.Body.BailOuts)
	if err != nil {
		return nil, server.NewDecodeError(err, "Body.BailOuts")
>>>>>>> 1e8b75ab
	}
	payloadParentHash, err := bytesutil.DecodeHexWithLength(b.Body.ExecutionPayloadHeader.ParentHash, common.HashLength)
	if err != nil {
		return nil, server.NewDecodeError(err, "Body.ExecutionPayloadHeader.ParentHash")
	}
	payloadFeeRecipient, err := bytesutil.DecodeHexWithLength(b.Body.ExecutionPayloadHeader.FeeRecipient, fieldparams.FeeRecipientLength)
	if err != nil {
		return nil, server.NewDecodeError(err, "Body.ExecutionPayloadHeader.FeeRecipient")
	}
	payloadStateRoot, err := bytesutil.DecodeHexWithLength(b.Body.ExecutionPayloadHeader.StateRoot, fieldparams.RootLength)
	if err != nil {
		return nil, server.NewDecodeError(err, "Body.ExecutionPayloadHeader.StateRoot")
	}
	payloadReceiptsRoot, err := bytesutil.DecodeHexWithLength(b.Body.ExecutionPayloadHeader.ReceiptsRoot, fieldparams.RootLength)
	if err != nil {
		return nil, server.NewDecodeError(err, "Body.ExecutionPayloadHeader.ReceiptsRoot")
	}
	payloadLogsBloom, err := bytesutil.DecodeHexWithLength(b.Body.ExecutionPayloadHeader.LogsBloom, fieldparams.LogsBloomLength)
	if err != nil {
		return nil, server.NewDecodeError(err, "Body.ExecutionPayloadHeader.LogsBloom")
	}
	payloadPrevRandao, err := bytesutil.DecodeHexWithLength(b.Body.ExecutionPayloadHeader.PrevRandao, fieldparams.RootLength)
	if err != nil {
		return nil, server.NewDecodeError(err, "Body.ExecutionPayloadHeader.PrevRandao")
	}
	payloadBlockNumber, err := strconv.ParseUint(b.Body.ExecutionPayloadHeader.BlockNumber, 10, 64)
	if err != nil {
		return nil, server.NewDecodeError(err, "Body.ExecutionPayloadHeader.BlockNumber")
	}
	payloadGasLimit, err := strconv.ParseUint(b.Body.ExecutionPayloadHeader.GasLimit, 10, 64)
	if err != nil {
		return nil, server.NewDecodeError(err, "Body.ExecutionPayloadHeader.GasLimit")
	}
	payloadGasUsed, err := strconv.ParseUint(b.Body.ExecutionPayloadHeader.GasUsed, 10, 64)
	if err != nil {
		return nil, server.NewDecodeError(err, "Body.ExecutionPayloadHeader.GasUsed")
	}
	payloadTimestamp, err := strconv.ParseUint(b.Body.ExecutionPayloadHeader.Timestamp, 10, 64)
	if err != nil {
		return nil, server.NewDecodeError(err, "Body.ExecutionPayloadHeader.Timestamp")
	}
	payloadExtraData, err := bytesutil.DecodeHexWithMaxLength(b.Body.ExecutionPayloadHeader.ExtraData, fieldparams.RootLength)
	if err != nil {
		return nil, server.NewDecodeError(err, "Body.ExecutionPayloadHeader.ExtraData")
	}
	payloadBaseFeePerGas, err := bytesutil.Uint256ToSSZBytes(b.Body.ExecutionPayloadHeader.BaseFeePerGas)
	if err != nil {
		return nil, server.NewDecodeError(err, "Body.ExecutionPayloadHeader.BaseFeePerGas")
	}
	payloadBlockHash, err := bytesutil.DecodeHexWithLength(b.Body.ExecutionPayloadHeader.BlockHash, common.HashLength)
	if err != nil {
		return nil, server.NewDecodeError(err, "Body.ExecutionPayloadHeader.BlockHash")
	}
	payloadTxsRoot, err := bytesutil.DecodeHexWithLength(b.Body.ExecutionPayloadHeader.TransactionsRoot, fieldparams.RootLength)
	if err != nil {
		return nil, server.NewDecodeError(err, "Body.ExecutionPayloadHeader.TransactionsRoot")
	}
	return &eth.BlindedBeaconBlockBellatrix{
		Slot:          primitives.Slot(slot),
		ProposerIndex: primitives.ValidatorIndex(proposerIndex),
		ParentRoot:    parentRoot,
		StateRoot:     stateRoot,
		Body: &eth.BlindedBeaconBlockBodyBellatrix{
			RandaoReveal: randaoReveal,
			Eth1Data: &eth.Eth1Data{
				DepositRoot:  depositRoot,
				DepositCount: depositCount,
				BlockHash:    blockHash,
			},
			Graffiti:          graffiti,
			ProposerSlashings: proposerSlashings,
			AttesterSlashings: attesterSlashings,
			Attestations:      atts,
			Deposits:          deposits,
			VoluntaryExits:    exits,
<<<<<<< HEAD
=======
			BailOuts:          bo,
>>>>>>> 1e8b75ab
			ExecutionPayloadHeader: &enginev1.ExecutionPayloadHeader{
				ParentHash:       payloadParentHash,
				FeeRecipient:     payloadFeeRecipient,
				StateRoot:        payloadStateRoot,
				ReceiptsRoot:     payloadReceiptsRoot,
				LogsBloom:        payloadLogsBloom,
				PrevRandao:       payloadPrevRandao,
				BlockNumber:      payloadBlockNumber,
				GasLimit:         payloadGasLimit,
				GasUsed:          payloadGasUsed,
				Timestamp:        payloadTimestamp,
				ExtraData:        payloadExtraData,
				BaseFeePerGas:    payloadBaseFeePerGas,
				BlockHash:        payloadBlockHash,
				TransactionsRoot: payloadTxsRoot,
			},
		},
	}, nil
}

func (b *SignedBeaconBlockCapella) ToGeneric() (*eth.GenericSignedBeaconBlock, error) {
	if b == nil {
		return nil, errNilValue
	}

	sig, err := bytesutil.DecodeHexWithLength(b.Signature, fieldparams.BLSSignatureLength)
	if err != nil {
		return nil, server.NewDecodeError(err, "Signature")
	}
	bl, err := b.Message.ToConsensus()
	if err != nil {
		return nil, server.NewDecodeError(err, "Message")
	}
	block := &eth.SignedBeaconBlockCapella{
		Block:     bl,
		Signature: sig,
	}
	return &eth.GenericSignedBeaconBlock{Block: &eth.GenericSignedBeaconBlock_Capella{Capella: block}}, nil
}

func (b *BeaconBlockCapella) ToGeneric() (*eth.GenericBeaconBlock, error) {
	block, err := b.ToConsensus()
	if err != nil {
		return nil, err
	}
	return &eth.GenericBeaconBlock{Block: &eth.GenericBeaconBlock_Capella{Capella: block}}, nil
}

func (b *BeaconBlockCapella) ToConsensus() (*eth.BeaconBlockCapella, error) {
	if b == nil {
		return nil, errNilValue
	}
	if b.Body == nil {
		return nil, server.NewDecodeError(errNilValue, "Body")
	}
	if b.Body.Eth1Data == nil {
		return nil, server.NewDecodeError(errNilValue, "Body.Eth1Data")
	}
	if b.Body.ExecutionPayload == nil {
		return nil, server.NewDecodeError(errNilValue, "Body.ExecutionPayload")
	}

	slot, err := strconv.ParseUint(b.Slot, 10, 64)
	if err != nil {
		return nil, server.NewDecodeError(err, "Slot")
	}
	proposerIndex, err := strconv.ParseUint(b.ProposerIndex, 10, 64)
	if err != nil {
		return nil, server.NewDecodeError(err, "ProposerIndex")
	}
	parentRoot, err := bytesutil.DecodeHexWithLength(b.ParentRoot, fieldparams.RootLength)
	if err != nil {
		return nil, server.NewDecodeError(err, "ParentRoot")
	}
	stateRoot, err := bytesutil.DecodeHexWithLength(b.StateRoot, fieldparams.RootLength)
	if err != nil {
		return nil, server.NewDecodeError(err, "StateRoot")
	}
	randaoReveal, err := bytesutil.DecodeHexWithLength(b.Body.RandaoReveal, fieldparams.BLSSignatureLength)
	if err != nil {
		return nil, server.NewDecodeError(err, "Body.RandaoReveal")
	}
	depositRoot, err := bytesutil.DecodeHexWithLength(b.Body.Eth1Data.DepositRoot, fieldparams.RootLength)
	if err != nil {
		return nil, server.NewDecodeError(err, "Body.Eth1Data.DepositRoot")
	}
	depositCount, err := strconv.ParseUint(b.Body.Eth1Data.DepositCount, 10, 64)
	if err != nil {
		return nil, server.NewDecodeError(err, "Body.Eth1Data.DepositCount")
	}
	blockHash, err := bytesutil.DecodeHexWithLength(b.Body.Eth1Data.BlockHash, common.HashLength)
	if err != nil {
		return nil, server.NewDecodeError(err, "Body.Eth1Data.BlockHash")
	}
	graffiti, err := bytesutil.DecodeHexWithLength(b.Body.Graffiti, fieldparams.RootLength)
	if err != nil {
		return nil, server.NewDecodeError(err, "Body.Graffiti")
	}
	proposerSlashings, err := ProposerSlashingsToConsensus(b.Body.ProposerSlashings)
	if err != nil {
		return nil, server.NewDecodeError(err, "Body.ProposerSlashings")
	}
	attesterSlashings, err := AttesterSlashingsToConsensus(b.Body.AttesterSlashings)
	if err != nil {
		return nil, server.NewDecodeError(err, "Body.AttesterSlashings")
	}
	atts, err := AttsToConsensus(b.Body.Attestations)
	if err != nil {
		return nil, server.NewDecodeError(err, "Body.Attestations")
	}
	deposits, err := DepositsToConsensus(b.Body.Deposits)
	if err != nil {
		return nil, server.NewDecodeError(err, "Body.Deposits")
	}
	exits, err := SignedExitsToConsensus(b.Body.VoluntaryExits)
	if err != nil {
		return nil, server.NewDecodeError(err, "Body.VoluntaryExits")
	}
<<<<<<< HEAD
	
=======
	bo, err := BailOutsToConsensus(b.Body.BailOuts)
	if err != nil {
		return nil, server.NewDecodeError(err, "Body.BailOuts")
	}
>>>>>>> 1e8b75ab
	payloadParentHash, err := bytesutil.DecodeHexWithLength(b.Body.ExecutionPayload.ParentHash, common.HashLength)
	if err != nil {
		return nil, server.NewDecodeError(err, "Body.ExecutionPayload.ParentHash")
	}
	payloadFeeRecipient, err := bytesutil.DecodeHexWithLength(b.Body.ExecutionPayload.FeeRecipient, fieldparams.FeeRecipientLength)
	if err != nil {
		return nil, server.NewDecodeError(err, "Body.ExecutionPayload.FeeRecipient")
	}
	payloadStateRoot, err := bytesutil.DecodeHexWithLength(b.Body.ExecutionPayload.StateRoot, fieldparams.RootLength)
	if err != nil {
		return nil, server.NewDecodeError(err, "Body.ExecutionPayload.StateRoot")
	}
	payloadReceiptsRoot, err := bytesutil.DecodeHexWithLength(b.Body.ExecutionPayload.ReceiptsRoot, fieldparams.RootLength)
	if err != nil {
		return nil, server.NewDecodeError(err, "Body.ExecutionPayload.ReceiptsRoot")
	}
	payloadLogsBloom, err := bytesutil.DecodeHexWithLength(b.Body.ExecutionPayload.LogsBloom, fieldparams.LogsBloomLength)
	if err != nil {
		return nil, server.NewDecodeError(err, "Body.ExecutionPayload.LogsBloom")
	}
	payloadPrevRandao, err := bytesutil.DecodeHexWithLength(b.Body.ExecutionPayload.PrevRandao, fieldparams.RootLength)
	if err != nil {
		return nil, server.NewDecodeError(err, "Body.ExecutionPayload.PrevRandao")
	}
	payloadBlockNumber, err := strconv.ParseUint(b.Body.ExecutionPayload.BlockNumber, 10, 64)
	if err != nil {
		return nil, server.NewDecodeError(err, "Body.ExecutionPayload.BlockNumber")
	}
	payloadGasLimit, err := strconv.ParseUint(b.Body.ExecutionPayload.GasLimit, 10, 64)
	if err != nil {
		return nil, server.NewDecodeError(err, "Body.ExecutionPayload.GasLimit")
	}
	payloadGasUsed, err := strconv.ParseUint(b.Body.ExecutionPayload.GasUsed, 10, 64)
	if err != nil {
		return nil, server.NewDecodeError(err, "Body.ExecutionPayload.GasUsed")
	}
	payloadTimestamp, err := strconv.ParseUint(b.Body.ExecutionPayload.Timestamp, 10, 64)
	if err != nil {
		return nil, server.NewDecodeError(err, "Body.ExecutionPayload.Timestamp")
	}
	payloadExtraData, err := bytesutil.DecodeHexWithMaxLength(b.Body.ExecutionPayload.ExtraData, fieldparams.RootLength)
	if err != nil {
		return nil, server.NewDecodeError(err, "Body.ExecutionPayload.ExtraData")
	}
	payloadBaseFeePerGas, err := bytesutil.Uint256ToSSZBytes(b.Body.ExecutionPayload.BaseFeePerGas)
	if err != nil {
		return nil, server.NewDecodeError(err, "Body.ExecutionPayload.BaseFeePerGas")
	}
	payloadBlockHash, err := bytesutil.DecodeHexWithLength(b.Body.ExecutionPayload.BlockHash, common.HashLength)
	if err != nil {
		return nil, server.NewDecodeError(err, "Body.ExecutionPayload.BlockHash")
	}
	err = slice.VerifyMaxLength(b.Body.ExecutionPayload.Transactions, fieldparams.MaxTxsPerPayloadLength)
	if err != nil {
		return nil, server.NewDecodeError(err, "Body.ExecutionPayload.Transactions")
	}
	payloadTxs := make([][]byte, len(b.Body.ExecutionPayload.Transactions))
	for i, tx := range b.Body.ExecutionPayload.Transactions {
		payloadTxs[i], err = bytesutil.DecodeHexWithMaxLength(tx, fieldparams.MaxBytesPerTxLength)
		if err != nil {
			return nil, server.NewDecodeError(err, fmt.Sprintf("Body.ExecutionPayload.Transactions[%d]", i))
		}
	}
	err = slice.VerifyMaxLength(b.Body.ExecutionPayload.Withdrawals, fieldparams.MaxWithdrawalsPerPayload)
	if err != nil {
		return nil, server.NewDecodeError(err, "Body.ExecutionPayload.Withdrawals")
	}
	withdrawals := make([]*enginev1.Withdrawal, len(b.Body.ExecutionPayload.Withdrawals))
	for i, w := range b.Body.ExecutionPayload.Withdrawals {
		withdrawalIndex, err := strconv.ParseUint(w.WithdrawalIndex, 10, 64)
		if err != nil {
			return nil, server.NewDecodeError(err, fmt.Sprintf("Body.ExecutionPayload.Withdrawals[%d].WithdrawalIndex", i))
		}
		validatorIndex, err := strconv.ParseUint(w.ValidatorIndex, 10, 64)
		if err != nil {
			return nil, server.NewDecodeError(err, fmt.Sprintf("Body.ExecutionPayload.Withdrawals[%d].ValidatorIndex", i))
		}
		address, err := bytesutil.DecodeHexWithLength(w.ExecutionAddress, common.AddressLength)
		if err != nil {
			return nil, server.NewDecodeError(err, fmt.Sprintf("Body.ExecutionPayload.Withdrawals[%d].ExecutionAddress", i))
		}
		amount, err := strconv.ParseUint(w.Amount, 10, 64)
		if err != nil {
			return nil, server.NewDecodeError(err, fmt.Sprintf("Body.ExecutionPayload.Withdrawals[%d].Amount", i))
		}
		withdrawals[i] = &enginev1.Withdrawal{
			Index:          withdrawalIndex,
			ValidatorIndex: primitives.ValidatorIndex(validatorIndex),
			Address:        address,
			Amount:         amount,
		}
	}
	blsChanges, err := SignedBLSChangesToConsensus(b.Body.BLSToExecutionChanges)
	if err != nil {
		return nil, server.NewDecodeError(err, "Body.BLSToExecutionChanges")
	}

	return &eth.BeaconBlockCapella{
		Slot:          primitives.Slot(slot),
		ProposerIndex: primitives.ValidatorIndex(proposerIndex),
		ParentRoot:    parentRoot,
		StateRoot:     stateRoot,
		Body: &eth.BeaconBlockBodyCapella{
			RandaoReveal: randaoReveal,
			Eth1Data: &eth.Eth1Data{
				DepositRoot:  depositRoot,
				DepositCount: depositCount,
				BlockHash:    blockHash,
			},
			Graffiti:          graffiti,
			ProposerSlashings: proposerSlashings,
			AttesterSlashings: attesterSlashings,
			Attestations:      atts,
			Deposits:          deposits,
			VoluntaryExits:    exits,
<<<<<<< HEAD
=======
			BailOuts:          bo,
>>>>>>> 1e8b75ab
			ExecutionPayload: &enginev1.ExecutionPayloadCapella{
				ParentHash:    payloadParentHash,
				FeeRecipient:  payloadFeeRecipient,
				StateRoot:     payloadStateRoot,
				ReceiptsRoot:  payloadReceiptsRoot,
				LogsBloom:     payloadLogsBloom,
				PrevRandao:    payloadPrevRandao,
				BlockNumber:   payloadBlockNumber,
				GasLimit:      payloadGasLimit,
				GasUsed:       payloadGasUsed,
				Timestamp:     payloadTimestamp,
				ExtraData:     payloadExtraData,
				BaseFeePerGas: payloadBaseFeePerGas,
				BlockHash:     payloadBlockHash,
				Transactions:  payloadTxs,
				Withdrawals:   withdrawals,
			},
			BlsToExecutionChanges: blsChanges,
		},
	}, nil
}

func (b *SignedBlindedBeaconBlockCapella) ToGeneric() (*eth.GenericSignedBeaconBlock, error) {
	if b == nil {
		return nil, errNilValue
	}

	sig, err := bytesutil.DecodeHexWithLength(b.Signature, fieldparams.BLSSignatureLength)
	if err != nil {
		return nil, server.NewDecodeError(err, "Signature")
	}
	bl, err := b.Message.ToConsensus()
	if err != nil {
		return nil, server.NewDecodeError(err, "Message")
	}
	block := &eth.SignedBlindedBeaconBlockCapella{
		Block:     bl,
		Signature: sig,
	}
	return &eth.GenericSignedBeaconBlock{Block: &eth.GenericSignedBeaconBlock_BlindedCapella{BlindedCapella: block}, IsBlinded: true}, nil
}

func (b *BlindedBeaconBlockCapella) ToGeneric() (*eth.GenericBeaconBlock, error) {
	block, err := b.ToConsensus()
	if err != nil {
		return nil, err
	}
	return &eth.GenericBeaconBlock{Block: &eth.GenericBeaconBlock_BlindedCapella{BlindedCapella: block}, IsBlinded: true}, nil
}

func (b *BlindedBeaconBlockCapella) ToConsensus() (*eth.BlindedBeaconBlockCapella, error) {
	if b == nil {
		return nil, errNilValue
	}
	if b.Body == nil {
		return nil, server.NewDecodeError(errNilValue, "Body")
	}
	if b.Body.Eth1Data == nil {
		return nil, server.NewDecodeError(errNilValue, "Body.Eth1Data")
	}
	if b.Body.ExecutionPayloadHeader == nil {
		return nil, server.NewDecodeError(errNilValue, "Body.ExecutionPayloadHeader")
	}

	slot, err := strconv.ParseUint(b.Slot, 10, 64)
	if err != nil {
		return nil, server.NewDecodeError(err, "Slot")
	}
	proposerIndex, err := strconv.ParseUint(b.ProposerIndex, 10, 64)
	if err != nil {
		return nil, server.NewDecodeError(err, "ProposerIndex")
	}
	parentRoot, err := bytesutil.DecodeHexWithLength(b.ParentRoot, fieldparams.RootLength)
	if err != nil {
		return nil, server.NewDecodeError(err, "ParentRoot")
	}
	stateRoot, err := bytesutil.DecodeHexWithLength(b.StateRoot, fieldparams.RootLength)
	if err != nil {
		return nil, server.NewDecodeError(err, "StateRoot")
	}
	randaoReveal, err := bytesutil.DecodeHexWithLength(b.Body.RandaoReveal, fieldparams.BLSSignatureLength)
	if err != nil {
		return nil, server.NewDecodeError(err, "Body.RandaoReveal")
	}
	depositRoot, err := bytesutil.DecodeHexWithLength(b.Body.Eth1Data.DepositRoot, fieldparams.RootLength)
	if err != nil {
		return nil, server.NewDecodeError(err, "Body.Eth1Data.DepositRoot")
	}
	depositCount, err := strconv.ParseUint(b.Body.Eth1Data.DepositCount, 10, 64)
	if err != nil {
		return nil, server.NewDecodeError(err, "Body.Eth1Data.DepositCount")
	}
	blockHash, err := bytesutil.DecodeHexWithLength(b.Body.Eth1Data.BlockHash, common.HashLength)
	if err != nil {
		return nil, server.NewDecodeError(err, "Body.Eth1Data.BlockHash")
	}
	graffiti, err := bytesutil.DecodeHexWithLength(b.Body.Graffiti, fieldparams.RootLength)
	if err != nil {
		return nil, server.NewDecodeError(err, "Body.Graffiti")
	}
	proposerSlashings, err := ProposerSlashingsToConsensus(b.Body.ProposerSlashings)
	if err != nil {
		return nil, server.NewDecodeError(err, "Body.ProposerSlashings")
	}
	attesterSlashings, err := AttesterSlashingsToConsensus(b.Body.AttesterSlashings)
	if err != nil {
		return nil, server.NewDecodeError(err, "Body.AttesterSlashings")
	}
	atts, err := AttsToConsensus(b.Body.Attestations)
	if err != nil {
		return nil, server.NewDecodeError(err, "Body.Attestations")
	}
	deposits, err := DepositsToConsensus(b.Body.Deposits)
	if err != nil {
		return nil, server.NewDecodeError(err, "Body.Deposits")
	}
	exits, err := SignedExitsToConsensus(b.Body.VoluntaryExits)
	if err != nil {
		return nil, server.NewDecodeError(err, "Body.VoluntaryExits")
	}
<<<<<<< HEAD
=======
	bo, err := BailOutsToConsensus(b.Body.BailOuts)
	if err != nil {
		return nil, server.NewDecodeError(err, "Body.BailOuts")
	}
>>>>>>> 1e8b75ab
	payloadParentHash, err := bytesutil.DecodeHexWithLength(b.Body.ExecutionPayloadHeader.ParentHash, common.HashLength)
	if err != nil {
		return nil, server.NewDecodeError(err, "Body.ExecutionPayloadHeader.ParentHash")
	}
	payloadFeeRecipient, err := bytesutil.DecodeHexWithLength(b.Body.ExecutionPayloadHeader.FeeRecipient, fieldparams.FeeRecipientLength)
	if err != nil {
		return nil, server.NewDecodeError(err, "Body.ExecutionPayloadHeader.FeeRecipient")
	}
	payloadStateRoot, err := bytesutil.DecodeHexWithLength(b.Body.ExecutionPayloadHeader.StateRoot, fieldparams.RootLength)
	if err != nil {
		return nil, server.NewDecodeError(err, "Body.ExecutionPayloadHeader.StateRoot")
	}
	payloadReceiptsRoot, err := bytesutil.DecodeHexWithLength(b.Body.ExecutionPayloadHeader.ReceiptsRoot, fieldparams.RootLength)
	if err != nil {
		return nil, server.NewDecodeError(err, "Body.ExecutionPayloadHeader.ReceiptsRoot")
	}
	payloadLogsBloom, err := bytesutil.DecodeHexWithLength(b.Body.ExecutionPayloadHeader.LogsBloom, fieldparams.LogsBloomLength)
	if err != nil {
		return nil, server.NewDecodeError(err, "Body.ExecutionPayloadHeader.LogsBloom")
	}
	payloadPrevRandao, err := bytesutil.DecodeHexWithLength(b.Body.ExecutionPayloadHeader.PrevRandao, fieldparams.RootLength)
	if err != nil {
		return nil, server.NewDecodeError(err, "Body.ExecutionPayloadHeader.PrevRandao")
	}
	payloadBlockNumber, err := strconv.ParseUint(b.Body.ExecutionPayloadHeader.BlockNumber, 10, 64)
	if err != nil {
		return nil, server.NewDecodeError(err, "Body.ExecutionPayloadHeader.BlockNumber")
	}
	payloadGasLimit, err := strconv.ParseUint(b.Body.ExecutionPayloadHeader.GasLimit, 10, 64)
	if err != nil {
		return nil, server.NewDecodeError(err, "Body.ExecutionPayloadHeader.GasLimit")
	}
	payloadGasUsed, err := strconv.ParseUint(b.Body.ExecutionPayloadHeader.GasUsed, 10, 64)
	if err != nil {
		return nil, server.NewDecodeError(err, "Body.ExecutionPayloadHeader.GasUsed")
	}
	payloadTimestamp, err := strconv.ParseUint(b.Body.ExecutionPayloadHeader.Timestamp, 10, 64)
	if err != nil {
		return nil, server.NewDecodeError(err, "Body.ExecutionPayloadHeader.Timestamp")
	}
	payloadExtraData, err := bytesutil.DecodeHexWithMaxLength(b.Body.ExecutionPayloadHeader.ExtraData, fieldparams.RootLength)
	if err != nil {
		return nil, server.NewDecodeError(err, "Body.ExecutionPayloadHeader.ExtraData")
	}
	payloadBaseFeePerGas, err := bytesutil.Uint256ToSSZBytes(b.Body.ExecutionPayloadHeader.BaseFeePerGas)
	if err != nil {
		return nil, server.NewDecodeError(err, "Body.ExecutionPayloadHeader.BaseFeePerGas")
	}
	payloadBlockHash, err := bytesutil.DecodeHexWithMaxLength(b.Body.ExecutionPayloadHeader.BlockHash, common.HashLength)
	if err != nil {
		return nil, server.NewDecodeError(err, "Body.ExecutionPayloadHeader.BlockHash")
	}
	payloadTxsRoot, err := bytesutil.DecodeHexWithMaxLength(b.Body.ExecutionPayloadHeader.TransactionsRoot, fieldparams.RootLength)
	if err != nil {
		return nil, server.NewDecodeError(err, "Body.ExecutionPayloadHeader.TransactionsRoot")
	}
	payloadWithdrawalsRoot, err := bytesutil.DecodeHexWithMaxLength(b.Body.ExecutionPayloadHeader.WithdrawalsRoot, fieldparams.RootLength)
	if err != nil {
		return nil, server.NewDecodeError(err, "Body.ExecutionPayloadHeader.WithdrawalsRoot")
	}
	blsChanges, err := SignedBLSChangesToConsensus(b.Body.BLSToExecutionChanges)
	if err != nil {
		return nil, server.NewDecodeError(err, "Body.BLSToExecutionChanges")
	}

	return &eth.BlindedBeaconBlockCapella{
		Slot:          primitives.Slot(slot),
		ProposerIndex: primitives.ValidatorIndex(proposerIndex),
		ParentRoot:    parentRoot,
		StateRoot:     stateRoot,
		Body: &eth.BlindedBeaconBlockBodyCapella{
			RandaoReveal: randaoReveal,
			Eth1Data: &eth.Eth1Data{
				DepositRoot:  depositRoot,
				DepositCount: depositCount,
				BlockHash:    blockHash,
			},
			Graffiti:          graffiti,
			ProposerSlashings: proposerSlashings,
			AttesterSlashings: attesterSlashings,
			Attestations:      atts,
			Deposits:          deposits,
			VoluntaryExits:    exits,
<<<<<<< HEAD
=======
			BailOuts:          bo,
>>>>>>> 1e8b75ab
			ExecutionPayloadHeader: &enginev1.ExecutionPayloadHeaderCapella{
				ParentHash:       payloadParentHash,
				FeeRecipient:     payloadFeeRecipient,
				StateRoot:        payloadStateRoot,
				ReceiptsRoot:     payloadReceiptsRoot,
				LogsBloom:        payloadLogsBloom,
				PrevRandao:       payloadPrevRandao,
				BlockNumber:      payloadBlockNumber,
				GasLimit:         payloadGasLimit,
				GasUsed:          payloadGasUsed,
				Timestamp:        payloadTimestamp,
				ExtraData:        payloadExtraData,
				BaseFeePerGas:    payloadBaseFeePerGas,
				BlockHash:        payloadBlockHash,
				TransactionsRoot: payloadTxsRoot,
				WithdrawalsRoot:  payloadWithdrawalsRoot,
			},
			BlsToExecutionChanges: blsChanges,
		},
	}, nil
}

func (b *SignedBeaconBlockContentsDeneb) ToGeneric() (*eth.GenericSignedBeaconBlock, error) {
	if b == nil {
		return nil, errNilValue
	}

	signedDenebBlock, err := b.SignedBlock.ToConsensus()
	if err != nil {
		return nil, server.NewDecodeError(err, "SignedBlock")
	}
	proofs := make([][]byte, len(b.KzgProofs))
	for i, proof := range b.KzgProofs {
		proofs[i], err = bytesutil.DecodeHexWithLength(proof, fieldparams.BLSPubkeyLength)
		if err != nil {
			return nil, server.NewDecodeError(err, fmt.Sprintf("KzgProofs[%d]", i))
		}
	}
	blbs := make([][]byte, len(b.Blobs))
	for i, blob := range b.Blobs {
		blbs[i], err = bytesutil.DecodeHexWithLength(blob, fieldparams.BlobLength)
		if err != nil {
			return nil, server.NewDecodeError(err, fmt.Sprintf("Blobs[%d]", i))
		}
	}
	blk := &eth.SignedBeaconBlockContentsDeneb{
		Block:     signedDenebBlock,
		KzgProofs: proofs,
		Blobs:     blbs,
	}
	return &eth.GenericSignedBeaconBlock{Block: &eth.GenericSignedBeaconBlock_Deneb{Deneb: blk}}, nil
}

func (b *SignedBeaconBlockContentsDeneb) ToUnsigned() *BeaconBlockContentsDeneb {
	return &BeaconBlockContentsDeneb{
		Block:     b.SignedBlock.Message,
		KzgProofs: b.KzgProofs,
		Blobs:     b.Blobs,
	}
}

func (b *BeaconBlockContentsDeneb) ToGeneric() (*eth.GenericBeaconBlock, error) {
	block, err := b.ToConsensus()
	if err != nil {
		return nil, err
	}

	return &eth.GenericBeaconBlock{Block: &eth.GenericBeaconBlock_Deneb{Deneb: block}}, nil
}

func (b *BeaconBlockContentsDeneb) ToConsensus() (*eth.BeaconBlockContentsDeneb, error) {
	if b == nil {
		return nil, errNilValue
	}

	denebBlock, err := b.Block.ToConsensus()
	if err != nil {
		return nil, server.NewDecodeError(err, "Block")
	}
	proofs := make([][]byte, len(b.KzgProofs))
	for i, proof := range b.KzgProofs {
		proofs[i], err = bytesutil.DecodeHexWithLength(proof, fieldparams.BLSPubkeyLength)
		if err != nil {
			return nil, server.NewDecodeError(err, fmt.Sprintf("KzgProofs[%d]", i))
		}
	}
	blbs := make([][]byte, len(b.Blobs))
	for i, blob := range b.Blobs {
		blbs[i], err = bytesutil.DecodeHexWithLength(blob, fieldparams.BlobLength)
		if err != nil {
			return nil, server.NewDecodeError(err, fmt.Sprintf("Blobs[%d]", i))
		}
	}
	return &eth.BeaconBlockContentsDeneb{
		Block:     denebBlock,
		KzgProofs: proofs,
		Blobs:     blbs,
	}, nil
}

func (b *BeaconBlockDeneb) ToConsensus() (*eth.BeaconBlockDeneb, error) {
	if b == nil {
		return nil, errNilValue
	}
	if b.Body == nil {
		return nil, server.NewDecodeError(errNilValue, "Body")
	}
	if b.Body.Eth1Data == nil {
		return nil, server.NewDecodeError(errNilValue, "Body.Eth1Data")
	}
	// if b.Body.SyncAggregate == nil {
	// 	return nil, server.NewDecodeError(errNilValue, "Body.SyncAggregate")
	// }
	if b.Body.ExecutionPayload == nil {
		return nil, server.NewDecodeError(errNilValue, "Body.ExecutionPayload")
	}

	slot, err := strconv.ParseUint(b.Slot, 10, 64)
	if err != nil {
		return nil, server.NewDecodeError(err, "Slot")
	}
	proposerIndex, err := strconv.ParseUint(b.ProposerIndex, 10, 64)
	if err != nil {
		return nil, server.NewDecodeError(err, "ProposerIndex")
	}
	parentRoot, err := bytesutil.DecodeHexWithLength(b.ParentRoot, fieldparams.RootLength)
	if err != nil {
		return nil, server.NewDecodeError(err, "ParentRoot")
	}
	stateRoot, err := bytesutil.DecodeHexWithLength(b.StateRoot, fieldparams.RootLength)
	if err != nil {
		return nil, server.NewDecodeError(err, "StateRoot")
	}
	randaoReveal, err := bytesutil.DecodeHexWithLength(b.Body.RandaoReveal, fieldparams.BLSSignatureLength)
	if err != nil {
		return nil, server.NewDecodeError(err, "Body.RandaoReveal")
	}
	depositRoot, err := bytesutil.DecodeHexWithLength(b.Body.Eth1Data.DepositRoot, fieldparams.RootLength)
	if err != nil {
		return nil, server.NewDecodeError(err, "Body.Eth1Data.DepositRoot")
	}
	depositCount, err := strconv.ParseUint(b.Body.Eth1Data.DepositCount, 10, 64)
	if err != nil {
		return nil, server.NewDecodeError(err, "Body.Eth1Data.DepositCount")
	}
	blockHash, err := bytesutil.DecodeHexWithLength(b.Body.Eth1Data.BlockHash, common.HashLength)
	if err != nil {
		return nil, server.NewDecodeError(err, "Body.Eth1Data.BlockHash")
	}
	graffiti, err := bytesutil.DecodeHexWithLength(b.Body.Graffiti, fieldparams.RootLength)
	if err != nil {
		return nil, server.NewDecodeError(err, "Body.Graffiti")
	}
	proposerSlashings, err := ProposerSlashingsToConsensus(b.Body.ProposerSlashings)
	if err != nil {
		return nil, server.NewDecodeError(err, "Body.ProposerSlashings")
	}
	attesterSlashings, err := AttesterSlashingsToConsensus(b.Body.AttesterSlashings)
	if err != nil {
		return nil, server.NewDecodeError(err, "Body.AttesterSlashings")
	}
	atts, err := AttsToConsensus(b.Body.Attestations)
	if err != nil {
		return nil, server.NewDecodeError(err, "Body.Attestations")
	}
	deposits, err := DepositsToConsensus(b.Body.Deposits)
	if err != nil {
		return nil, server.NewDecodeError(err, "Body.Deposits")
	}
	exits, err := SignedExitsToConsensus(b.Body.VoluntaryExits)
	if err != nil {
		return nil, server.NewDecodeError(err, "Body.VoluntaryExits")
	}
<<<<<<< HEAD
=======
	bo, err := BailOutsToConsensus(b.Body.BailOuts)
	if err != nil {
		return nil, server.NewDecodeError(err, "Body.BailOuts")
	}
>>>>>>> 1e8b75ab
	payloadParentHash, err := bytesutil.DecodeHexWithLength(b.Body.ExecutionPayload.ParentHash, common.HashLength)
	if err != nil {
		return nil, server.NewDecodeError(err, "Body.ExecutionPayload.ParentHash")
	}
	payloadFeeRecipient, err := bytesutil.DecodeHexWithLength(b.Body.ExecutionPayload.FeeRecipient, fieldparams.FeeRecipientLength)
	if err != nil {
		return nil, server.NewDecodeError(err, "Body.ExecutionPayload.FeeRecipient")
	}
	payloadStateRoot, err := bytesutil.DecodeHexWithLength(b.Body.ExecutionPayload.StateRoot, fieldparams.RootLength)
	if err != nil {
		return nil, server.NewDecodeError(err, "Body.ExecutionPayload.StateRoot")
	}
	payloadReceiptsRoot, err := bytesutil.DecodeHexWithLength(b.Body.ExecutionPayload.ReceiptsRoot, fieldparams.RootLength)
	if err != nil {
		return nil, server.NewDecodeError(err, "Body.ExecutionPayload.ReceiptsRoot")
	}
	payloadLogsBloom, err := bytesutil.DecodeHexWithLength(b.Body.ExecutionPayload.LogsBloom, fieldparams.LogsBloomLength)
	if err != nil {
		return nil, server.NewDecodeError(err, "Body.ExecutionPayload.LogsBloom")
	}
	payloadPrevRandao, err := bytesutil.DecodeHexWithLength(b.Body.ExecutionPayload.PrevRandao, fieldparams.RootLength)
	if err != nil {
		return nil, server.NewDecodeError(err, "Body.ExecutionPayload.PrevRandao")
	}
	payloadBlockNumber, err := strconv.ParseUint(b.Body.ExecutionPayload.BlockNumber, 10, 64)
	if err != nil {
		return nil, server.NewDecodeError(err, "Body.ExecutionPayload.BlockNumber")
	}
	payloadGasLimit, err := strconv.ParseUint(b.Body.ExecutionPayload.GasLimit, 10, 64)
	if err != nil {
		return nil, server.NewDecodeError(err, "Body.ExecutionPayload.GasLimit")
	}
	payloadGasUsed, err := strconv.ParseUint(b.Body.ExecutionPayload.GasUsed, 10, 64)
	if err != nil {
		return nil, server.NewDecodeError(err, "Body.ExecutionPayload.GasUsed")
	}
	payloadTimestamp, err := strconv.ParseUint(b.Body.ExecutionPayload.Timestamp, 10, 64)
	if err != nil {
		return nil, server.NewDecodeError(err, "Body.ExecutionPayloadHeader.Timestamp")
	}
	payloadExtraData, err := bytesutil.DecodeHexWithMaxLength(b.Body.ExecutionPayload.ExtraData, fieldparams.RootLength)
	if err != nil {
		return nil, server.NewDecodeError(err, "Body.ExecutionPayload.ExtraData")
	}
	payloadBaseFeePerGas, err := bytesutil.Uint256ToSSZBytes(b.Body.ExecutionPayload.BaseFeePerGas)
	if err != nil {
		return nil, server.NewDecodeError(err, "Body.ExecutionPayload.BaseFeePerGas")
	}
	payloadBlockHash, err := bytesutil.DecodeHexWithLength(b.Body.ExecutionPayload.BlockHash, common.HashLength)
	if err != nil {
		return nil, server.NewDecodeError(err, "Body.ExecutionPayload.BlockHash")
	}
	err = slice.VerifyMaxLength(b.Body.ExecutionPayload.Transactions, fieldparams.MaxTxsPerPayloadLength)
	if err != nil {
		return nil, server.NewDecodeError(err, "Body.ExecutionPayload.Transactions")
	}
	txs := make([][]byte, len(b.Body.ExecutionPayload.Transactions))
	for i, tx := range b.Body.ExecutionPayload.Transactions {
		txs[i], err = bytesutil.DecodeHexWithMaxLength(tx, fieldparams.MaxBytesPerTxLength)
		if err != nil {
			return nil, server.NewDecodeError(err, fmt.Sprintf("Body.ExecutionPayload.Transactions[%d]", i))
		}
	}
	err = slice.VerifyMaxLength(b.Body.ExecutionPayload.Withdrawals, fieldparams.MaxWithdrawalsPerPayload)
	if err != nil {
		return nil, server.NewDecodeError(err, "Body.ExecutionPayload.Withdrawals")
	}
	withdrawals := make([]*enginev1.Withdrawal, len(b.Body.ExecutionPayload.Withdrawals))
	for i, w := range b.Body.ExecutionPayload.Withdrawals {
		withdrawalIndex, err := strconv.ParseUint(w.WithdrawalIndex, 10, 64)
		if err != nil {
			return nil, server.NewDecodeError(err, fmt.Sprintf("Body.ExecutionPayload.Withdrawals[%d].WithdrawalIndex", i))
		}
		validatorIndex, err := strconv.ParseUint(w.ValidatorIndex, 10, 64)
		if err != nil {
			return nil, server.NewDecodeError(err, fmt.Sprintf("Body.ExecutionPayload.Withdrawals[%d].ValidatorIndex", i))
		}
		address, err := bytesutil.DecodeHexWithLength(w.ExecutionAddress, common.AddressLength)
		if err != nil {
			return nil, server.NewDecodeError(err, fmt.Sprintf("Body.ExecutionPayload.Withdrawals[%d].ExecutionAddress", i))
		}
		amount, err := strconv.ParseUint(w.Amount, 10, 64)
		if err != nil {
			return nil, server.NewDecodeError(err, fmt.Sprintf("Body.ExecutionPayload.Withdrawals[%d].Amount", i))
		}
		withdrawals[i] = &enginev1.Withdrawal{
			Index:          withdrawalIndex,
			ValidatorIndex: primitives.ValidatorIndex(validatorIndex),
			Address:        address,
			Amount:         amount,
		}
	}

	payloadBlobGasUsed, err := strconv.ParseUint(b.Body.ExecutionPayload.BlobGasUsed, 10, 64)
	if err != nil {
		return nil, server.NewDecodeError(err, "Body.ExecutionPayload.BlobGasUsed")
	}
	payloadExcessBlobGas, err := strconv.ParseUint(b.Body.ExecutionPayload.ExcessBlobGas, 10, 64)
	if err != nil {
		return nil, server.NewDecodeError(err, "Body.ExecutionPayload.ExcessBlobGas")
	}
	blsChanges, err := SignedBLSChangesToConsensus(b.Body.BLSToExecutionChanges)
	if err != nil {
		return nil, server.NewDecodeError(err, "Body.BLSToExecutionChanges")
	}
	err = slice.VerifyMaxLength(b.Body.BlobKzgCommitments, fieldparams.MaxBlobCommitmentsPerBlock)
	if err != nil {
		return nil, server.NewDecodeError(err, "Body.BlobKzgCommitments")
	}
	blobKzgCommitments := make([][]byte, len(b.Body.BlobKzgCommitments))
	for i, b := range b.Body.BlobKzgCommitments {
		kzg, err := bytesutil.DecodeHexWithLength(b, fieldparams.BLSPubkeyLength)
		if err != nil {
			return nil, server.NewDecodeError(err, fmt.Sprintf("Body.BlobKzgCommitments[%d]", i))
		}
		blobKzgCommitments[i] = kzg
	}
	return &eth.BeaconBlockDeneb{
		Slot:          primitives.Slot(slot),
		ProposerIndex: primitives.ValidatorIndex(proposerIndex),
		ParentRoot:    parentRoot,
		StateRoot:     stateRoot,
		Body: &eth.BeaconBlockBodyDeneb{
			RandaoReveal: randaoReveal,
			Eth1Data: &eth.Eth1Data{
				DepositRoot:  depositRoot,
				DepositCount: depositCount,
				BlockHash:    blockHash,
			},
			Graffiti:          graffiti,
			ProposerSlashings: proposerSlashings,
			AttesterSlashings: attesterSlashings,
			Attestations:      atts,
			Deposits:          deposits,
			VoluntaryExits:    exits,
<<<<<<< HEAD
=======
			BailOuts:          bo,
>>>>>>> 1e8b75ab
			ExecutionPayload: &enginev1.ExecutionPayloadDeneb{
				ParentHash:    payloadParentHash,
				FeeRecipient:  payloadFeeRecipient,
				StateRoot:     payloadStateRoot,
				ReceiptsRoot:  payloadReceiptsRoot,
				LogsBloom:     payloadLogsBloom,
				PrevRandao:    payloadPrevRandao,
				BlockNumber:   payloadBlockNumber,
				GasLimit:      payloadGasLimit,
				GasUsed:       payloadGasUsed,
				Timestamp:     payloadTimestamp,
				ExtraData:     payloadExtraData,
				BaseFeePerGas: payloadBaseFeePerGas,
				BlockHash:     payloadBlockHash,
				Transactions:  txs,
				Withdrawals:   withdrawals,
				BlobGasUsed:   payloadBlobGasUsed,
				ExcessBlobGas: payloadExcessBlobGas,
			},
			BlsToExecutionChanges: blsChanges,
			BlobKzgCommitments:    blobKzgCommitments,
		},
	}, nil
}

func (b *SignedBeaconBlockDeneb) ToConsensus() (*eth.SignedBeaconBlockDeneb, error) {
	if b == nil {
		return nil, errNilValue
	}

	sig, err := bytesutil.DecodeHexWithLength(b.Signature, fieldparams.BLSSignatureLength)
	if err != nil {
		return nil, server.NewDecodeError(err, "Signature")
	}
	block, err := b.Message.ToConsensus()
	if err != nil {
		return nil, server.NewDecodeError(err, "Message")
	}
	return &eth.SignedBeaconBlockDeneb{
		Block:     block,
		Signature: sig,
	}, nil
}

func (b *SignedBlindedBeaconBlockDeneb) ToConsensus() (*eth.SignedBlindedBeaconBlockDeneb, error) {
	if b == nil {
		return nil, errNilValue
	}

	sig, err := bytesutil.DecodeHexWithLength(b.Signature, fieldparams.BLSSignatureLength)
	if err != nil {
		return nil, server.NewDecodeError(err, "Signature")
	}
	blindedBlock, err := b.Message.ToConsensus()
	if err != nil {
		return nil, err
	}
	return &eth.SignedBlindedBeaconBlockDeneb{
		Message:   blindedBlock,
		Signature: sig,
	}, nil
}

func (b *SignedBlindedBeaconBlockDeneb) ToGeneric() (*eth.GenericSignedBeaconBlock, error) {
	if b == nil {
		return nil, errNilValue
	}
	sig, err := bytesutil.DecodeHexWithLength(b.Signature, fieldparams.BLSSignatureLength)
	if err != nil {
		return nil, server.NewDecodeError(err, "Signature")
	}
	blindedBlock, err := b.Message.ToConsensus()
	if err != nil {
		return nil, err
	}
	return &eth.GenericSignedBeaconBlock{Block: &eth.GenericSignedBeaconBlock_BlindedDeneb{BlindedDeneb: &eth.SignedBlindedBeaconBlockDeneb{
		Message:   blindedBlock,
		Signature: sig,
	}}, IsBlinded: true}, nil
}

func (b *BlindedBeaconBlockDeneb) ToConsensus() (*eth.BlindedBeaconBlockDeneb, error) {
	if b == nil {
		return nil, errNilValue
	}
	if b.Body == nil {
		return nil, server.NewDecodeError(errNilValue, "Body")
	}
	if b.Body.Eth1Data == nil {
		return nil, server.NewDecodeError(errNilValue, "Body.Eth1Data")
	}
	if b.Body.ExecutionPayloadHeader == nil {
		return nil, server.NewDecodeError(errNilValue, "Body.ExecutionPayloadHeader")
	}

	slot, err := strconv.ParseUint(b.Slot, 10, 64)
	if err != nil {
		return nil, server.NewDecodeError(err, "Slot")
	}
	proposerIndex, err := strconv.ParseUint(b.ProposerIndex, 10, 64)
	if err != nil {
		return nil, server.NewDecodeError(err, "ProposerIndex")
	}
	parentRoot, err := bytesutil.DecodeHexWithLength(b.ParentRoot, fieldparams.RootLength)
	if err != nil {
		return nil, server.NewDecodeError(err, "ParentRoot")
	}
	stateRoot, err := bytesutil.DecodeHexWithLength(b.StateRoot, fieldparams.RootLength)
	if err != nil {
		return nil, server.NewDecodeError(err, "StateRoot")
	}
	randaoReveal, err := bytesutil.DecodeHexWithLength(b.Body.RandaoReveal, fieldparams.BLSSignatureLength)
	if err != nil {
		return nil, server.NewDecodeError(err, "Body.RandaoReveal")
	}
	depositRoot, err := bytesutil.DecodeHexWithLength(b.Body.Eth1Data.DepositRoot, fieldparams.RootLength)
	if err != nil {
		return nil, server.NewDecodeError(err, "Body.Eth1Data.DepositRoot")
	}
	depositCount, err := strconv.ParseUint(b.Body.Eth1Data.DepositCount, 10, 64)
	if err != nil {
		return nil, server.NewDecodeError(err, "Body.Eth1Data.DepositCount")
	}
	blockHash, err := bytesutil.DecodeHexWithLength(b.Body.Eth1Data.BlockHash, fieldparams.RootLength)
	if err != nil {
		return nil, server.NewDecodeError(err, "Body.Eth1Data.BlockHash")
	}
	graffiti, err := bytesutil.DecodeHexWithLength(b.Body.Graffiti, fieldparams.RootLength)
	if err != nil {
		return nil, server.NewDecodeError(err, "Body.Graffiti")
	}
	proposerSlashings, err := ProposerSlashingsToConsensus(b.Body.ProposerSlashings)
	if err != nil {
		return nil, server.NewDecodeError(err, "Body.ProposerSlashings")
	}
	attesterSlashings, err := AttesterSlashingsToConsensus(b.Body.AttesterSlashings)
	if err != nil {
		return nil, server.NewDecodeError(err, "Body.AttesterSlashings")
	}
	atts, err := AttsToConsensus(b.Body.Attestations)
	if err != nil {
		return nil, server.NewDecodeError(err, "Body.Attestations")
	}
	deposits, err := DepositsToConsensus(b.Body.Deposits)
	if err != nil {
		return nil, server.NewDecodeError(err, "Body.Deposits")
	}
	exits, err := SignedExitsToConsensus(b.Body.VoluntaryExits)
	if err != nil {
		return nil, server.NewDecodeError(err, "Body.VoluntaryExits")
	}
<<<<<<< HEAD
=======
	bo, err := BailOutsToConsensus(b.Body.BailOuts)
	if err != nil {
		return nil, server.NewDecodeError(err, "Body.BailOuts")
	}
>>>>>>> 1e8b75ab
	payloadParentHash, err := bytesutil.DecodeHexWithLength(b.Body.ExecutionPayloadHeader.ParentHash, common.HashLength)
	if err != nil {
		return nil, server.NewDecodeError(err, "Body.ExecutionPayloadHeader.ParentHash")
	}
	payloadFeeRecipient, err := bytesutil.DecodeHexWithLength(b.Body.ExecutionPayloadHeader.FeeRecipient, fieldparams.FeeRecipientLength)
	if err != nil {
		return nil, server.NewDecodeError(err, "Body.ExecutionPayloadHeader.FeeRecipient")
	}
	payloadStateRoot, err := bytesutil.DecodeHexWithLength(b.Body.ExecutionPayloadHeader.StateRoot, fieldparams.RootLength)
	if err != nil {
		return nil, server.NewDecodeError(err, "Body.ExecutionPayloadHeader.StateRoot")
	}
	payloadReceiptsRoot, err := bytesutil.DecodeHexWithLength(b.Body.ExecutionPayloadHeader.ReceiptsRoot, fieldparams.RootLength)
	if err != nil {
		return nil, server.NewDecodeError(err, "Body.ExecutionPayloadHeader.ReceiptsRoot")
	}
	payloadLogsBloom, err := bytesutil.DecodeHexWithLength(b.Body.ExecutionPayloadHeader.LogsBloom, fieldparams.LogsBloomLength)
	if err != nil {
		return nil, server.NewDecodeError(err, "Body.ExecutionPayloadHeader.LogsBloom")
	}
	payloadPrevRandao, err := bytesutil.DecodeHexWithLength(b.Body.ExecutionPayloadHeader.PrevRandao, fieldparams.RootLength)
	if err != nil {
		return nil, server.NewDecodeError(err, "Body.ExecutionPayloadHeader.PrevRandao")
	}
	payloadBlockNumber, err := strconv.ParseUint(b.Body.ExecutionPayloadHeader.BlockNumber, 10, 64)
	if err != nil {
		return nil, server.NewDecodeError(err, "Body.ExecutionPayloadHeader.BlockNumber")
	}
	payloadGasLimit, err := strconv.ParseUint(b.Body.ExecutionPayloadHeader.GasLimit, 10, 64)
	if err != nil {
		return nil, server.NewDecodeError(err, "Body.ExecutionPayloadHeader.GasLimit")
	}
	payloadGasUsed, err := strconv.ParseUint(b.Body.ExecutionPayloadHeader.GasUsed, 10, 64)
	if err != nil {
		return nil, server.NewDecodeError(err, "Body.ExecutionPayloadHeader.GasUsed")
	}
	payloadTimestamp, err := strconv.ParseUint(b.Body.ExecutionPayloadHeader.Timestamp, 10, 64)
	if err != nil {
		return nil, server.NewDecodeError(err, "Body.ExecutionPayloadHeader.Timestamp")
	}
	payloadExtraData, err := bytesutil.DecodeHexWithMaxLength(b.Body.ExecutionPayloadHeader.ExtraData, fieldparams.RootLength)
	if err != nil {
		return nil, server.NewDecodeError(err, "Body.ExecutionPayloadHeader.ExtraData")
	}
	payloadBaseFeePerGas, err := bytesutil.Uint256ToSSZBytes(b.Body.ExecutionPayloadHeader.BaseFeePerGas)
	if err != nil {
		return nil, server.NewDecodeError(err, "Body.ExecutionPayloadHeader.BaseFeePerGas")
	}
	payloadBlockHash, err := bytesutil.DecodeHexWithLength(b.Body.ExecutionPayloadHeader.BlockHash, common.HashLength)
	if err != nil {
		return nil, server.NewDecodeError(err, "Body.ExecutionPayloadHeader.BlockHash")
	}
	payloadTxsRoot, err := bytesutil.DecodeHexWithLength(b.Body.ExecutionPayloadHeader.TransactionsRoot, fieldparams.RootLength)
	if err != nil {
		return nil, server.NewDecodeError(err, "Body.ExecutionPayloadHeader.TransactionsRoot")
	}
	payloadWithdrawalsRoot, err := bytesutil.DecodeHexWithLength(b.Body.ExecutionPayloadHeader.WithdrawalsRoot, fieldparams.RootLength)
	if err != nil {
		return nil, server.NewDecodeError(err, "Body.ExecutionPayloadHeader.WithdrawalsRoot")
	}

	payloadBlobGasUsed, err := strconv.ParseUint(b.Body.ExecutionPayloadHeader.BlobGasUsed, 10, 64)
	if err != nil {
		return nil, server.NewDecodeError(err, "Body.ExecutionPayload.BlobGasUsed")
	}
	payloadExcessBlobGas, err := strconv.ParseUint(b.Body.ExecutionPayloadHeader.ExcessBlobGas, 10, 64)
	if err != nil {
		return nil, server.NewDecodeError(err, "Body.ExecutionPayload.ExcessBlobGas")
	}

	blsChanges, err := SignedBLSChangesToConsensus(b.Body.BLSToExecutionChanges)
	if err != nil {
		return nil, server.NewDecodeError(err, "Body.BLSToExecutionChanges")
	}
	err = slice.VerifyMaxLength(b.Body.BlobKzgCommitments, fieldparams.MaxBlobCommitmentsPerBlock)
	if err != nil {
		return nil, server.NewDecodeError(err, "Body.BlobKzgCommitments")
	}
	blobKzgCommitments := make([][]byte, len(b.Body.BlobKzgCommitments))
	for i, b := range b.Body.BlobKzgCommitments {
		kzg, err := bytesutil.DecodeHexWithLength(b, fieldparams.BLSPubkeyLength)
		if err != nil {
			return nil, server.NewDecodeError(err, fmt.Sprintf("Body.BlobKzgCommitments[%d]", i))
		}
		blobKzgCommitments[i] = kzg
	}

	return &eth.BlindedBeaconBlockDeneb{
		Slot:          primitives.Slot(slot),
		ProposerIndex: primitives.ValidatorIndex(proposerIndex),
		ParentRoot:    parentRoot,
		StateRoot:     stateRoot,
		Body: &eth.BlindedBeaconBlockBodyDeneb{
			RandaoReveal: randaoReveal,
			Eth1Data: &eth.Eth1Data{
				DepositRoot:  depositRoot,
				DepositCount: depositCount,
				BlockHash:    blockHash,
			},
			Graffiti:          graffiti,
			ProposerSlashings: proposerSlashings,
			AttesterSlashings: attesterSlashings,
			Attestations:      atts,
			Deposits:          deposits,
			VoluntaryExits:    exits,
<<<<<<< HEAD
=======
			BailOuts:          bo,
>>>>>>> 1e8b75ab
			ExecutionPayloadHeader: &enginev1.ExecutionPayloadHeaderDeneb{
				ParentHash:       payloadParentHash,
				FeeRecipient:     payloadFeeRecipient,
				StateRoot:        payloadStateRoot,
				ReceiptsRoot:     payloadReceiptsRoot,
				LogsBloom:        payloadLogsBloom,
				PrevRandao:       payloadPrevRandao,
				BlockNumber:      payloadBlockNumber,
				GasLimit:         payloadGasLimit,
				GasUsed:          payloadGasUsed,
				Timestamp:        payloadTimestamp,
				ExtraData:        payloadExtraData,
				BaseFeePerGas:    payloadBaseFeePerGas,
				BlockHash:        payloadBlockHash,
				TransactionsRoot: payloadTxsRoot,
				WithdrawalsRoot:  payloadWithdrawalsRoot,
				BlobGasUsed:      payloadBlobGasUsed,
				ExcessBlobGas:    payloadExcessBlobGas,
			},
			BlsToExecutionChanges: blsChanges,
			BlobKzgCommitments:    blobKzgCommitments,
		},
	}, nil
}

func (b *BlindedBeaconBlockDeneb) ToGeneric() (*eth.GenericBeaconBlock, error) {
	if b == nil {
		return nil, errNilValue
	}

	blindedBlock, err := b.ToConsensus()
	if err != nil {
		return nil, err
	}
	return &eth.GenericBeaconBlock{Block: &eth.GenericBeaconBlock_BlindedDeneb{BlindedDeneb: blindedBlock}, IsBlinded: true}, nil
}

func (b *SignedBeaconBlockContentsElectra) ToGeneric() (*eth.GenericSignedBeaconBlock, error) {
	if b == nil {
		return nil, errNilValue
	}

	signedElectraBlock, err := b.SignedBlock.ToConsensus()
	if err != nil {
		return nil, server.NewDecodeError(err, "SignedBlock")
	}
	proofs := make([][]byte, len(b.KzgProofs))
	for i, proof := range b.KzgProofs {
		proofs[i], err = bytesutil.DecodeHexWithLength(proof, fieldparams.BLSPubkeyLength)
		if err != nil {
			return nil, server.NewDecodeError(err, fmt.Sprintf("KzgProofs[%d]", i))
		}
	}
	blbs := make([][]byte, len(b.Blobs))
	for i, blob := range b.Blobs {
		blbs[i], err = bytesutil.DecodeHexWithLength(blob, fieldparams.BlobLength)
		if err != nil {
			return nil, server.NewDecodeError(err, fmt.Sprintf("Blobs[%d]", i))
		}
	}
	blk := &eth.SignedBeaconBlockContentsElectra{
		Block:     signedElectraBlock,
		KzgProofs: proofs,
		Blobs:     blbs,
	}
	return &eth.GenericSignedBeaconBlock{Block: &eth.GenericSignedBeaconBlock_Electra{Electra: blk}}, nil
}

func (b *SignedBeaconBlockContentsElectra) ToUnsigned() *BeaconBlockContentsElectra {
	return &BeaconBlockContentsElectra{
		Block:     b.SignedBlock.Message,
		KzgProofs: b.KzgProofs,
		Blobs:     b.Blobs,
	}
}

func (b *BeaconBlockContentsElectra) ToGeneric() (*eth.GenericBeaconBlock, error) {
	block, err := b.ToConsensus()
	if err != nil {
		return nil, err
	}

	return &eth.GenericBeaconBlock{Block: &eth.GenericBeaconBlock_Electra{Electra: block}}, nil
}

func (b *BeaconBlockContentsElectra) ToConsensus() (*eth.BeaconBlockContentsElectra, error) {
	if b == nil {
		return nil, errNilValue
	}

	electraBlock, err := b.Block.ToConsensus()
	if err != nil {
		return nil, server.NewDecodeError(err, "Block")
	}
	proofs := make([][]byte, len(b.KzgProofs))
	for i, proof := range b.KzgProofs {
		proofs[i], err = bytesutil.DecodeHexWithLength(proof, fieldparams.BLSPubkeyLength)
		if err != nil {
			return nil, server.NewDecodeError(err, fmt.Sprintf("KzgProofs[%d]", i))
		}
	}
	blbs := make([][]byte, len(b.Blobs))
	for i, blob := range b.Blobs {
		blbs[i], err = bytesutil.DecodeHexWithLength(blob, fieldparams.BlobLength)
		if err != nil {
			return nil, server.NewDecodeError(err, fmt.Sprintf("Blobs[%d]", i))
		}
	}
	return &eth.BeaconBlockContentsElectra{
		Block:     electraBlock,
		KzgProofs: proofs,
		Blobs:     blbs,
	}, nil
}

func (b *BeaconBlockElectra) ToConsensus() (*eth.BeaconBlockElectra, error) {
	if b == nil {
		return nil, errNilValue
	}
	if b.Body == nil {
		return nil, server.NewDecodeError(errNilValue, "Body")
	}
	if b.Body.Eth1Data == nil {
		return nil, server.NewDecodeError(errNilValue, "Body.Eth1Data")
	}
	if b.Body.ExecutionPayload == nil {
		return nil, server.NewDecodeError(errNilValue, "Body.ExecutionPayload")
	}

	slot, err := strconv.ParseUint(b.Slot, 10, 64)
	if err != nil {
		return nil, server.NewDecodeError(err, "Slot")
	}
	proposerIndex, err := strconv.ParseUint(b.ProposerIndex, 10, 64)
	if err != nil {
		return nil, server.NewDecodeError(err, "ProposerIndex")
	}
	parentRoot, err := bytesutil.DecodeHexWithLength(b.ParentRoot, fieldparams.RootLength)
	if err != nil {
		return nil, server.NewDecodeError(err, "ParentRoot")
	}
	stateRoot, err := bytesutil.DecodeHexWithLength(b.StateRoot, fieldparams.RootLength)
	if err != nil {
		return nil, server.NewDecodeError(err, "StateRoot")
	}
	randaoReveal, err := bytesutil.DecodeHexWithLength(b.Body.RandaoReveal, fieldparams.BLSSignatureLength)
	if err != nil {
		return nil, server.NewDecodeError(err, "Body.RandaoReveal")
	}
	depositRoot, err := bytesutil.DecodeHexWithLength(b.Body.Eth1Data.DepositRoot, fieldparams.RootLength)
	if err != nil {
		return nil, server.NewDecodeError(err, "Body.Eth1Data.DepositRoot")
	}
	depositCount, err := strconv.ParseUint(b.Body.Eth1Data.DepositCount, 10, 64)
	if err != nil {
		return nil, server.NewDecodeError(err, "Body.Eth1Data.DepositCount")
	}
	blockHash, err := bytesutil.DecodeHexWithLength(b.Body.Eth1Data.BlockHash, common.HashLength)
	if err != nil {
		return nil, server.NewDecodeError(err, "Body.Eth1Data.BlockHash")
	}
	graffiti, err := bytesutil.DecodeHexWithLength(b.Body.Graffiti, fieldparams.RootLength)
	if err != nil {
		return nil, server.NewDecodeError(err, "Body.Graffiti")
	}
	proposerSlashings, err := ProposerSlashingsToConsensus(b.Body.ProposerSlashings)
	if err != nil {
		return nil, server.NewDecodeError(err, "Body.ProposerSlashings")
	}
	attesterSlashings, err := AttesterSlashingsElectraToConsensus(b.Body.AttesterSlashings)
	if err != nil {
		return nil, server.NewDecodeError(err, "Body.AttesterSlashings")
	}
	atts, err := AttsElectraToConsensus(b.Body.Attestations)
	if err != nil {
		return nil, server.NewDecodeError(err, "Body.Attestations")
	}
	deposits, err := DepositsToConsensus(b.Body.Deposits)
	if err != nil {
		return nil, server.NewDecodeError(err, "Body.Deposits")
	}
	exits, err := SignedExitsToConsensus(b.Body.VoluntaryExits)
	if err != nil {
		return nil, server.NewDecodeError(err, "Body.VoluntaryExits")
	}
<<<<<<< HEAD
=======
	bo, err := BailOutsToConsensus(b.Body.BailOuts)
	if err != nil {
		return nil, server.NewDecodeError(err, "Body.BailOuts")
	}
>>>>>>> 1e8b75ab
	payloadParentHash, err := bytesutil.DecodeHexWithLength(b.Body.ExecutionPayload.ParentHash, common.HashLength)
	if err != nil {
		return nil, server.NewDecodeError(err, "Body.ExecutionPayload.ParentHash")
	}
	payloadFeeRecipient, err := bytesutil.DecodeHexWithLength(b.Body.ExecutionPayload.FeeRecipient, fieldparams.FeeRecipientLength)
	if err != nil {
		return nil, server.NewDecodeError(err, "Body.ExecutionPayload.FeeRecipient")
	}
	payloadStateRoot, err := bytesutil.DecodeHexWithLength(b.Body.ExecutionPayload.StateRoot, fieldparams.RootLength)
	if err != nil {
		return nil, server.NewDecodeError(err, "Body.ExecutionPayload.StateRoot")
	}
	payloadReceiptsRoot, err := bytesutil.DecodeHexWithLength(b.Body.ExecutionPayload.ReceiptsRoot, fieldparams.RootLength)
	if err != nil {
		return nil, server.NewDecodeError(err, "Body.ExecutionPayload.ReceiptsRoot")
	}
	payloadLogsBloom, err := bytesutil.DecodeHexWithLength(b.Body.ExecutionPayload.LogsBloom, fieldparams.LogsBloomLength)
	if err != nil {
		return nil, server.NewDecodeError(err, "Body.ExecutionPayload.LogsBloom")
	}
	payloadPrevRandao, err := bytesutil.DecodeHexWithLength(b.Body.ExecutionPayload.PrevRandao, fieldparams.RootLength)
	if err != nil {
		return nil, server.NewDecodeError(err, "Body.ExecutionPayload.PrevRandao")
	}
	payloadBlockNumber, err := strconv.ParseUint(b.Body.ExecutionPayload.BlockNumber, 10, 64)
	if err != nil {
		return nil, server.NewDecodeError(err, "Body.ExecutionPayload.BlockNumber")
	}
	payloadGasLimit, err := strconv.ParseUint(b.Body.ExecutionPayload.GasLimit, 10, 64)
	if err != nil {
		return nil, server.NewDecodeError(err, "Body.ExecutionPayload.GasLimit")
	}
	payloadGasUsed, err := strconv.ParseUint(b.Body.ExecutionPayload.GasUsed, 10, 64)
	if err != nil {
		return nil, server.NewDecodeError(err, "Body.ExecutionPayload.GasUsed")
	}
	payloadTimestamp, err := strconv.ParseUint(b.Body.ExecutionPayload.Timestamp, 10, 64)
	if err != nil {
		return nil, server.NewDecodeError(err, "Body.ExecutionPayloadHeader.Timestamp")
	}
	payloadExtraData, err := bytesutil.DecodeHexWithMaxLength(b.Body.ExecutionPayload.ExtraData, fieldparams.RootLength)
	if err != nil {
		return nil, server.NewDecodeError(err, "Body.ExecutionPayload.ExtraData")
	}
	payloadBaseFeePerGas, err := bytesutil.Uint256ToSSZBytes(b.Body.ExecutionPayload.BaseFeePerGas)
	if err != nil {
		return nil, server.NewDecodeError(err, "Body.ExecutionPayload.BaseFeePerGas")
	}
	payloadBlockHash, err := bytesutil.DecodeHexWithLength(b.Body.ExecutionPayload.BlockHash, common.HashLength)
	if err != nil {
		return nil, server.NewDecodeError(err, "Body.ExecutionPayload.BlockHash")
	}
	err = slice.VerifyMaxLength(b.Body.ExecutionPayload.Transactions, fieldparams.MaxTxsPerPayloadLength)
	if err != nil {
		return nil, server.NewDecodeError(err, "Body.ExecutionPayload.Transactions")
	}
	txs := make([][]byte, len(b.Body.ExecutionPayload.Transactions))
	for i, tx := range b.Body.ExecutionPayload.Transactions {
		txs[i], err = bytesutil.DecodeHexWithMaxLength(tx, fieldparams.MaxBytesPerTxLength)
		if err != nil {
			return nil, server.NewDecodeError(err, fmt.Sprintf("Body.ExecutionPayload.Transactions[%d]", i))
		}
	}
	err = slice.VerifyMaxLength(b.Body.ExecutionPayload.Withdrawals, fieldparams.MaxWithdrawalsPerPayload)
	if err != nil {
		return nil, server.NewDecodeError(err, "Body.ExecutionPayload.Withdrawals")
	}
	withdrawals := make([]*enginev1.Withdrawal, len(b.Body.ExecutionPayload.Withdrawals))
	for i, w := range b.Body.ExecutionPayload.Withdrawals {
		withdrawalIndex, err := strconv.ParseUint(w.WithdrawalIndex, 10, 64)
		if err != nil {
			return nil, server.NewDecodeError(err, fmt.Sprintf("Body.ExecutionPayload.Withdrawals[%d].WithdrawalIndex", i))
		}
		validatorIndex, err := strconv.ParseUint(w.ValidatorIndex, 10, 64)
		if err != nil {
			return nil, server.NewDecodeError(err, fmt.Sprintf("Body.ExecutionPayload.Withdrawals[%d].ValidatorIndex", i))
		}
		address, err := bytesutil.DecodeHexWithLength(w.ExecutionAddress, common.AddressLength)
		if err != nil {
			return nil, server.NewDecodeError(err, fmt.Sprintf("Body.ExecutionPayload.Withdrawals[%d].ExecutionAddress", i))
		}
		amount, err := strconv.ParseUint(w.Amount, 10, 64)
		if err != nil {
			return nil, server.NewDecodeError(err, fmt.Sprintf("Body.ExecutionPayload.Withdrawals[%d].Amount", i))
		}
		withdrawals[i] = &enginev1.Withdrawal{
			Index:          withdrawalIndex,
			ValidatorIndex: primitives.ValidatorIndex(validatorIndex),
			Address:        address,
			Amount:         amount,
		}
	}

	payloadBlobGasUsed, err := strconv.ParseUint(b.Body.ExecutionPayload.BlobGasUsed, 10, 64)
	if err != nil {
		return nil, server.NewDecodeError(err, "Body.ExecutionPayload.BlobGasUsed")
	}
	payloadExcessBlobGas, err := strconv.ParseUint(b.Body.ExecutionPayload.ExcessBlobGas, 10, 64)
	if err != nil {
		return nil, server.NewDecodeError(err, "Body.ExecutionPayload.ExcessBlobGas")
	}

	if b.Body.ExecutionRequests == nil {
		return nil, server.NewDecodeError(errors.New("nil execution requests"), "Body.ExequtionRequests")
	}

	depositRequests := make([]*enginev1.DepositRequest, len(b.Body.ExecutionRequests.Deposits))
	for i, d := range b.Body.ExecutionRequests.Deposits {
		depositRequests[i], err = d.ToConsensus()
		if err != nil {
			return nil, server.NewDecodeError(err, fmt.Sprintf("Body.ExecutionRequests.Deposits[%d]", i))
		}
	}

	withdrawalRequests := make([]*enginev1.WithdrawalRequest, len(b.Body.ExecutionRequests.Withdrawals))
	for i, w := range b.Body.ExecutionRequests.Withdrawals {
		withdrawalRequests[i], err = w.ToConsensus()
		if err != nil {
			return nil, server.NewDecodeError(err, fmt.Sprintf("Body.ExecutionRequests.Withdrawals[%d]", i))
		}
	}

	blsChanges, err := SignedBLSChangesToConsensus(b.Body.BLSToExecutionChanges)
	if err != nil {
		return nil, server.NewDecodeError(err, "Body.BLSToExecutionChanges")
	}
	err = slice.VerifyMaxLength(b.Body.BlobKzgCommitments, fieldparams.MaxBlobCommitmentsPerBlock)
	if err != nil {
		return nil, server.NewDecodeError(err, "Body.BlobKzgCommitments")
	}
	blobKzgCommitments := make([][]byte, len(b.Body.BlobKzgCommitments))
	for i, b := range b.Body.BlobKzgCommitments {
		kzg, err := bytesutil.DecodeHexWithLength(b, fieldparams.BLSPubkeyLength)
		if err != nil {
			return nil, server.NewDecodeError(err, fmt.Sprintf("Body.BlobKzgCommitments[%d]", i))
		}
		blobKzgCommitments[i] = kzg
	}
	return &eth.BeaconBlockElectra{
		Slot:          primitives.Slot(slot),
		ProposerIndex: primitives.ValidatorIndex(proposerIndex),
		ParentRoot:    parentRoot,
		StateRoot:     stateRoot,
		Body: &eth.BeaconBlockBodyElectra{
			RandaoReveal: randaoReveal,
			Eth1Data: &eth.Eth1Data{
				DepositRoot:  depositRoot,
				DepositCount: depositCount,
				BlockHash:    blockHash,
			},
			Graffiti:          graffiti,
			ProposerSlashings: proposerSlashings,
			AttesterSlashings: attesterSlashings,
			Attestations:      atts,
			Deposits:          deposits,
			VoluntaryExits:    exits,
<<<<<<< HEAD
=======
			BailOuts:          bo,
>>>>>>> 1e8b75ab
			ExecutionPayload: &enginev1.ExecutionPayloadElectra{
				ParentHash:    payloadParentHash,
				FeeRecipient:  payloadFeeRecipient,
				StateRoot:     payloadStateRoot,
				ReceiptsRoot:  payloadReceiptsRoot,
				LogsBloom:     payloadLogsBloom,
				PrevRandao:    payloadPrevRandao,
				BlockNumber:   payloadBlockNumber,
				GasLimit:      payloadGasLimit,
				GasUsed:       payloadGasUsed,
				Timestamp:     payloadTimestamp,
				ExtraData:     payloadExtraData,
				BaseFeePerGas: payloadBaseFeePerGas,
				BlockHash:     payloadBlockHash,
				Transactions:  txs,
				Withdrawals:   withdrawals,
				BlobGasUsed:   payloadBlobGasUsed,
				ExcessBlobGas: payloadExcessBlobGas,
			},
			BlsToExecutionChanges: blsChanges,
			BlobKzgCommitments:    blobKzgCommitments,
			ExecutionRequests: &enginev1.ExecutionRequests{
				Deposits:    depositRequests,
				Withdrawals: withdrawalRequests,
			},
		},
	}, nil
}

func (b *SignedBeaconBlockElectra) ToConsensus() (*eth.SignedBeaconBlockElectra, error) {
	if b == nil {
		return nil, errNilValue
	}

	sig, err := bytesutil.DecodeHexWithLength(b.Signature, fieldparams.BLSSignatureLength)
	if err != nil {
		return nil, server.NewDecodeError(err, "Signature")
	}
	block, err := b.Message.ToConsensus()
	if err != nil {
		return nil, server.NewDecodeError(err, "Message")
	}
	return &eth.SignedBeaconBlockElectra{
		Block:     block,
		Signature: sig,
	}, nil
}

func (b *SignedBlindedBeaconBlockElectra) ToConsensus() (*eth.SignedBlindedBeaconBlockElectra, error) {
	if b == nil {
		return nil, errNilValue
	}

	sig, err := bytesutil.DecodeHexWithLength(b.Signature, fieldparams.BLSSignatureLength)
	if err != nil {
		return nil, server.NewDecodeError(err, "Signature")
	}
	blindedBlock, err := b.Message.ToConsensus()
	if err != nil {
		return nil, err
	}
	return &eth.SignedBlindedBeaconBlockElectra{
		Message:   blindedBlock,
		Signature: sig,
	}, nil
}

func (b *SignedBlindedBeaconBlockElectra) ToGeneric() (*eth.GenericSignedBeaconBlock, error) {
	if b == nil {
		return nil, errNilValue
	}
	sig, err := bytesutil.DecodeHexWithLength(b.Signature, fieldparams.BLSSignatureLength)
	if err != nil {
		return nil, server.NewDecodeError(err, "Signature")
	}
	blindedBlock, err := b.Message.ToConsensus()
	if err != nil {
		return nil, err
	}
	return &eth.GenericSignedBeaconBlock{Block: &eth.GenericSignedBeaconBlock_BlindedElectra{BlindedElectra: &eth.SignedBlindedBeaconBlockElectra{
		Message:   blindedBlock,
		Signature: sig,
	}}, IsBlinded: true}, nil
}

func (b *BlindedBeaconBlockElectra) ToConsensus() (*eth.BlindedBeaconBlockElectra, error) {
	if b == nil {
		return nil, errNilValue
	}
	if b.Body == nil {
		return nil, server.NewDecodeError(errNilValue, "Body")
	}
	if b.Body.Eth1Data == nil {
		return nil, server.NewDecodeError(errNilValue, "Body.Eth1Data")
	}
	if b.Body.ExecutionPayloadHeader == nil {
		return nil, server.NewDecodeError(errNilValue, "Body.ExecutionPayloadHeader")
	}

	slot, err := strconv.ParseUint(b.Slot, 10, 64)
	if err != nil {
		return nil, server.NewDecodeError(err, "Slot")
	}
	proposerIndex, err := strconv.ParseUint(b.ProposerIndex, 10, 64)
	if err != nil {
		return nil, server.NewDecodeError(err, "ProposerIndex")
	}
	parentRoot, err := bytesutil.DecodeHexWithLength(b.ParentRoot, fieldparams.RootLength)
	if err != nil {
		return nil, server.NewDecodeError(err, "ParentRoot")
	}
	stateRoot, err := bytesutil.DecodeHexWithLength(b.StateRoot, fieldparams.RootLength)
	if err != nil {
		return nil, server.NewDecodeError(err, "StateRoot")
	}
	randaoReveal, err := bytesutil.DecodeHexWithLength(b.Body.RandaoReveal, fieldparams.BLSSignatureLength)
	if err != nil {
		return nil, server.NewDecodeError(err, "Body.RandaoReveal")
	}
	depositRoot, err := bytesutil.DecodeHexWithLength(b.Body.Eth1Data.DepositRoot, fieldparams.RootLength)
	if err != nil {
		return nil, server.NewDecodeError(err, "Body.Eth1Data.DepositRoot")
	}
	depositCount, err := strconv.ParseUint(b.Body.Eth1Data.DepositCount, 10, 64)
	if err != nil {
		return nil, server.NewDecodeError(err, "Body.Eth1Data.DepositCount")
	}
	blockHash, err := bytesutil.DecodeHexWithLength(b.Body.Eth1Data.BlockHash, fieldparams.RootLength)
	if err != nil {
		return nil, server.NewDecodeError(err, "Body.Eth1Data.BlockHash")
	}
	graffiti, err := bytesutil.DecodeHexWithLength(b.Body.Graffiti, fieldparams.RootLength)
	if err != nil {
		return nil, server.NewDecodeError(err, "Body.Graffiti")
	}
	proposerSlashings, err := ProposerSlashingsToConsensus(b.Body.ProposerSlashings)
	if err != nil {
		return nil, server.NewDecodeError(err, "Body.ProposerSlashings")
	}
	attesterSlashings, err := AttesterSlashingsElectraToConsensus(b.Body.AttesterSlashings)
	if err != nil {
		return nil, server.NewDecodeError(err, "Body.AttesterSlashings")
	}
	atts, err := AttsElectraToConsensus(b.Body.Attestations)
	if err != nil {
		return nil, server.NewDecodeError(err, "Body.Attestations")
	}
	deposits, err := DepositsToConsensus(b.Body.Deposits)
	if err != nil {
		return nil, server.NewDecodeError(err, "Body.Deposits")
	}
	exits, err := SignedExitsToConsensus(b.Body.VoluntaryExits)
	if err != nil {
		return nil, server.NewDecodeError(err, "Body.VoluntaryExits")
	}
<<<<<<< HEAD
=======
	bo, err := BailOutsToConsensus(b.Body.BailOuts)
	if err != nil {
		return nil, server.NewDecodeError(err, "Body.BailOuts")
	}
>>>>>>> 1e8b75ab
	payloadParentHash, err := bytesutil.DecodeHexWithLength(b.Body.ExecutionPayloadHeader.ParentHash, common.HashLength)
	if err != nil {
		return nil, server.NewDecodeError(err, "Body.ExecutionPayloadHeader.ParentHash")
	}
	payloadFeeRecipient, err := bytesutil.DecodeHexWithLength(b.Body.ExecutionPayloadHeader.FeeRecipient, fieldparams.FeeRecipientLength)
	if err != nil {
		return nil, server.NewDecodeError(err, "Body.ExecutionPayloadHeader.FeeRecipient")
	}
	payloadStateRoot, err := bytesutil.DecodeHexWithLength(b.Body.ExecutionPayloadHeader.StateRoot, fieldparams.RootLength)
	if err != nil {
		return nil, server.NewDecodeError(err, "Body.ExecutionPayloadHeader.StateRoot")
	}
	payloadReceiptsRoot, err := bytesutil.DecodeHexWithLength(b.Body.ExecutionPayloadHeader.ReceiptsRoot, fieldparams.RootLength)
	if err != nil {
		return nil, server.NewDecodeError(err, "Body.ExecutionPayloadHeader.ReceiptsRoot")
	}
	payloadLogsBloom, err := bytesutil.DecodeHexWithLength(b.Body.ExecutionPayloadHeader.LogsBloom, fieldparams.LogsBloomLength)
	if err != nil {
		return nil, server.NewDecodeError(err, "Body.ExecutionPayloadHeader.LogsBloom")
	}
	payloadPrevRandao, err := bytesutil.DecodeHexWithLength(b.Body.ExecutionPayloadHeader.PrevRandao, fieldparams.RootLength)
	if err != nil {
		return nil, server.NewDecodeError(err, "Body.ExecutionPayloadHeader.PrevRandao")
	}
	payloadBlockNumber, err := strconv.ParseUint(b.Body.ExecutionPayloadHeader.BlockNumber, 10, 64)
	if err != nil {
		return nil, server.NewDecodeError(err, "Body.ExecutionPayloadHeader.BlockNumber")
	}
	payloadGasLimit, err := strconv.ParseUint(b.Body.ExecutionPayloadHeader.GasLimit, 10, 64)
	if err != nil {
		return nil, server.NewDecodeError(err, "Body.ExecutionPayloadHeader.GasLimit")
	}
	payloadGasUsed, err := strconv.ParseUint(b.Body.ExecutionPayloadHeader.GasUsed, 10, 64)
	if err != nil {
		return nil, server.NewDecodeError(err, "Body.ExecutionPayloadHeader.GasUsed")
	}
	payloadTimestamp, err := strconv.ParseUint(b.Body.ExecutionPayloadHeader.Timestamp, 10, 64)
	if err != nil {
		return nil, server.NewDecodeError(err, "Body.ExecutionPayloadHeader.Timestamp")
	}
	payloadExtraData, err := bytesutil.DecodeHexWithMaxLength(b.Body.ExecutionPayloadHeader.ExtraData, fieldparams.RootLength)
	if err != nil {
		return nil, server.NewDecodeError(err, "Body.ExecutionPayloadHeader.ExtraData")
	}
	payloadBaseFeePerGas, err := bytesutil.Uint256ToSSZBytes(b.Body.ExecutionPayloadHeader.BaseFeePerGas)
	if err != nil {
		return nil, server.NewDecodeError(err, "Body.ExecutionPayloadHeader.BaseFeePerGas")
	}
	payloadBlockHash, err := bytesutil.DecodeHexWithLength(b.Body.ExecutionPayloadHeader.BlockHash, common.HashLength)
	if err != nil {
		return nil, server.NewDecodeError(err, "Body.ExecutionPayloadHeader.BlockHash")
	}
	payloadTxsRoot, err := bytesutil.DecodeHexWithLength(b.Body.ExecutionPayloadHeader.TransactionsRoot, fieldparams.RootLength)
	if err != nil {
		return nil, server.NewDecodeError(err, "Body.ExecutionPayloadHeader.TransactionsRoot")
	}
	payloadWithdrawalsRoot, err := bytesutil.DecodeHexWithLength(b.Body.ExecutionPayloadHeader.WithdrawalsRoot, fieldparams.RootLength)
	if err != nil {
		return nil, server.NewDecodeError(err, "Body.ExecutionPayloadHeader.WithdrawalsRoot")
	}
	payloadBlobGasUsed, err := strconv.ParseUint(b.Body.ExecutionPayloadHeader.BlobGasUsed, 10, 64)
	if err != nil {
		return nil, server.NewDecodeError(err, "Body.ExecutionPayload.BlobGasUsed")
	}
	payloadExcessBlobGas, err := strconv.ParseUint(b.Body.ExecutionPayloadHeader.ExcessBlobGas, 10, 64)
	if err != nil {
		return nil, server.NewDecodeError(err, "Body.ExecutionPayload.ExcessBlobGas")
	}
	if b.Body.ExecutionRequests == nil {
		return nil, server.NewDecodeError(errors.New("nil execution requests"), "Body.ExecutionRequests")
	}
	depositRequests := make([]*enginev1.DepositRequest, len(b.Body.ExecutionRequests.Deposits))
	for i, d := range b.Body.ExecutionRequests.Deposits {
		depositRequests[i], err = d.ToConsensus()
		if err != nil {
			return nil, server.NewDecodeError(err, fmt.Sprintf("Body.ExecutionRequests.Deposits[%d]", i))
		}
	}

	withdrawalRequests := make([]*enginev1.WithdrawalRequest, len(b.Body.ExecutionRequests.Withdrawals))
	for i, w := range b.Body.ExecutionRequests.Withdrawals {
		withdrawalRequests[i], err = w.ToConsensus()
		if err != nil {
			return nil, server.NewDecodeError(err, fmt.Sprintf("Body.ExecutionRequests.Withdrawals[%d]", i))
		}
	}

	blsChanges, err := SignedBLSChangesToConsensus(b.Body.BLSToExecutionChanges)
	if err != nil {
		return nil, server.NewDecodeError(err, "Body.BLSToExecutionChanges")
	}
	err = slice.VerifyMaxLength(b.Body.BlobKzgCommitments, fieldparams.MaxBlobCommitmentsPerBlock)
	if err != nil {
		return nil, server.NewDecodeError(err, "Body.BlobKzgCommitments")
	}
	blobKzgCommitments := make([][]byte, len(b.Body.BlobKzgCommitments))
	for i, b := range b.Body.BlobKzgCommitments {
		kzg, err := bytesutil.DecodeHexWithLength(b, fieldparams.BLSPubkeyLength)
		if err != nil {
			return nil, server.NewDecodeError(err, fmt.Sprintf("Body.BlobKzgCommitments[%d]", i))
		}
		blobKzgCommitments[i] = kzg
	}

	return &eth.BlindedBeaconBlockElectra{
		Slot:          primitives.Slot(slot),
		ProposerIndex: primitives.ValidatorIndex(proposerIndex),
		ParentRoot:    parentRoot,
		StateRoot:     stateRoot,
		Body: &eth.BlindedBeaconBlockBodyElectra{
			RandaoReveal: randaoReveal,
			Eth1Data: &eth.Eth1Data{
				DepositRoot:  depositRoot,
				DepositCount: depositCount,
				BlockHash:    blockHash,
			},
			Graffiti:          graffiti,
			ProposerSlashings: proposerSlashings,
			AttesterSlashings: attesterSlashings,
			Attestations:      atts,
			Deposits:          deposits,
			VoluntaryExits:    exits,
<<<<<<< HEAD
=======
			BailOuts:          bo,
>>>>>>> 1e8b75ab
			ExecutionPayloadHeader: &enginev1.ExecutionPayloadHeaderElectra{
				ParentHash:       payloadParentHash,
				FeeRecipient:     payloadFeeRecipient,
				StateRoot:        payloadStateRoot,
				ReceiptsRoot:     payloadReceiptsRoot,
				LogsBloom:        payloadLogsBloom,
				PrevRandao:       payloadPrevRandao,
				BlockNumber:      payloadBlockNumber,
				GasLimit:         payloadGasLimit,
				GasUsed:          payloadGasUsed,
				Timestamp:        payloadTimestamp,
				ExtraData:        payloadExtraData,
				BaseFeePerGas:    payloadBaseFeePerGas,
				BlockHash:        payloadBlockHash,
				TransactionsRoot: payloadTxsRoot,
				WithdrawalsRoot:  payloadWithdrawalsRoot,
				BlobGasUsed:      payloadBlobGasUsed,
				ExcessBlobGas:    payloadExcessBlobGas,
			},
			BlsToExecutionChanges: blsChanges,
			BlobKzgCommitments:    blobKzgCommitments,
			ExecutionRequests: &enginev1.ExecutionRequests{
				Deposits:    depositRequests,
				Withdrawals: withdrawalRequests,
			},
		},
	}, nil
}

func (b *BlindedBeaconBlockElectra) ToGeneric() (*eth.GenericBeaconBlock, error) {
	if b == nil {
		return nil, errNilValue
	}

	blindedBlock, err := b.ToConsensus()
	if err != nil {
		return nil, err
	}
	return &eth.GenericBeaconBlock{Block: &eth.GenericBeaconBlock_BlindedElectra{BlindedElectra: blindedBlock}, IsBlinded: true}, nil
}

func BeaconBlockHeaderFromConsensus(h *eth.BeaconBlockHeader) *BeaconBlockHeader {
	return &BeaconBlockHeader{
		Slot:          fmt.Sprintf("%d", h.Slot),
		ProposerIndex: fmt.Sprintf("%d", h.ProposerIndex),
		ParentRoot:    hexutil.Encode(h.ParentRoot),
		StateRoot:     hexutil.Encode(h.StateRoot),
		BodyRoot:      hexutil.Encode(h.BodyRoot),
	}
}

func BeaconBlockFromConsensus(b *eth.BeaconBlock) *BeaconBlock {
	return &BeaconBlock{
		Slot:          fmt.Sprintf("%d", b.Slot),
		ProposerIndex: fmt.Sprintf("%d", b.ProposerIndex),
		ParentRoot:    hexutil.Encode(b.ParentRoot),
		StateRoot:     hexutil.Encode(b.StateRoot),
		Body: &BeaconBlockBody{
			RandaoReveal:      hexutil.Encode(b.Body.RandaoReveal),
			Eth1Data:          Eth1DataFromConsensus(b.Body.Eth1Data),
			Graffiti:          hexutil.Encode(b.Body.Graffiti),
			ProposerSlashings: ProposerSlashingsFromConsensus(b.Body.ProposerSlashings),
			AttesterSlashings: AttesterSlashingsFromConsensus(b.Body.AttesterSlashings),
			Attestations:      AttsFromConsensus(b.Body.Attestations),
			Deposits:          DepositsFromConsensus(b.Body.Deposits),
			VoluntaryExits:    SignedExitsFromConsensus(b.Body.VoluntaryExits),
		},
	}
}

func SignedBeaconBlockMessageJsoner(block interfaces.ReadOnlySignedBeaconBlock) (SignedMessageJsoner, error) {
	pb, err := block.Proto()
	if err != nil {
		return nil, err
	}
	switch pbStruct := pb.(type) {
	case *eth.SignedBeaconBlock:
		return SignedBeaconBlockPhase0FromConsensus(pbStruct), nil
	case *eth.SignedBeaconBlockAltair:
		return SignedBeaconBlockAltairFromConsensus(pbStruct), nil
	case *eth.SignedBlindedBeaconBlockBellatrix:
		return SignedBlindedBeaconBlockBellatrixFromConsensus(pbStruct)
	case *eth.SignedBeaconBlockBellatrix:
		return SignedBeaconBlockBellatrixFromConsensus(pbStruct)
	case *eth.SignedBlindedBeaconBlockCapella:
		return SignedBlindedBeaconBlockCapellaFromConsensus(pbStruct)
	case *eth.SignedBeaconBlockCapella:
		return SignedBeaconBlockCapellaFromConsensus(pbStruct)
	case *eth.SignedBlindedBeaconBlockDeneb:
		return SignedBlindedBeaconBlockDenebFromConsensus(pbStruct)
	case *eth.SignedBeaconBlockDeneb:
		return SignedBeaconBlockDenebFromConsensus(pbStruct)
	case *eth.SignedBlindedBeaconBlockElectra:
		return SignedBlindedBeaconBlockElectraFromConsensus(pbStruct)
	case *eth.SignedBeaconBlockElectra:
		return SignedBeaconBlockElectraFromConsensus(pbStruct)
	default:
		return nil, ErrUnsupportedConversion
	}
}

func SignedBeaconBlockPhase0FromConsensus(b *eth.SignedBeaconBlock) *SignedBeaconBlock {
	return &SignedBeaconBlock{
		Message:   BeaconBlockFromConsensus(b.Block),
		Signature: hexutil.Encode(b.Signature),
	}
}

func BeaconBlockAltairFromConsensus(b *eth.BeaconBlockAltair) *BeaconBlockAltair {
	return &BeaconBlockAltair{
		Slot:          fmt.Sprintf("%d", b.Slot),
		ProposerIndex: fmt.Sprintf("%d", b.ProposerIndex),
		ParentRoot:    hexutil.Encode(b.ParentRoot),
		StateRoot:     hexutil.Encode(b.StateRoot),
		Body: &BeaconBlockBodyAltair{
			RandaoReveal:      hexutil.Encode(b.Body.RandaoReveal),
			Eth1Data:          Eth1DataFromConsensus(b.Body.Eth1Data),
			Graffiti:          hexutil.Encode(b.Body.Graffiti),
			ProposerSlashings: ProposerSlashingsFromConsensus(b.Body.ProposerSlashings),
			AttesterSlashings: AttesterSlashingsFromConsensus(b.Body.AttesterSlashings),
			Attestations:      AttsFromConsensus(b.Body.Attestations),
			Deposits:          DepositsFromConsensus(b.Body.Deposits),
			VoluntaryExits:    SignedExitsFromConsensus(b.Body.VoluntaryExits),
<<<<<<< HEAD
=======
			BailOuts:          BailOutsFromConsensus(b.Body.BailOuts),
>>>>>>> 1e8b75ab
		},
	}
}

func SignedBeaconBlockAltairFromConsensus(b *eth.SignedBeaconBlockAltair) *SignedBeaconBlockAltair {
	return &SignedBeaconBlockAltair{
		Message:   BeaconBlockAltairFromConsensus(b.Block),
		Signature: hexutil.Encode(b.Signature),
	}
}

func BlindedBeaconBlockBellatrixFromConsensus(b *eth.BlindedBeaconBlockBellatrix) (*BlindedBeaconBlockBellatrix, error) {
	payload, err := ExecutionPayloadHeaderFromConsensus(b.Body.ExecutionPayloadHeader)
	if err != nil {
		return nil, err
	}

	return &BlindedBeaconBlockBellatrix{
		Slot:          fmt.Sprintf("%d", b.Slot),
		ProposerIndex: fmt.Sprintf("%d", b.ProposerIndex),
		ParentRoot:    hexutil.Encode(b.ParentRoot),
		StateRoot:     hexutil.Encode(b.StateRoot),
		Body: &BlindedBeaconBlockBodyBellatrix{
<<<<<<< HEAD
			RandaoReveal:      hexutil.Encode(b.Body.RandaoReveal),
			Eth1Data:          Eth1DataFromConsensus(b.Body.Eth1Data),
			Graffiti:          hexutil.Encode(b.Body.Graffiti),
			ProposerSlashings: ProposerSlashingsFromConsensus(b.Body.ProposerSlashings),
			AttesterSlashings: AttesterSlashingsFromConsensus(b.Body.AttesterSlashings),
			Attestations:      AttsFromConsensus(b.Body.Attestations),
			Deposits:          DepositsFromConsensus(b.Body.Deposits),
			VoluntaryExits:    SignedExitsFromConsensus(b.Body.VoluntaryExits),
=======
			RandaoReveal:           hexutil.Encode(b.Body.RandaoReveal),
			Eth1Data:               Eth1DataFromConsensus(b.Body.Eth1Data),
			Graffiti:               hexutil.Encode(b.Body.Graffiti),
			ProposerSlashings:      ProposerSlashingsFromConsensus(b.Body.ProposerSlashings),
			AttesterSlashings:      AttesterSlashingsFromConsensus(b.Body.AttesterSlashings),
			Attestations:           AttsFromConsensus(b.Body.Attestations),
			Deposits:               DepositsFromConsensus(b.Body.Deposits),
			VoluntaryExits:         SignedExitsFromConsensus(b.Body.VoluntaryExits),
			BailOuts:               BailOutsFromConsensus(b.Body.BailOuts),
>>>>>>> 1e8b75ab
			ExecutionPayloadHeader: payload,
		},
	}, nil
}

func SignedBlindedBeaconBlockBellatrixFromConsensus(b *eth.SignedBlindedBeaconBlockBellatrix) (*SignedBlindedBeaconBlockBellatrix, error) {
	blindedBlock, err := BlindedBeaconBlockBellatrixFromConsensus(b.Block)
	if err != nil {
		return nil, err
	}
	return &SignedBlindedBeaconBlockBellatrix{
		Message:   blindedBlock,
		Signature: hexutil.Encode(b.Signature),
	}, nil
}

func BeaconBlockBellatrixFromConsensus(b *eth.BeaconBlockBellatrix) (*BeaconBlockBellatrix, error) {
	payload, err := ExecutionPayloadFromConsensus(b.Body.ExecutionPayload)
	if err != nil {
		return nil, err
	}

	return &BeaconBlockBellatrix{
		Slot:          fmt.Sprintf("%d", b.Slot),
		ProposerIndex: fmt.Sprintf("%d", b.ProposerIndex),
		ParentRoot:    hexutil.Encode(b.ParentRoot),
		StateRoot:     hexutil.Encode(b.StateRoot),
		Body: &BeaconBlockBodyBellatrix{
			RandaoReveal:      hexutil.Encode(b.Body.RandaoReveal),
			Eth1Data:          Eth1DataFromConsensus(b.Body.Eth1Data),
			Graffiti:          hexutil.Encode(b.Body.Graffiti),
			ProposerSlashings: ProposerSlashingsFromConsensus(b.Body.ProposerSlashings),
			AttesterSlashings: AttesterSlashingsFromConsensus(b.Body.AttesterSlashings),
			Attestations:      AttsFromConsensus(b.Body.Attestations),
			Deposits:          DepositsFromConsensus(b.Body.Deposits),
			VoluntaryExits:    SignedExitsFromConsensus(b.Body.VoluntaryExits),
<<<<<<< HEAD
=======
			BailOuts:          BailOutsFromConsensus(b.Body.BailOuts),
			ExecutionPayload:  payload,
>>>>>>> 1e8b75ab
		},
	}, nil
}

func SignedBeaconBlockBellatrixFromConsensus(b *eth.SignedBeaconBlockBellatrix) (*SignedBeaconBlockBellatrix, error) {
	block, err := BeaconBlockBellatrixFromConsensus(b.Block)
	if err != nil {
		return nil, err
	}
	return &SignedBeaconBlockBellatrix{
		Message:   block,
		Signature: hexutil.Encode(b.Signature),
	}, nil
}

func BlindedBeaconBlockCapellaFromConsensus(b *eth.BlindedBeaconBlockCapella) (*BlindedBeaconBlockCapella, error) {
	payload, err := ExecutionPayloadHeaderCapellaFromConsensus(b.Body.ExecutionPayloadHeader)
	if err != nil {
		return nil, err
	}

	return &BlindedBeaconBlockCapella{
		Slot:          fmt.Sprintf("%d", b.Slot),
		ProposerIndex: fmt.Sprintf("%d", b.ProposerIndex),
		ParentRoot:    hexutil.Encode(b.ParentRoot),
		StateRoot:     hexutil.Encode(b.StateRoot),
		Body: &BlindedBeaconBlockBodyCapella{
<<<<<<< HEAD
			RandaoReveal:      hexutil.Encode(b.Body.RandaoReveal),
			Eth1Data:          Eth1DataFromConsensus(b.Body.Eth1Data),
			Graffiti:          hexutil.Encode(b.Body.Graffiti),
			ProposerSlashings: ProposerSlashingsFromConsensus(b.Body.ProposerSlashings),
			AttesterSlashings: AttesterSlashingsFromConsensus(b.Body.AttesterSlashings),
			Attestations:      AttsFromConsensus(b.Body.Attestations),
			Deposits:          DepositsFromConsensus(b.Body.Deposits),
			VoluntaryExits:    SignedExitsFromConsensus(b.Body.VoluntaryExits),
=======
			RandaoReveal:           hexutil.Encode(b.Body.RandaoReveal),
			Eth1Data:               Eth1DataFromConsensus(b.Body.Eth1Data),
			Graffiti:               hexutil.Encode(b.Body.Graffiti),
			ProposerSlashings:      ProposerSlashingsFromConsensus(b.Body.ProposerSlashings),
			AttesterSlashings:      AttesterSlashingsFromConsensus(b.Body.AttesterSlashings),
			Attestations:           AttsFromConsensus(b.Body.Attestations),
			Deposits:               DepositsFromConsensus(b.Body.Deposits),
			VoluntaryExits:         SignedExitsFromConsensus(b.Body.VoluntaryExits),
			BailOuts:               BailOutsFromConsensus(b.Body.BailOuts),
>>>>>>> 1e8b75ab
			ExecutionPayloadHeader: payload,
			BLSToExecutionChanges:  SignedBLSChangesFromConsensus(b.Body.BlsToExecutionChanges),
		},
	}, nil
}

func SignedBlindedBeaconBlockCapellaFromConsensus(b *eth.SignedBlindedBeaconBlockCapella) (*SignedBlindedBeaconBlockCapella, error) {
	blindedBlock, err := BlindedBeaconBlockCapellaFromConsensus(b.Block)
	if err != nil {
		return nil, err
	}
	return &SignedBlindedBeaconBlockCapella{
		Message:   blindedBlock,
		Signature: hexutil.Encode(b.Signature),
	}, nil
}

func BeaconBlockCapellaFromConsensus(b *eth.BeaconBlockCapella) (*BeaconBlockCapella, error) {
	payload, err := ExecutionPayloadCapellaFromConsensus(b.Body.ExecutionPayload)
	if err != nil {
		return nil, err
	}

	return &BeaconBlockCapella{
		Slot:          fmt.Sprintf("%d", b.Slot),
		ProposerIndex: fmt.Sprintf("%d", b.ProposerIndex),
		ParentRoot:    hexutil.Encode(b.ParentRoot),
		StateRoot:     hexutil.Encode(b.StateRoot),
		Body: &BeaconBlockBodyCapella{
<<<<<<< HEAD
			RandaoReveal:      hexutil.Encode(b.Body.RandaoReveal),
			Eth1Data:          Eth1DataFromConsensus(b.Body.Eth1Data),
			Graffiti:          hexutil.Encode(b.Body.Graffiti),
			ProposerSlashings: ProposerSlashingsFromConsensus(b.Body.ProposerSlashings),
			AttesterSlashings: AttesterSlashingsFromConsensus(b.Body.AttesterSlashings),
			Attestations:      AttsFromConsensus(b.Body.Attestations),
			Deposits:          DepositsFromConsensus(b.Body.Deposits),
			VoluntaryExits:    SignedExitsFromConsensus(b.Body.VoluntaryExits),
=======
			RandaoReveal:          hexutil.Encode(b.Body.RandaoReveal),
			Eth1Data:              Eth1DataFromConsensus(b.Body.Eth1Data),
			Graffiti:              hexutil.Encode(b.Body.Graffiti),
			ProposerSlashings:     ProposerSlashingsFromConsensus(b.Body.ProposerSlashings),
			AttesterSlashings:     AttesterSlashingsFromConsensus(b.Body.AttesterSlashings),
			Attestations:          AttsFromConsensus(b.Body.Attestations),
			Deposits:              DepositsFromConsensus(b.Body.Deposits),
			VoluntaryExits:        SignedExitsFromConsensus(b.Body.VoluntaryExits),
			BailOuts:              BailOutsFromConsensus(b.Body.BailOuts),
>>>>>>> 1e8b75ab
			ExecutionPayload:      payload,
			BLSToExecutionChanges: SignedBLSChangesFromConsensus(b.Body.BlsToExecutionChanges),
		},
	}, nil
}

func SignedBeaconBlockCapellaFromConsensus(b *eth.SignedBeaconBlockCapella) (*SignedBeaconBlockCapella, error) {
	block, err := BeaconBlockCapellaFromConsensus(b.Block)
	if err != nil {
		return nil, err
	}
	return &SignedBeaconBlockCapella{
		Message:   block,
		Signature: hexutil.Encode(b.Signature),
	}, nil
}

func BeaconBlockContentsDenebFromConsensus(b *eth.BeaconBlockContentsDeneb) (*BeaconBlockContentsDeneb, error) {
	block, err := BeaconBlockDenebFromConsensus(b.Block)
	if err != nil {
		return nil, err
	}
	proofs := make([]string, len(b.KzgProofs))
	for i, proof := range b.KzgProofs {
		proofs[i] = hexutil.Encode(proof)
	}
	blbs := make([]string, len(b.Blobs))
	for i, blob := range b.Blobs {
		blbs[i] = hexutil.Encode(blob)
	}
	return &BeaconBlockContentsDeneb{
		Block:     block,
		KzgProofs: proofs,
		Blobs:     blbs,
	}, nil
}

func SignedBeaconBlockContentsDenebFromConsensus(b *eth.SignedBeaconBlockContentsDeneb) (*SignedBeaconBlockContentsDeneb, error) {
	block, err := SignedBeaconBlockDenebFromConsensus(b.Block)
	if err != nil {
		return nil, err
	}

	proofs := make([]string, len(b.KzgProofs))
	for i, proof := range b.KzgProofs {
		proofs[i] = hexutil.Encode(proof)
	}

	blbs := make([]string, len(b.Blobs))
	for i, blob := range b.Blobs {
		blbs[i] = hexutil.Encode(blob)
	}

	return &SignedBeaconBlockContentsDeneb{
		SignedBlock: block,
		KzgProofs:   proofs,
		Blobs:       blbs,
	}, nil
}

func BlindedBeaconBlockDenebFromConsensus(b *eth.BlindedBeaconBlockDeneb) (*BlindedBeaconBlockDeneb, error) {
	blobKzgCommitments := make([]string, len(b.Body.BlobKzgCommitments))
	for i := range b.Body.BlobKzgCommitments {
		blobKzgCommitments[i] = hexutil.Encode(b.Body.BlobKzgCommitments[i])
	}
	payload, err := ExecutionPayloadHeaderDenebFromConsensus(b.Body.ExecutionPayloadHeader)
	if err != nil {
		return nil, err
	}

	return &BlindedBeaconBlockDeneb{
		Slot:          fmt.Sprintf("%d", b.Slot),
		ProposerIndex: fmt.Sprintf("%d", b.ProposerIndex),
		ParentRoot:    hexutil.Encode(b.ParentRoot),
		StateRoot:     hexutil.Encode(b.StateRoot),
		Body: &BlindedBeaconBlockBodyDeneb{
<<<<<<< HEAD
			RandaoReveal:      hexutil.Encode(b.Body.RandaoReveal),
			Eth1Data:          Eth1DataFromConsensus(b.Body.Eth1Data),
			Graffiti:          hexutil.Encode(b.Body.Graffiti),
			ProposerSlashings: ProposerSlashingsFromConsensus(b.Body.ProposerSlashings),
			AttesterSlashings: AttesterSlashingsFromConsensus(b.Body.AttesterSlashings),
			Attestations:      AttsFromConsensus(b.Body.Attestations),
			Deposits:          DepositsFromConsensus(b.Body.Deposits),
			VoluntaryExits:    SignedExitsFromConsensus(b.Body.VoluntaryExits),
=======
			RandaoReveal:           hexutil.Encode(b.Body.RandaoReveal),
			Eth1Data:               Eth1DataFromConsensus(b.Body.Eth1Data),
			Graffiti:               hexutil.Encode(b.Body.Graffiti),
			ProposerSlashings:      ProposerSlashingsFromConsensus(b.Body.ProposerSlashings),
			AttesterSlashings:      AttesterSlashingsFromConsensus(b.Body.AttesterSlashings),
			Attestations:           AttsFromConsensus(b.Body.Attestations),
			Deposits:               DepositsFromConsensus(b.Body.Deposits),
			VoluntaryExits:         SignedExitsFromConsensus(b.Body.VoluntaryExits),
			BailOuts:               BailOutsFromConsensus(b.Body.BailOuts),
>>>>>>> 1e8b75ab
			ExecutionPayloadHeader: payload,
			BLSToExecutionChanges:  SignedBLSChangesFromConsensus(b.Body.BlsToExecutionChanges),
			BlobKzgCommitments:     blobKzgCommitments,
		},
	}, nil
}

func SignedBlindedBeaconBlockDenebFromConsensus(b *eth.SignedBlindedBeaconBlockDeneb) (*SignedBlindedBeaconBlockDeneb, error) {
	block, err := BlindedBeaconBlockDenebFromConsensus(b.Message)
	if err != nil {
		return nil, err
	}
	return &SignedBlindedBeaconBlockDeneb{
		Message:   block,
		Signature: hexutil.Encode(b.Signature),
	}, nil
}

func BeaconBlockDenebFromConsensus(b *eth.BeaconBlockDeneb) (*BeaconBlockDeneb, error) {
	baseFeePerGas, err := sszBytesToUint256String(b.Body.ExecutionPayload.BaseFeePerGas)
	if err != nil {
		return nil, err
	}
	transactions := make([]string, len(b.Body.ExecutionPayload.Transactions))
	for i, tx := range b.Body.ExecutionPayload.Transactions {
		transactions[i] = hexutil.Encode(tx)
	}
	blobKzgCommitments := make([]string, len(b.Body.BlobKzgCommitments))
	for i := range b.Body.BlobKzgCommitments {
		blobKzgCommitments[i] = hexutil.Encode(b.Body.BlobKzgCommitments[i])
	}

	return &BeaconBlockDeneb{
		Slot:          fmt.Sprintf("%d", b.Slot),
		ProposerIndex: fmt.Sprintf("%d", b.ProposerIndex),
		ParentRoot:    hexutil.Encode(b.ParentRoot),
		StateRoot:     hexutil.Encode(b.StateRoot),
		Body: &BeaconBlockBodyDeneb{
			RandaoReveal:      hexutil.Encode(b.Body.RandaoReveal),
			Eth1Data:          Eth1DataFromConsensus(b.Body.Eth1Data),
			Graffiti:          hexutil.Encode(b.Body.Graffiti),
			ProposerSlashings: ProposerSlashingsFromConsensus(b.Body.ProposerSlashings),
			AttesterSlashings: AttesterSlashingsFromConsensus(b.Body.AttesterSlashings),
			Attestations:      AttsFromConsensus(b.Body.Attestations),
			Deposits:          DepositsFromConsensus(b.Body.Deposits),
			VoluntaryExits:    SignedExitsFromConsensus(b.Body.VoluntaryExits),
<<<<<<< HEAD
=======
			BailOuts:          BailOutsFromConsensus(b.Body.BailOuts),
>>>>>>> 1e8b75ab
			ExecutionPayload: &ExecutionPayloadDeneb{
				ParentHash:    hexutil.Encode(b.Body.ExecutionPayload.ParentHash),
				FeeRecipient:  hexutil.Encode(b.Body.ExecutionPayload.FeeRecipient),
				StateRoot:     hexutil.Encode(b.Body.ExecutionPayload.StateRoot),
				ReceiptsRoot:  hexutil.Encode(b.Body.ExecutionPayload.ReceiptsRoot),
				LogsBloom:     hexutil.Encode(b.Body.ExecutionPayload.LogsBloom),
				PrevRandao:    hexutil.Encode(b.Body.ExecutionPayload.PrevRandao),
				BlockNumber:   fmt.Sprintf("%d", b.Body.ExecutionPayload.BlockNumber),
				GasLimit:      fmt.Sprintf("%d", b.Body.ExecutionPayload.GasLimit),
				GasUsed:       fmt.Sprintf("%d", b.Body.ExecutionPayload.GasUsed),
				Timestamp:     fmt.Sprintf("%d", b.Body.ExecutionPayload.Timestamp),
				ExtraData:     hexutil.Encode(b.Body.ExecutionPayload.ExtraData),
				BaseFeePerGas: baseFeePerGas,
				BlockHash:     hexutil.Encode(b.Body.ExecutionPayload.BlockHash),
				Transactions:  transactions,
				Withdrawals:   WithdrawalsFromConsensus(b.Body.ExecutionPayload.Withdrawals),
				BlobGasUsed:   fmt.Sprintf("%d", b.Body.ExecutionPayload.BlobGasUsed),
				ExcessBlobGas: fmt.Sprintf("%d", b.Body.ExecutionPayload.ExcessBlobGas),
			},
			BLSToExecutionChanges: SignedBLSChangesFromConsensus(b.Body.BlsToExecutionChanges),
			BlobKzgCommitments:    blobKzgCommitments,
		},
	}, nil
}

func SignedBeaconBlockDenebFromConsensus(b *eth.SignedBeaconBlockDeneb) (*SignedBeaconBlockDeneb, error) {
	block, err := BeaconBlockDenebFromConsensus(b.Block)
	if err != nil {
		return nil, err
	}
	return &SignedBeaconBlockDeneb{
		Message:   block,
		Signature: hexutil.Encode(b.Signature),
	}, nil
}

func BeaconBlockContentsElectraFromConsensus(b *eth.BeaconBlockContentsElectra) (*BeaconBlockContentsElectra, error) {
	block, err := BeaconBlockElectraFromConsensus(b.Block)
	if err != nil {
		return nil, err
	}
	proofs := make([]string, len(b.KzgProofs))
	for i, proof := range b.KzgProofs {
		proofs[i] = hexutil.Encode(proof)
	}
	blbs := make([]string, len(b.Blobs))
	for i, blob := range b.Blobs {
		blbs[i] = hexutil.Encode(blob)
	}
	return &BeaconBlockContentsElectra{
		Block:     block,
		KzgProofs: proofs,
		Blobs:     blbs,
	}, nil
}

func SignedBeaconBlockContentsElectraFromConsensus(b *eth.SignedBeaconBlockContentsElectra) (*SignedBeaconBlockContentsElectra, error) {
	block, err := SignedBeaconBlockElectraFromConsensus(b.Block)
	if err != nil {
		return nil, err
	}

	proofs := make([]string, len(b.KzgProofs))
	for i, proof := range b.KzgProofs {
		proofs[i] = hexutil.Encode(proof)
	}

	blbs := make([]string, len(b.Blobs))
	for i, blob := range b.Blobs {
		blbs[i] = hexutil.Encode(blob)
	}

	return &SignedBeaconBlockContentsElectra{
		SignedBlock: block,
		KzgProofs:   proofs,
		Blobs:       blbs,
	}, nil
}

func BlindedBeaconBlockElectraFromConsensus(b *eth.BlindedBeaconBlockElectra) (*BlindedBeaconBlockElectra, error) {
	blobKzgCommitments := make([]string, len(b.Body.BlobKzgCommitments))
	for i := range b.Body.BlobKzgCommitments {
		blobKzgCommitments[i] = hexutil.Encode(b.Body.BlobKzgCommitments[i])
	}
	payload, err := ExecutionPayloadHeaderElectraFromConsensus(b.Body.ExecutionPayloadHeader)
	if err != nil {
		return nil, err
	}

	return &BlindedBeaconBlockElectra{
		Slot:          fmt.Sprintf("%d", b.Slot),
		ProposerIndex: fmt.Sprintf("%d", b.ProposerIndex),
		ParentRoot:    hexutil.Encode(b.ParentRoot),
		StateRoot:     hexutil.Encode(b.StateRoot),
		Body: &BlindedBeaconBlockBodyElectra{
<<<<<<< HEAD
			RandaoReveal:      hexutil.Encode(b.Body.RandaoReveal),
			Eth1Data:          Eth1DataFromConsensus(b.Body.Eth1Data),
			Graffiti:          hexutil.Encode(b.Body.Graffiti),
			ProposerSlashings: ProposerSlashingsFromConsensus(b.Body.ProposerSlashings),
			AttesterSlashings: AttesterSlashingsElectraFromConsensus(b.Body.AttesterSlashings),
			Attestations:      AttsElectraFromConsensus(b.Body.Attestations),
			Deposits:          DepositsFromConsensus(b.Body.Deposits),
			VoluntaryExits:    SignedExitsFromConsensus(b.Body.VoluntaryExits),
=======
			RandaoReveal:           hexutil.Encode(b.Body.RandaoReveal),
			Eth1Data:               Eth1DataFromConsensus(b.Body.Eth1Data),
			Graffiti:               hexutil.Encode(b.Body.Graffiti),
			ProposerSlashings:      ProposerSlashingsFromConsensus(b.Body.ProposerSlashings),
			AttesterSlashings:      AttesterSlashingsElectraFromConsensus(b.Body.AttesterSlashings),
			Attestations:           AttsElectraFromConsensus(b.Body.Attestations),
			Deposits:               DepositsFromConsensus(b.Body.Deposits),
			VoluntaryExits:         SignedExitsFromConsensus(b.Body.VoluntaryExits),
			BailOuts:               BailOutsFromConsensus(b.Body.BailOuts),
>>>>>>> 1e8b75ab
			ExecutionPayloadHeader: payload,
			BLSToExecutionChanges:  SignedBLSChangesFromConsensus(b.Body.BlsToExecutionChanges),
			BlobKzgCommitments:     blobKzgCommitments,
			ExecutionRequests:      ExecutionRequestsFromConsensus(b.Body.ExecutionRequests),
		},
	}, nil
}

func ExecutionRequestsFromConsensus(er *enginev1.ExecutionRequests) *ExecutionRequests {
	return &ExecutionRequests{
		Deposits:    DepositRequestsFromConsensus(er.Deposits),
		Withdrawals: WithdrawalRequestsFromConsensus(er.Withdrawals),
	}
}

func SignedBlindedBeaconBlockElectraFromConsensus(b *eth.SignedBlindedBeaconBlockElectra) (*SignedBlindedBeaconBlockElectra, error) {
	block, err := BlindedBeaconBlockElectraFromConsensus(b.Message)
	if err != nil {
		return nil, err
	}
	return &SignedBlindedBeaconBlockElectra{
		Message:   block,
		Signature: hexutil.Encode(b.Signature),
	}, nil
}

func BeaconBlockElectraFromConsensus(b *eth.BeaconBlockElectra) (*BeaconBlockElectra, error) {
	payload, err := ExecutionPayloadElectraFromConsensus(b.Body.ExecutionPayload)
	if err != nil {
		return nil, err
	}
	blobKzgCommitments := make([]string, len(b.Body.BlobKzgCommitments))
	for i := range b.Body.BlobKzgCommitments {
		blobKzgCommitments[i] = hexutil.Encode(b.Body.BlobKzgCommitments[i])
	}

	return &BeaconBlockElectra{
		Slot:          fmt.Sprintf("%d", b.Slot),
		ProposerIndex: fmt.Sprintf("%d", b.ProposerIndex),
		ParentRoot:    hexutil.Encode(b.ParentRoot),
		StateRoot:     hexutil.Encode(b.StateRoot),
		Body: &BeaconBlockBodyElectra{
<<<<<<< HEAD
			RandaoReveal:      hexutil.Encode(b.Body.RandaoReveal),
			Eth1Data:          Eth1DataFromConsensus(b.Body.Eth1Data),
			Graffiti:          hexutil.Encode(b.Body.Graffiti),
			ProposerSlashings: ProposerSlashingsFromConsensus(b.Body.ProposerSlashings),
			AttesterSlashings: AttesterSlashingsElectraFromConsensus(b.Body.AttesterSlashings),
			Attestations:      AttsElectraFromConsensus(b.Body.Attestations),
			Deposits:          DepositsFromConsensus(b.Body.Deposits),
			VoluntaryExits:    SignedExitsFromConsensus(b.Body.VoluntaryExits),
=======
			RandaoReveal:          hexutil.Encode(b.Body.RandaoReveal),
			Eth1Data:              Eth1DataFromConsensus(b.Body.Eth1Data),
			Graffiti:              hexutil.Encode(b.Body.Graffiti),
			ProposerSlashings:     ProposerSlashingsFromConsensus(b.Body.ProposerSlashings),
			AttesterSlashings:     AttesterSlashingsElectraFromConsensus(b.Body.AttesterSlashings),
			Attestations:          AttsElectraFromConsensus(b.Body.Attestations),
			Deposits:              DepositsFromConsensus(b.Body.Deposits),
			VoluntaryExits:        SignedExitsFromConsensus(b.Body.VoluntaryExits),
			BailOuts:              BailOutsFromConsensus(b.Body.BailOuts),
>>>>>>> 1e8b75ab
			ExecutionPayload:      payload,
			BLSToExecutionChanges: SignedBLSChangesFromConsensus(b.Body.BlsToExecutionChanges),
			BlobKzgCommitments:    blobKzgCommitments,
			ExecutionRequests:     ExecutionRequestsFromConsensus(b.Body.ExecutionRequests),
		},
	}, nil
}

func SignedBeaconBlockElectraFromConsensus(b *eth.SignedBeaconBlockElectra) (*SignedBeaconBlockElectra, error) {
	block, err := BeaconBlockElectraFromConsensus(b.Block)
	if err != nil {
		return nil, err
	}
	return &SignedBeaconBlockElectra{
		Message:   block,
		Signature: hexutil.Encode(b.Signature),
	}, nil
}

func ExecutionPayloadFromConsensus(payload *enginev1.ExecutionPayload) (*ExecutionPayload, error) {
	baseFeePerGas, err := sszBytesToUint256String(payload.BaseFeePerGas)
	if err != nil {
		return nil, err
	}
	transactions := make([]string, len(payload.Transactions))
	for i, tx := range payload.Transactions {
		transactions[i] = hexutil.Encode(tx)
	}

	return &ExecutionPayload{
		ParentHash:    hexutil.Encode(payload.ParentHash),
		FeeRecipient:  hexutil.Encode(payload.FeeRecipient),
		StateRoot:     hexutil.Encode(payload.StateRoot),
		ReceiptsRoot:  hexutil.Encode(payload.ReceiptsRoot),
		LogsBloom:     hexutil.Encode(payload.LogsBloom),
		PrevRandao:    hexutil.Encode(payload.PrevRandao),
		BlockNumber:   fmt.Sprintf("%d", payload.BlockNumber),
		GasLimit:      fmt.Sprintf("%d", payload.GasLimit),
		GasUsed:       fmt.Sprintf("%d", payload.GasUsed),
		Timestamp:     fmt.Sprintf("%d", payload.Timestamp),
		ExtraData:     hexutil.Encode(payload.ExtraData),
		BaseFeePerGas: baseFeePerGas,
		BlockHash:     hexutil.Encode(payload.BlockHash),
		Transactions:  transactions,
	}, nil
}

func ExecutionPayloadCapellaFromConsensus(payload *enginev1.ExecutionPayloadCapella) (*ExecutionPayloadCapella, error) {
	baseFeePerGas, err := sszBytesToUint256String(payload.BaseFeePerGas)
	if err != nil {
		return nil, err
	}
	transactions := make([]string, len(payload.Transactions))
	for i, tx := range payload.Transactions {
		transactions[i] = hexutil.Encode(tx)
	}

	return &ExecutionPayloadCapella{
		ParentHash:    hexutil.Encode(payload.ParentHash),
		FeeRecipient:  hexutil.Encode(payload.FeeRecipient),
		StateRoot:     hexutil.Encode(payload.StateRoot),
		ReceiptsRoot:  hexutil.Encode(payload.ReceiptsRoot),
		LogsBloom:     hexutil.Encode(payload.LogsBloom),
		PrevRandao:    hexutil.Encode(payload.PrevRandao),
		BlockNumber:   fmt.Sprintf("%d", payload.BlockNumber),
		GasLimit:      fmt.Sprintf("%d", payload.GasLimit),
		GasUsed:       fmt.Sprintf("%d", payload.GasUsed),
		Timestamp:     fmt.Sprintf("%d", payload.Timestamp),
		ExtraData:     hexutil.Encode(payload.ExtraData),
		BaseFeePerGas: baseFeePerGas,
		BlockHash:     hexutil.Encode(payload.BlockHash),
		Transactions:  transactions,
		Withdrawals:   WithdrawalsFromConsensus(payload.Withdrawals),
	}, nil
}

func ExecutionPayloadDenebFromConsensus(payload *enginev1.ExecutionPayloadDeneb) (*ExecutionPayloadDeneb, error) {
	baseFeePerGas, err := sszBytesToUint256String(payload.BaseFeePerGas)
	if err != nil {
		return nil, err
	}
	transactions := make([]string, len(payload.Transactions))
	for i, tx := range payload.Transactions {
		transactions[i] = hexutil.Encode(tx)
	}

	return &ExecutionPayloadDeneb{
		ParentHash:    hexutil.Encode(payload.ParentHash),
		FeeRecipient:  hexutil.Encode(payload.FeeRecipient),
		StateRoot:     hexutil.Encode(payload.StateRoot),
		ReceiptsRoot:  hexutil.Encode(payload.ReceiptsRoot),
		LogsBloom:     hexutil.Encode(payload.LogsBloom),
		PrevRandao:    hexutil.Encode(payload.PrevRandao),
		BlockNumber:   fmt.Sprintf("%d", payload.BlockNumber),
		GasLimit:      fmt.Sprintf("%d", payload.GasLimit),
		GasUsed:       fmt.Sprintf("%d", payload.GasUsed),
		Timestamp:     fmt.Sprintf("%d", payload.Timestamp),
		ExtraData:     hexutil.Encode(payload.ExtraData),
		BaseFeePerGas: baseFeePerGas,
		BlockHash:     hexutil.Encode(payload.BlockHash),
		Transactions:  transactions,
		Withdrawals:   WithdrawalsFromConsensus(payload.Withdrawals),
		BlobGasUsed:   fmt.Sprintf("%d", payload.BlobGasUsed),
		ExcessBlobGas: fmt.Sprintf("%d", payload.ExcessBlobGas),
	}, nil
}

var ExecutionPayloadElectraFromConsensus = ExecutionPayloadDenebFromConsensus

func ExecutionPayloadHeaderFromConsensus(payload *enginev1.ExecutionPayloadHeader) (*ExecutionPayloadHeader, error) {
	baseFeePerGas, err := sszBytesToUint256String(payload.BaseFeePerGas)
	if err != nil {
		return nil, err
	}

	return &ExecutionPayloadHeader{
		ParentHash:       hexutil.Encode(payload.ParentHash),
		FeeRecipient:     hexutil.Encode(payload.FeeRecipient),
		StateRoot:        hexutil.Encode(payload.StateRoot),
		ReceiptsRoot:     hexutil.Encode(payload.ReceiptsRoot),
		LogsBloom:        hexutil.Encode(payload.LogsBloom),
		PrevRandao:       hexutil.Encode(payload.PrevRandao),
		BlockNumber:      fmt.Sprintf("%d", payload.BlockNumber),
		GasLimit:         fmt.Sprintf("%d", payload.GasLimit),
		GasUsed:          fmt.Sprintf("%d", payload.GasUsed),
		Timestamp:        fmt.Sprintf("%d", payload.Timestamp),
		ExtraData:        hexutil.Encode(payload.ExtraData),
		BaseFeePerGas:    baseFeePerGas,
		BlockHash:        hexutil.Encode(payload.BlockHash),
		TransactionsRoot: hexutil.Encode(payload.TransactionsRoot),
	}, nil
}

func ExecutionPayloadHeaderCapellaFromConsensus(payload *enginev1.ExecutionPayloadHeaderCapella) (*ExecutionPayloadHeaderCapella, error) {
	baseFeePerGas, err := sszBytesToUint256String(payload.BaseFeePerGas)
	if err != nil {
		return nil, err
	}

	return &ExecutionPayloadHeaderCapella{
		ParentHash:       hexutil.Encode(payload.ParentHash),
		FeeRecipient:     hexutil.Encode(payload.FeeRecipient),
		StateRoot:        hexutil.Encode(payload.StateRoot),
		ReceiptsRoot:     hexutil.Encode(payload.ReceiptsRoot),
		LogsBloom:        hexutil.Encode(payload.LogsBloom),
		PrevRandao:       hexutil.Encode(payload.PrevRandao),
		BlockNumber:      fmt.Sprintf("%d", payload.BlockNumber),
		GasLimit:         fmt.Sprintf("%d", payload.GasLimit),
		GasUsed:          fmt.Sprintf("%d", payload.GasUsed),
		Timestamp:        fmt.Sprintf("%d", payload.Timestamp),
		ExtraData:        hexutil.Encode(payload.ExtraData),
		BaseFeePerGas:    baseFeePerGas,
		BlockHash:        hexutil.Encode(payload.BlockHash),
		TransactionsRoot: hexutil.Encode(payload.TransactionsRoot),
		WithdrawalsRoot:  hexutil.Encode(payload.WithdrawalsRoot),
	}, nil
}

func ExecutionPayloadHeaderDenebFromConsensus(payload *enginev1.ExecutionPayloadHeaderDeneb) (*ExecutionPayloadHeaderDeneb, error) {
	baseFeePerGas, err := sszBytesToUint256String(payload.BaseFeePerGas)
	if err != nil {
		return nil, err
	}

	return &ExecutionPayloadHeaderDeneb{
		ParentHash:       hexutil.Encode(payload.ParentHash),
		FeeRecipient:     hexutil.Encode(payload.FeeRecipient),
		StateRoot:        hexutil.Encode(payload.StateRoot),
		ReceiptsRoot:     hexutil.Encode(payload.ReceiptsRoot),
		LogsBloom:        hexutil.Encode(payload.LogsBloom),
		PrevRandao:       hexutil.Encode(payload.PrevRandao),
		BlockNumber:      fmt.Sprintf("%d", payload.BlockNumber),
		GasLimit:         fmt.Sprintf("%d", payload.GasLimit),
		GasUsed:          fmt.Sprintf("%d", payload.GasUsed),
		Timestamp:        fmt.Sprintf("%d", payload.Timestamp),
		ExtraData:        hexutil.Encode(payload.ExtraData),
		BaseFeePerGas:    baseFeePerGas,
		BlockHash:        hexutil.Encode(payload.BlockHash),
		TransactionsRoot: hexutil.Encode(payload.TransactionsRoot),
		WithdrawalsRoot:  hexutil.Encode(payload.WithdrawalsRoot),
		BlobGasUsed:      fmt.Sprintf("%d", payload.BlobGasUsed),
		ExcessBlobGas:    fmt.Sprintf("%d", payload.ExcessBlobGas),
	}, nil
}

var ExecutionPayloadHeaderElectraFromConsensus = ExecutionPayloadHeaderDenebFromConsensus<|MERGE_RESOLUTION|>--- conflicted
+++ resolved
@@ -300,13 +300,6 @@
 	if err != nil {
 		return nil, server.NewDecodeError(err, "Body.VoluntaryExits")
 	}
-<<<<<<< HEAD
-=======
-	bo, err := BailOutsToConsensus(b.Body.BailOuts)
-	if err != nil {
-		return nil, server.NewDecodeError(err, "Body.BailOuts")
-	}
->>>>>>> 1e8b75ab
 
 	return &eth.BeaconBlockAltair{
 		Slot:          primitives.Slot(slot),
@@ -326,10 +319,6 @@
 			Attestations:      atts,
 			Deposits:          deposits,
 			VoluntaryExits:    exits,
-<<<<<<< HEAD
-=======
-			BailOuts:          bo,
->>>>>>> 1e8b75ab
 		},
 	}, nil
 }
@@ -432,12 +421,6 @@
 	if err != nil {
 		return nil, server.NewDecodeError(err, "Body.VoluntaryExits")
 	}
-<<<<<<< HEAD
-=======
-	bo, err := BailOutsToConsensus(b.Body.BailOuts)
-	if err != nil {
-		return nil, server.NewDecodeError(err, "Body.BailOuts")
->>>>>>> 1e8b75ab
 	}
 	payloadParentHash, err := bytesutil.DecodeHexWithLength(b.Body.ExecutionPayload.ParentHash, common.HashLength)
 	if err != nil {
@@ -521,10 +504,6 @@
 			Attestations:      atts,
 			Deposits:          deposits,
 			VoluntaryExits:    exits,
-<<<<<<< HEAD
-=======
-			BailOuts:          bo,
->>>>>>> 1e8b75ab
 			ExecutionPayload: &enginev1.ExecutionPayload{
 				ParentHash:    payloadParentHash,
 				FeeRecipient:  payloadFeeRecipient,
@@ -643,12 +622,6 @@
 	if err != nil {
 		return nil, server.NewDecodeError(err, "Body.VoluntaryExits")
 	}
-<<<<<<< HEAD
-=======
-	bo, err := BailOutsToConsensus(b.Body.BailOuts)
-	if err != nil {
-		return nil, server.NewDecodeError(err, "Body.BailOuts")
->>>>>>> 1e8b75ab
 	}
 	payloadParentHash, err := bytesutil.DecodeHexWithLength(b.Body.ExecutionPayloadHeader.ParentHash, common.HashLength)
 	if err != nil {
@@ -724,10 +697,6 @@
 			Attestations:      atts,
 			Deposits:          deposits,
 			VoluntaryExits:    exits,
-<<<<<<< HEAD
-=======
-			BailOuts:          bo,
->>>>>>> 1e8b75ab
 			ExecutionPayloadHeader: &enginev1.ExecutionPayloadHeader{
 				ParentHash:       payloadParentHash,
 				FeeRecipient:     payloadFeeRecipient,
@@ -846,14 +815,7 @@
 	if err != nil {
 		return nil, server.NewDecodeError(err, "Body.VoluntaryExits")
 	}
-<<<<<<< HEAD
 	
-=======
-	bo, err := BailOutsToConsensus(b.Body.BailOuts)
-	if err != nil {
-		return nil, server.NewDecodeError(err, "Body.BailOuts")
-	}
->>>>>>> 1e8b75ab
 	payloadParentHash, err := bytesutil.DecodeHexWithLength(b.Body.ExecutionPayload.ParentHash, common.HashLength)
 	if err != nil {
 		return nil, server.NewDecodeError(err, "Body.ExecutionPayload.ParentHash")
@@ -969,10 +931,6 @@
 			Attestations:      atts,
 			Deposits:          deposits,
 			VoluntaryExits:    exits,
-<<<<<<< HEAD
-=======
-			BailOuts:          bo,
->>>>>>> 1e8b75ab
 			ExecutionPayload: &enginev1.ExecutionPayloadCapella{
 				ParentHash:    payloadParentHash,
 				FeeRecipient:  payloadFeeRecipient,
@@ -1093,13 +1051,6 @@
 	if err != nil {
 		return nil, server.NewDecodeError(err, "Body.VoluntaryExits")
 	}
-<<<<<<< HEAD
-=======
-	bo, err := BailOutsToConsensus(b.Body.BailOuts)
-	if err != nil {
-		return nil, server.NewDecodeError(err, "Body.BailOuts")
-	}
->>>>>>> 1e8b75ab
 	payloadParentHash, err := bytesutil.DecodeHexWithLength(b.Body.ExecutionPayloadHeader.ParentHash, common.HashLength)
 	if err != nil {
 		return nil, server.NewDecodeError(err, "Body.ExecutionPayloadHeader.ParentHash")
@@ -1183,10 +1134,6 @@
 			Attestations:      atts,
 			Deposits:          deposits,
 			VoluntaryExits:    exits,
-<<<<<<< HEAD
-=======
-			BailOuts:          bo,
->>>>>>> 1e8b75ab
 			ExecutionPayloadHeader: &enginev1.ExecutionPayloadHeaderCapella{
 				ParentHash:       payloadParentHash,
 				FeeRecipient:     payloadFeeRecipient,
@@ -1297,9 +1244,6 @@
 	if b.Body.Eth1Data == nil {
 		return nil, server.NewDecodeError(errNilValue, "Body.Eth1Data")
 	}
-	// if b.Body.SyncAggregate == nil {
-	// 	return nil, server.NewDecodeError(errNilValue, "Body.SyncAggregate")
-	// }
 	if b.Body.ExecutionPayload == nil {
 		return nil, server.NewDecodeError(errNilValue, "Body.ExecutionPayload")
 	}
@@ -1360,13 +1304,6 @@
 	if err != nil {
 		return nil, server.NewDecodeError(err, "Body.VoluntaryExits")
 	}
-<<<<<<< HEAD
-=======
-	bo, err := BailOutsToConsensus(b.Body.BailOuts)
-	if err != nil {
-		return nil, server.NewDecodeError(err, "Body.BailOuts")
-	}
->>>>>>> 1e8b75ab
 	payloadParentHash, err := bytesutil.DecodeHexWithLength(b.Body.ExecutionPayload.ParentHash, common.HashLength)
 	if err != nil {
 		return nil, server.NewDecodeError(err, "Body.ExecutionPayload.ParentHash")
@@ -1502,10 +1439,6 @@
 			Attestations:      atts,
 			Deposits:          deposits,
 			VoluntaryExits:    exits,
-<<<<<<< HEAD
-=======
-			BailOuts:          bo,
->>>>>>> 1e8b75ab
 			ExecutionPayload: &enginev1.ExecutionPayloadDeneb{
 				ParentHash:    payloadParentHash,
 				FeeRecipient:  payloadFeeRecipient,
@@ -1657,13 +1590,6 @@
 	if err != nil {
 		return nil, server.NewDecodeError(err, "Body.VoluntaryExits")
 	}
-<<<<<<< HEAD
-=======
-	bo, err := BailOutsToConsensus(b.Body.BailOuts)
-	if err != nil {
-		return nil, server.NewDecodeError(err, "Body.BailOuts")
-	}
->>>>>>> 1e8b75ab
 	payloadParentHash, err := bytesutil.DecodeHexWithLength(b.Body.ExecutionPayloadHeader.ParentHash, common.HashLength)
 	if err != nil {
 		return nil, server.NewDecodeError(err, "Body.ExecutionPayloadHeader.ParentHash")
@@ -1769,10 +1695,6 @@
 			Attestations:      atts,
 			Deposits:          deposits,
 			VoluntaryExits:    exits,
-<<<<<<< HEAD
-=======
-			BailOuts:          bo,
->>>>>>> 1e8b75ab
 			ExecutionPayloadHeader: &enginev1.ExecutionPayloadHeaderDeneb{
 				ParentHash:       payloadParentHash,
 				FeeRecipient:     payloadFeeRecipient,
@@ -1958,13 +1880,6 @@
 	if err != nil {
 		return nil, server.NewDecodeError(err, "Body.VoluntaryExits")
 	}
-<<<<<<< HEAD
-=======
-	bo, err := BailOutsToConsensus(b.Body.BailOuts)
-	if err != nil {
-		return nil, server.NewDecodeError(err, "Body.BailOuts")
-	}
->>>>>>> 1e8b75ab
 	payloadParentHash, err := bytesutil.DecodeHexWithLength(b.Body.ExecutionPayload.ParentHash, common.HashLength)
 	if err != nil {
 		return nil, server.NewDecodeError(err, "Body.ExecutionPayload.ParentHash")
@@ -2121,10 +2036,6 @@
 			Attestations:      atts,
 			Deposits:          deposits,
 			VoluntaryExits:    exits,
-<<<<<<< HEAD
-=======
-			BailOuts:          bo,
->>>>>>> 1e8b75ab
 			ExecutionPayload: &enginev1.ExecutionPayloadElectra{
 				ParentHash:    payloadParentHash,
 				FeeRecipient:  payloadFeeRecipient,
@@ -2280,13 +2191,6 @@
 	if err != nil {
 		return nil, server.NewDecodeError(err, "Body.VoluntaryExits")
 	}
-<<<<<<< HEAD
-=======
-	bo, err := BailOutsToConsensus(b.Body.BailOuts)
-	if err != nil {
-		return nil, server.NewDecodeError(err, "Body.BailOuts")
-	}
->>>>>>> 1e8b75ab
 	payloadParentHash, err := bytesutil.DecodeHexWithLength(b.Body.ExecutionPayloadHeader.ParentHash, common.HashLength)
 	if err != nil {
 		return nil, server.NewDecodeError(err, "Body.ExecutionPayloadHeader.ParentHash")
@@ -2409,10 +2313,6 @@
 			Attestations:      atts,
 			Deposits:          deposits,
 			VoluntaryExits:    exits,
-<<<<<<< HEAD
-=======
-			BailOuts:          bo,
->>>>>>> 1e8b75ab
 			ExecutionPayloadHeader: &enginev1.ExecutionPayloadHeaderElectra{
 				ParentHash:       payloadParentHash,
 				FeeRecipient:     payloadFeeRecipient,
@@ -2536,10 +2436,6 @@
 			Attestations:      AttsFromConsensus(b.Body.Attestations),
 			Deposits:          DepositsFromConsensus(b.Body.Deposits),
 			VoluntaryExits:    SignedExitsFromConsensus(b.Body.VoluntaryExits),
-<<<<<<< HEAD
-=======
-			BailOuts:          BailOutsFromConsensus(b.Body.BailOuts),
->>>>>>> 1e8b75ab
 		},
 	}
 }
@@ -2563,7 +2459,6 @@
 		ParentRoot:    hexutil.Encode(b.ParentRoot),
 		StateRoot:     hexutil.Encode(b.StateRoot),
 		Body: &BlindedBeaconBlockBodyBellatrix{
-<<<<<<< HEAD
 			RandaoReveal:      hexutil.Encode(b.Body.RandaoReveal),
 			Eth1Data:          Eth1DataFromConsensus(b.Body.Eth1Data),
 			Graffiti:          hexutil.Encode(b.Body.Graffiti),
@@ -2572,17 +2467,6 @@
 			Attestations:      AttsFromConsensus(b.Body.Attestations),
 			Deposits:          DepositsFromConsensus(b.Body.Deposits),
 			VoluntaryExits:    SignedExitsFromConsensus(b.Body.VoluntaryExits),
-=======
-			RandaoReveal:           hexutil.Encode(b.Body.RandaoReveal),
-			Eth1Data:               Eth1DataFromConsensus(b.Body.Eth1Data),
-			Graffiti:               hexutil.Encode(b.Body.Graffiti),
-			ProposerSlashings:      ProposerSlashingsFromConsensus(b.Body.ProposerSlashings),
-			AttesterSlashings:      AttesterSlashingsFromConsensus(b.Body.AttesterSlashings),
-			Attestations:           AttsFromConsensus(b.Body.Attestations),
-			Deposits:               DepositsFromConsensus(b.Body.Deposits),
-			VoluntaryExits:         SignedExitsFromConsensus(b.Body.VoluntaryExits),
-			BailOuts:               BailOutsFromConsensus(b.Body.BailOuts),
->>>>>>> 1e8b75ab
 			ExecutionPayloadHeader: payload,
 		},
 	}, nil
@@ -2619,11 +2503,6 @@
 			Attestations:      AttsFromConsensus(b.Body.Attestations),
 			Deposits:          DepositsFromConsensus(b.Body.Deposits),
 			VoluntaryExits:    SignedExitsFromConsensus(b.Body.VoluntaryExits),
-<<<<<<< HEAD
-=======
-			BailOuts:          BailOutsFromConsensus(b.Body.BailOuts),
-			ExecutionPayload:  payload,
->>>>>>> 1e8b75ab
 		},
 	}, nil
 }
@@ -2651,7 +2530,6 @@
 		ParentRoot:    hexutil.Encode(b.ParentRoot),
 		StateRoot:     hexutil.Encode(b.StateRoot),
 		Body: &BlindedBeaconBlockBodyCapella{
-<<<<<<< HEAD
 			RandaoReveal:      hexutil.Encode(b.Body.RandaoReveal),
 			Eth1Data:          Eth1DataFromConsensus(b.Body.Eth1Data),
 			Graffiti:          hexutil.Encode(b.Body.Graffiti),
@@ -2660,17 +2538,6 @@
 			Attestations:      AttsFromConsensus(b.Body.Attestations),
 			Deposits:          DepositsFromConsensus(b.Body.Deposits),
 			VoluntaryExits:    SignedExitsFromConsensus(b.Body.VoluntaryExits),
-=======
-			RandaoReveal:           hexutil.Encode(b.Body.RandaoReveal),
-			Eth1Data:               Eth1DataFromConsensus(b.Body.Eth1Data),
-			Graffiti:               hexutil.Encode(b.Body.Graffiti),
-			ProposerSlashings:      ProposerSlashingsFromConsensus(b.Body.ProposerSlashings),
-			AttesterSlashings:      AttesterSlashingsFromConsensus(b.Body.AttesterSlashings),
-			Attestations:           AttsFromConsensus(b.Body.Attestations),
-			Deposits:               DepositsFromConsensus(b.Body.Deposits),
-			VoluntaryExits:         SignedExitsFromConsensus(b.Body.VoluntaryExits),
-			BailOuts:               BailOutsFromConsensus(b.Body.BailOuts),
->>>>>>> 1e8b75ab
 			ExecutionPayloadHeader: payload,
 			BLSToExecutionChanges:  SignedBLSChangesFromConsensus(b.Body.BlsToExecutionChanges),
 		},
@@ -2700,7 +2567,6 @@
 		ParentRoot:    hexutil.Encode(b.ParentRoot),
 		StateRoot:     hexutil.Encode(b.StateRoot),
 		Body: &BeaconBlockBodyCapella{
-<<<<<<< HEAD
 			RandaoReveal:      hexutil.Encode(b.Body.RandaoReveal),
 			Eth1Data:          Eth1DataFromConsensus(b.Body.Eth1Data),
 			Graffiti:          hexutil.Encode(b.Body.Graffiti),
@@ -2709,17 +2575,6 @@
 			Attestations:      AttsFromConsensus(b.Body.Attestations),
 			Deposits:          DepositsFromConsensus(b.Body.Deposits),
 			VoluntaryExits:    SignedExitsFromConsensus(b.Body.VoluntaryExits),
-=======
-			RandaoReveal:          hexutil.Encode(b.Body.RandaoReveal),
-			Eth1Data:              Eth1DataFromConsensus(b.Body.Eth1Data),
-			Graffiti:              hexutil.Encode(b.Body.Graffiti),
-			ProposerSlashings:     ProposerSlashingsFromConsensus(b.Body.ProposerSlashings),
-			AttesterSlashings:     AttesterSlashingsFromConsensus(b.Body.AttesterSlashings),
-			Attestations:          AttsFromConsensus(b.Body.Attestations),
-			Deposits:              DepositsFromConsensus(b.Body.Deposits),
-			VoluntaryExits:        SignedExitsFromConsensus(b.Body.VoluntaryExits),
-			BailOuts:              BailOutsFromConsensus(b.Body.BailOuts),
->>>>>>> 1e8b75ab
 			ExecutionPayload:      payload,
 			BLSToExecutionChanges: SignedBLSChangesFromConsensus(b.Body.BlsToExecutionChanges),
 		},
@@ -2796,7 +2651,6 @@
 		ParentRoot:    hexutil.Encode(b.ParentRoot),
 		StateRoot:     hexutil.Encode(b.StateRoot),
 		Body: &BlindedBeaconBlockBodyDeneb{
-<<<<<<< HEAD
 			RandaoReveal:      hexutil.Encode(b.Body.RandaoReveal),
 			Eth1Data:          Eth1DataFromConsensus(b.Body.Eth1Data),
 			Graffiti:          hexutil.Encode(b.Body.Graffiti),
@@ -2805,17 +2659,6 @@
 			Attestations:      AttsFromConsensus(b.Body.Attestations),
 			Deposits:          DepositsFromConsensus(b.Body.Deposits),
 			VoluntaryExits:    SignedExitsFromConsensus(b.Body.VoluntaryExits),
-=======
-			RandaoReveal:           hexutil.Encode(b.Body.RandaoReveal),
-			Eth1Data:               Eth1DataFromConsensus(b.Body.Eth1Data),
-			Graffiti:               hexutil.Encode(b.Body.Graffiti),
-			ProposerSlashings:      ProposerSlashingsFromConsensus(b.Body.ProposerSlashings),
-			AttesterSlashings:      AttesterSlashingsFromConsensus(b.Body.AttesterSlashings),
-			Attestations:           AttsFromConsensus(b.Body.Attestations),
-			Deposits:               DepositsFromConsensus(b.Body.Deposits),
-			VoluntaryExits:         SignedExitsFromConsensus(b.Body.VoluntaryExits),
-			BailOuts:               BailOutsFromConsensus(b.Body.BailOuts),
->>>>>>> 1e8b75ab
 			ExecutionPayloadHeader: payload,
 			BLSToExecutionChanges:  SignedBLSChangesFromConsensus(b.Body.BlsToExecutionChanges),
 			BlobKzgCommitments:     blobKzgCommitments,
@@ -2862,10 +2705,6 @@
 			Attestations:      AttsFromConsensus(b.Body.Attestations),
 			Deposits:          DepositsFromConsensus(b.Body.Deposits),
 			VoluntaryExits:    SignedExitsFromConsensus(b.Body.VoluntaryExits),
-<<<<<<< HEAD
-=======
-			BailOuts:          BailOutsFromConsensus(b.Body.BailOuts),
->>>>>>> 1e8b75ab
 			ExecutionPayload: &ExecutionPayloadDeneb{
 				ParentHash:    hexutil.Encode(b.Body.ExecutionPayload.ParentHash),
 				FeeRecipient:  hexutil.Encode(b.Body.ExecutionPayload.FeeRecipient),
@@ -2961,7 +2800,6 @@
 		ParentRoot:    hexutil.Encode(b.ParentRoot),
 		StateRoot:     hexutil.Encode(b.StateRoot),
 		Body: &BlindedBeaconBlockBodyElectra{
-<<<<<<< HEAD
 			RandaoReveal:      hexutil.Encode(b.Body.RandaoReveal),
 			Eth1Data:          Eth1DataFromConsensus(b.Body.Eth1Data),
 			Graffiti:          hexutil.Encode(b.Body.Graffiti),
@@ -2970,17 +2808,6 @@
 			Attestations:      AttsElectraFromConsensus(b.Body.Attestations),
 			Deposits:          DepositsFromConsensus(b.Body.Deposits),
 			VoluntaryExits:    SignedExitsFromConsensus(b.Body.VoluntaryExits),
-=======
-			RandaoReveal:           hexutil.Encode(b.Body.RandaoReveal),
-			Eth1Data:               Eth1DataFromConsensus(b.Body.Eth1Data),
-			Graffiti:               hexutil.Encode(b.Body.Graffiti),
-			ProposerSlashings:      ProposerSlashingsFromConsensus(b.Body.ProposerSlashings),
-			AttesterSlashings:      AttesterSlashingsElectraFromConsensus(b.Body.AttesterSlashings),
-			Attestations:           AttsElectraFromConsensus(b.Body.Attestations),
-			Deposits:               DepositsFromConsensus(b.Body.Deposits),
-			VoluntaryExits:         SignedExitsFromConsensus(b.Body.VoluntaryExits),
-			BailOuts:               BailOutsFromConsensus(b.Body.BailOuts),
->>>>>>> 1e8b75ab
 			ExecutionPayloadHeader: payload,
 			BLSToExecutionChanges:  SignedBLSChangesFromConsensus(b.Body.BlsToExecutionChanges),
 			BlobKzgCommitments:     blobKzgCommitments,
@@ -3023,7 +2850,6 @@
 		ParentRoot:    hexutil.Encode(b.ParentRoot),
 		StateRoot:     hexutil.Encode(b.StateRoot),
 		Body: &BeaconBlockBodyElectra{
-<<<<<<< HEAD
 			RandaoReveal:      hexutil.Encode(b.Body.RandaoReveal),
 			Eth1Data:          Eth1DataFromConsensus(b.Body.Eth1Data),
 			Graffiti:          hexutil.Encode(b.Body.Graffiti),
@@ -3032,17 +2858,6 @@
 			Attestations:      AttsElectraFromConsensus(b.Body.Attestations),
 			Deposits:          DepositsFromConsensus(b.Body.Deposits),
 			VoluntaryExits:    SignedExitsFromConsensus(b.Body.VoluntaryExits),
-=======
-			RandaoReveal:          hexutil.Encode(b.Body.RandaoReveal),
-			Eth1Data:              Eth1DataFromConsensus(b.Body.Eth1Data),
-			Graffiti:              hexutil.Encode(b.Body.Graffiti),
-			ProposerSlashings:     ProposerSlashingsFromConsensus(b.Body.ProposerSlashings),
-			AttesterSlashings:     AttesterSlashingsElectraFromConsensus(b.Body.AttesterSlashings),
-			Attestations:          AttsElectraFromConsensus(b.Body.Attestations),
-			Deposits:              DepositsFromConsensus(b.Body.Deposits),
-			VoluntaryExits:        SignedExitsFromConsensus(b.Body.VoluntaryExits),
-			BailOuts:              BailOutsFromConsensus(b.Body.BailOuts),
->>>>>>> 1e8b75ab
 			ExecutionPayload:      payload,
 			BLSToExecutionChanges: SignedBLSChangesFromConsensus(b.Body.BlsToExecutionChanges),
 			BlobKzgCommitments:    blobKzgCommitments,
