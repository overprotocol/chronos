package structs

import "encoding/json"

// MessageJsoner describes a signed consensus type wrapper that can return the `.Message` field in a json envelope
// encoded as a []byte, for use as a json.RawMessage value when encoding the outer envelope.
type MessageJsoner interface {
	MessageRawJson() ([]byte, error)
}

// SignedMessageJsoner embeds MessageJsoner and adds a method to also retrieve the Signature field as a string.
type SignedMessageJsoner interface {
	MessageJsoner
	SigString() string
}

type SignedBeaconBlock struct {
	Message   *BeaconBlock `json:"message"`
	Signature string       `json:"signature"`
}

var _ SignedMessageJsoner = &SignedBeaconBlock{}

func (s *SignedBeaconBlock) MessageRawJson() ([]byte, error) {
	return json.Marshal(s.Message)
}

func (s *SignedBeaconBlock) SigString() string {
	return s.Signature
}

type BeaconBlock struct {
	Slot          string           `json:"slot"`
	ProposerIndex string           `json:"proposer_index"`
	ParentRoot    string           `json:"parent_root"`
	StateRoot     string           `json:"state_root"`
	Body          *BeaconBlockBody `json:"body"`
}

type BeaconBlockBody struct {
	RandaoReveal      string                 `json:"randao_reveal"`
	Eth1Data          *Eth1Data              `json:"eth1_data"`
	Graffiti          string                 `json:"graffiti"`
	ProposerSlashings []*ProposerSlashing    `json:"proposer_slashings"`
	AttesterSlashings []*AttesterSlashing    `json:"attester_slashings"`
	Attestations      []*Attestation         `json:"attestations"`
	Deposits          []*Deposit             `json:"deposits"`
	VoluntaryExits    []*SignedVoluntaryExit `json:"voluntary_exits"`
}

type SignedBeaconBlockAltair struct {
	Message   *BeaconBlockAltair `json:"message"`
	Signature string             `json:"signature"`
}

var _ SignedMessageJsoner = &SignedBeaconBlockAltair{}

func (s *SignedBeaconBlockAltair) MessageRawJson() ([]byte, error) {
	return json.Marshal(s.Message)
}

func (s *SignedBeaconBlockAltair) SigString() string {
	return s.Signature
}

type BeaconBlockAltair struct {
	Slot          string                 `json:"slot"`
	ProposerIndex string                 `json:"proposer_index"`
	ParentRoot    string                 `json:"parent_root"`
	StateRoot     string                 `json:"state_root"`
	Body          *BeaconBlockBodyAltair `json:"body"`
}

type BeaconBlockBodyAltair struct {
	RandaoReveal      string                 `json:"randao_reveal"`
	Eth1Data          *Eth1Data              `json:"eth1_data"`
	Graffiti          string                 `json:"graffiti"`
	ProposerSlashings []*ProposerSlashing    `json:"proposer_slashings"`
	AttesterSlashings []*AttesterSlashing    `json:"attester_slashings"`
	Attestations      []*Attestation         `json:"attestations"`
	Deposits          []*Deposit             `json:"deposits"`
	VoluntaryExits    []*SignedVoluntaryExit `json:"voluntary_exits"`
}

type SignedBeaconBlockBellatrix struct {
	Message   *BeaconBlockBellatrix `json:"message"`
	Signature string                `json:"signature"`
}

var _ SignedMessageJsoner = &SignedBeaconBlockBellatrix{}

func (s *SignedBeaconBlockBellatrix) MessageRawJson() ([]byte, error) {
	return json.Marshal(s.Message)
}

func (s *SignedBeaconBlockBellatrix) SigString() string {
	return s.Signature
}

type BeaconBlockBellatrix struct {
	Slot          string                    `json:"slot"`
	ProposerIndex string                    `json:"proposer_index"`
	ParentRoot    string                    `json:"parent_root"`
	StateRoot     string                    `json:"state_root"`
	Body          *BeaconBlockBodyBellatrix `json:"body"`
}

type BeaconBlockBodyBellatrix struct {
	RandaoReveal      string                 `json:"randao_reveal"`
	Eth1Data          *Eth1Data              `json:"eth1_data"`
	Graffiti          string                 `json:"graffiti"`
	ProposerSlashings []*ProposerSlashing    `json:"proposer_slashings"`
	AttesterSlashings []*AttesterSlashing    `json:"attester_slashings"`
	Attestations      []*Attestation         `json:"attestations"`
	Deposits          []*Deposit             `json:"deposits"`
	VoluntaryExits    []*SignedVoluntaryExit `json:"voluntary_exits"`
	ExecutionPayload  *ExecutionPayload      `json:"execution_payload"`
}

type SignedBlindedBeaconBlockBellatrix struct {
	Message   *BlindedBeaconBlockBellatrix `json:"message"`
	Signature string                       `json:"signature"`
}

var _ SignedMessageJsoner = &SignedBlindedBeaconBlockBellatrix{}

func (s *SignedBlindedBeaconBlockBellatrix) MessageRawJson() ([]byte, error) {
	return json.Marshal(s.Message)
}

func (s *SignedBlindedBeaconBlockBellatrix) SigString() string {
	return s.Signature
}

type BlindedBeaconBlockBellatrix struct {
	Slot          string                           `json:"slot"`
	ProposerIndex string                           `json:"proposer_index"`
	ParentRoot    string                           `json:"parent_root"`
	StateRoot     string                           `json:"state_root"`
	Body          *BlindedBeaconBlockBodyBellatrix `json:"body"`
}

type BlindedBeaconBlockBodyBellatrix struct {
	RandaoReveal           string                  `json:"randao_reveal"`
	Eth1Data               *Eth1Data               `json:"eth1_data"`
	Graffiti               string                  `json:"graffiti"`
	ProposerSlashings      []*ProposerSlashing     `json:"proposer_slashings"`
	AttesterSlashings      []*AttesterSlashing     `json:"attester_slashings"`
	Attestations           []*Attestation          `json:"attestations"`
	Deposits               []*Deposit              `json:"deposits"`
	VoluntaryExits         []*SignedVoluntaryExit  `json:"voluntary_exits"`
	ExecutionPayloadHeader *ExecutionPayloadHeader `json:"execution_payload_header"`
}

type SignedBeaconBlockCapella struct {
	Message   *BeaconBlockCapella `json:"message"`
	Signature string              `json:"signature"`
}

var _ SignedMessageJsoner = &SignedBeaconBlockCapella{}

func (s *SignedBeaconBlockCapella) MessageRawJson() ([]byte, error) {
	return json.Marshal(s.Message)
}

func (s *SignedBeaconBlockCapella) SigString() string {
	return s.Signature
}

type BeaconBlockCapella struct {
	Slot          string                  `json:"slot"`
	ProposerIndex string                  `json:"proposer_index"`
	ParentRoot    string                  `json:"parent_root"`
	StateRoot     string                  `json:"state_root"`
	Body          *BeaconBlockBodyCapella `json:"body"`
}

type BeaconBlockBodyCapella struct {
	RandaoReveal          string                        `json:"randao_reveal"`
	Eth1Data              *Eth1Data                     `json:"eth1_data"`
	Graffiti              string                        `json:"graffiti"`
	ProposerSlashings     []*ProposerSlashing           `json:"proposer_slashings"`
	AttesterSlashings     []*AttesterSlashing           `json:"attester_slashings"`
	Attestations          []*Attestation                `json:"attestations"`
	Deposits              []*Deposit                    `json:"deposits"`
	VoluntaryExits        []*SignedVoluntaryExit        `json:"voluntary_exits"`
	ExecutionPayload      *ExecutionPayloadCapella      `json:"execution_payload"`
	BLSToExecutionChanges []*SignedBLSToExecutionChange `json:"bls_to_execution_changes"`
}

type SignedBlindedBeaconBlockCapella struct {
	Message   *BlindedBeaconBlockCapella `json:"message"`
	Signature string                     `json:"signature"`
}

var _ SignedMessageJsoner = &SignedBlindedBeaconBlockCapella{}

func (s *SignedBlindedBeaconBlockCapella) MessageRawJson() ([]byte, error) {
	return json.Marshal(s.Message)
}

func (s *SignedBlindedBeaconBlockCapella) SigString() string {
	return s.Signature
}

type BlindedBeaconBlockCapella struct {
	Slot          string                         `json:"slot"`
	ProposerIndex string                         `json:"proposer_index"`
	ParentRoot    string                         `json:"parent_root"`
	StateRoot     string                         `json:"state_root"`
	Body          *BlindedBeaconBlockBodyCapella `json:"body"`
}

type BlindedBeaconBlockBodyCapella struct {
	RandaoReveal           string                         `json:"randao_reveal"`
	Eth1Data               *Eth1Data                      `json:"eth1_data"`
	Graffiti               string                         `json:"graffiti"`
	ProposerSlashings      []*ProposerSlashing            `json:"proposer_slashings"`
	AttesterSlashings      []*AttesterSlashing            `json:"attester_slashings"`
	Attestations           []*Attestation                 `json:"attestations"`
	Deposits               []*Deposit                     `json:"deposits"`
	VoluntaryExits         []*SignedVoluntaryExit         `json:"voluntary_exits"`
	ExecutionPayloadHeader *ExecutionPayloadHeaderCapella `json:"execution_payload_header"`
	BLSToExecutionChanges  []*SignedBLSToExecutionChange  `json:"bls_to_execution_changes"`
}

type SignedBeaconBlockContentsDeneb struct {
	SignedBlock *SignedBeaconBlockDeneb `json:"signed_block"`
	KzgProofs   []string                `json:"kzg_proofs"`
	Blobs       []string                `json:"blobs"`
}

type BeaconBlockContentsDeneb struct {
	Block     *BeaconBlockDeneb `json:"block"`
	KzgProofs []string          `json:"kzg_proofs"`
	Blobs     []string          `json:"blobs"`
}

type SignedBeaconBlockDeneb struct {
	Message   *BeaconBlockDeneb `json:"message"`
	Signature string            `json:"signature"`
}

var _ SignedMessageJsoner = &SignedBeaconBlockDeneb{}

func (s *SignedBeaconBlockDeneb) MessageRawJson() ([]byte, error) {
	return json.Marshal(s.Message)
}

func (s *SignedBeaconBlockDeneb) SigString() string {
	return s.Signature
}

type BeaconBlockDeneb struct {
	Slot          string                `json:"slot"`
	ProposerIndex string                `json:"proposer_index"`
	ParentRoot    string                `json:"parent_root"`
	StateRoot     string                `json:"state_root"`
	Body          *BeaconBlockBodyDeneb `json:"body"`
}

type BeaconBlockBodyDeneb struct {
	RandaoReveal          string                        `json:"randao_reveal"`
	Eth1Data              *Eth1Data                     `json:"eth1_data"`
	Graffiti              string                        `json:"graffiti"`
	ProposerSlashings     []*ProposerSlashing           `json:"proposer_slashings"`
	AttesterSlashings     []*AttesterSlashing           `json:"attester_slashings"`
	Attestations          []*Attestation                `json:"attestations"`
	Deposits              []*Deposit                    `json:"deposits"`
	VoluntaryExits        []*SignedVoluntaryExit        `json:"voluntary_exits"`
	ExecutionPayload      *ExecutionPayloadDeneb        `json:"execution_payload"`
	BLSToExecutionChanges []*SignedBLSToExecutionChange `json:"bls_to_execution_changes"`
	BlobKzgCommitments    []string                      `json:"blob_kzg_commitments"`
}

type BlindedBeaconBlockDeneb struct {
	Slot          string                       `json:"slot"`
	ProposerIndex string                       `json:"proposer_index"`
	ParentRoot    string                       `json:"parent_root"`
	StateRoot     string                       `json:"state_root"`
	Body          *BlindedBeaconBlockBodyDeneb `json:"body"`
}

type SignedBlindedBeaconBlockDeneb struct {
	Message   *BlindedBeaconBlockDeneb `json:"message"`
	Signature string                   `json:"signature"`
}

var _ SignedMessageJsoner = &SignedBlindedBeaconBlockDeneb{}

func (s *SignedBlindedBeaconBlockDeneb) MessageRawJson() ([]byte, error) {
	return json.Marshal(s.Message)
}

func (s *SignedBlindedBeaconBlockDeneb) SigString() string {
	return s.Signature
}

type BlindedBeaconBlockBodyDeneb struct {
	RandaoReveal           string                        `json:"randao_reveal"`
	Eth1Data               *Eth1Data                     `json:"eth1_data"`
	Graffiti               string                        `json:"graffiti"`
	ProposerSlashings      []*ProposerSlashing           `json:"proposer_slashings"`
	AttesterSlashings      []*AttesterSlashing           `json:"attester_slashings"`
	Attestations           []*Attestation                `json:"attestations"`
	Deposits               []*Deposit                    `json:"deposits"`
	VoluntaryExits         []*SignedVoluntaryExit        `json:"voluntary_exits"`
	ExecutionPayloadHeader *ExecutionPayloadHeaderDeneb  `json:"execution_payload_header"`
	BLSToExecutionChanges  []*SignedBLSToExecutionChange `json:"bls_to_execution_changes"`
	BlobKzgCommitments     []string                      `json:"blob_kzg_commitments"`
}

type SignedBeaconBlockContentsElectra struct {
	SignedBlock *SignedBeaconBlockElectra `json:"signed_block"`
	KzgProofs   []string                  `json:"kzg_proofs"`
	Blobs       []string                  `json:"blobs"`
}

type BeaconBlockContentsElectra struct {
	Block     *BeaconBlockElectra `json:"block"`
	KzgProofs []string            `json:"kzg_proofs"`
	Blobs     []string            `json:"blobs"`
}

type SignedBeaconBlockElectra struct {
	Message   *BeaconBlockElectra `json:"message"`
	Signature string              `json:"signature"`
}

var _ SignedMessageJsoner = &SignedBeaconBlockElectra{}

func (s *SignedBeaconBlockElectra) MessageRawJson() ([]byte, error) {
	return json.Marshal(s.Message)
}

func (s *SignedBeaconBlockElectra) SigString() string {
	return s.Signature
}

type BeaconBlockElectra struct {
	Slot          string                  `json:"slot"`
	ProposerIndex string                  `json:"proposer_index"`
	ParentRoot    string                  `json:"parent_root"`
	StateRoot     string                  `json:"state_root"`
	Body          *BeaconBlockBodyElectra `json:"body"`
}

type BeaconBlockBodyElectra struct {
<<<<<<< HEAD
	RandaoReveal       string                     `json:"randao_reveal"`
	Graffiti           string                     `json:"graffiti"`
	ProposerSlashings  []*ProposerSlashing        `json:"proposer_slashings"`
	AttesterSlashings  []*AttesterSlashingElectra `json:"attester_slashings"`
	Attestations       []*AttestationElectra      `json:"attestations"`
	VoluntaryExits     []*SignedVoluntaryExit     `json:"voluntary_exits"`
	SyncAggregate      *SyncAggregate             `json:"sync_aggregate"`
	ExecutionPayload   *ExecutionPayloadElectra   `json:"execution_payload"`
	BlobKzgCommitments []string                   `json:"blob_kzg_commitments"`
	ExecutionRequests  *ExecutionRequests         `json:"execution_requests"`
=======
	RandaoReveal          string                        `json:"randao_reveal"`
	Eth1Data              *Eth1Data                     `json:"eth1_data"`
	Graffiti              string                        `json:"graffiti"`
	ProposerSlashings     []*ProposerSlashing           `json:"proposer_slashings"`
	AttesterSlashings     []*AttesterSlashingElectra    `json:"attester_slashings"`
	Attestations          []*AttestationElectra         `json:"attestations"`
	Deposits              []*Deposit                    `json:"deposits"`
	VoluntaryExits        []*SignedVoluntaryExit        `json:"voluntary_exits"`
	ExecutionPayload      *ExecutionPayloadElectra      `json:"execution_payload"`
	BLSToExecutionChanges []*SignedBLSToExecutionChange `json:"bls_to_execution_changes"`
	BlobKzgCommitments    []string                      `json:"blob_kzg_commitments"`
	ExecutionRequests     *ExecutionRequests            `json:"execution_requests"`
>>>>>>> 6790b06a
}

type BlindedBeaconBlockElectra struct {
	Slot          string                         `json:"slot"`
	ProposerIndex string                         `json:"proposer_index"`
	ParentRoot    string                         `json:"parent_root"`
	StateRoot     string                         `json:"state_root"`
	Body          *BlindedBeaconBlockBodyElectra `json:"body"`
}

type SignedBlindedBeaconBlockElectra struct {
	Message   *BlindedBeaconBlockElectra `json:"message"`
	Signature string                     `json:"signature"`
}

var _ SignedMessageJsoner = &SignedBlindedBeaconBlockElectra{}

func (s *SignedBlindedBeaconBlockElectra) MessageRawJson() ([]byte, error) {
	return json.Marshal(s.Message)
}

func (s *SignedBlindedBeaconBlockElectra) SigString() string {
	return s.Signature
}

type BlindedBeaconBlockBodyElectra struct {
	RandaoReveal           string                         `json:"randao_reveal"`
	Graffiti               string                         `json:"graffiti"`
	ProposerSlashings      []*ProposerSlashing            `json:"proposer_slashings"`
	AttesterSlashings      []*AttesterSlashingElectra     `json:"attester_slashings"`
	Attestations           []*AttestationElectra          `json:"attestations"`
	VoluntaryExits         []*SignedVoluntaryExit         `json:"voluntary_exits"`
	ExecutionPayloadHeader *ExecutionPayloadHeaderElectra `json:"execution_payload_header"`
	BlobKzgCommitments     []string                       `json:"blob_kzg_commitments"`
	ExecutionRequests      *ExecutionRequests             `json:"execution_requests"`
}

type SignedBeaconBlockHeaderContainer struct {
	Header    *SignedBeaconBlockHeader `json:"header"`
	Root      string                   `json:"root"`
	Canonical bool                     `json:"canonical"`
}

type SignedBeaconBlockHeader struct {
	Message   *BeaconBlockHeader `json:"message"`
	Signature string             `json:"signature"`
}

type BeaconBlockHeader struct {
	Slot          string `json:"slot"`
	ProposerIndex string `json:"proposer_index"`
	ParentRoot    string `json:"parent_root"`
	StateRoot     string `json:"state_root"`
	BodyRoot      string `json:"body_root"`
}

type ExecutionPayload struct {
	ParentHash    string   `json:"parent_hash"`
	FeeRecipient  string   `json:"fee_recipient"`
	StateRoot     string   `json:"state_root"`
	ReceiptsRoot  string   `json:"receipts_root"`
	LogsBloom     string   `json:"logs_bloom"`
	PrevRandao    string   `json:"prev_randao"`
	BlockNumber   string   `json:"block_number"`
	GasLimit      string   `json:"gas_limit"`
	GasUsed       string   `json:"gas_used"`
	Timestamp     string   `json:"timestamp"`
	ExtraData     string   `json:"extra_data"`
	BaseFeePerGas string   `json:"base_fee_per_gas"`
	BlockHash     string   `json:"block_hash"`
	Transactions  []string `json:"transactions"`
}

type ExecutionPayloadHeader struct {
	ParentHash       string `json:"parent_hash"`
	FeeRecipient     string `json:"fee_recipient"`
	StateRoot        string `json:"state_root"`
	ReceiptsRoot     string `json:"receipts_root"`
	LogsBloom        string `json:"logs_bloom"`
	PrevRandao       string `json:"prev_randao"`
	BlockNumber      string `json:"block_number"`
	GasLimit         string `json:"gas_limit"`
	GasUsed          string `json:"gas_used"`
	Timestamp        string `json:"timestamp"`
	ExtraData        string `json:"extra_data"`
	BaseFeePerGas    string `json:"base_fee_per_gas"`
	BlockHash        string `json:"block_hash"`
	TransactionsRoot string `json:"transactions_root"`
}

type ExecutionPayloadCapella struct {
	ParentHash    string        `json:"parent_hash"`
	FeeRecipient  string        `json:"fee_recipient"`
	StateRoot     string        `json:"state_root"`
	ReceiptsRoot  string        `json:"receipts_root"`
	LogsBloom     string        `json:"logs_bloom"`
	PrevRandao    string        `json:"prev_randao"`
	BlockNumber   string        `json:"block_number"`
	GasLimit      string        `json:"gas_limit"`
	GasUsed       string        `json:"gas_used"`
	Timestamp     string        `json:"timestamp"`
	ExtraData     string        `json:"extra_data"`
	BaseFeePerGas string        `json:"base_fee_per_gas"`
	BlockHash     string        `json:"block_hash"`
	Transactions  []string      `json:"transactions"`
	Withdrawals   []*Withdrawal `json:"withdrawals"`
}

type ExecutionPayloadHeaderCapella struct {
	ParentHash       string `json:"parent_hash"`
	FeeRecipient     string `json:"fee_recipient"`
	StateRoot        string `json:"state_root"`
	ReceiptsRoot     string `json:"receipts_root"`
	LogsBloom        string `json:"logs_bloom"`
	PrevRandao       string `json:"prev_randao"`
	BlockNumber      string `json:"block_number"`
	GasLimit         string `json:"gas_limit"`
	GasUsed          string `json:"gas_used"`
	Timestamp        string `json:"timestamp"`
	ExtraData        string `json:"extra_data"`
	BaseFeePerGas    string `json:"base_fee_per_gas"`
	BlockHash        string `json:"block_hash"`
	TransactionsRoot string `json:"transactions_root"`
	WithdrawalsRoot  string `json:"withdrawals_root"`
}

type ExecutionPayloadDeneb struct {
	ParentHash    string        `json:"parent_hash"`
	FeeRecipient  string        `json:"fee_recipient"`
	StateRoot     string        `json:"state_root"`
	ReceiptsRoot  string        `json:"receipts_root"`
	LogsBloom     string        `json:"logs_bloom"`
	PrevRandao    string        `json:"prev_randao"`
	BlockNumber   string        `json:"block_number"`
	GasLimit      string        `json:"gas_limit"`
	GasUsed       string        `json:"gas_used"`
	Timestamp     string        `json:"timestamp"`
	ExtraData     string        `json:"extra_data"`
	BaseFeePerGas string        `json:"base_fee_per_gas"`
	BlockHash     string        `json:"block_hash"`
	Transactions  []string      `json:"transactions"`
	Withdrawals   []*Withdrawal `json:"withdrawals"`
	BlobGasUsed   string        `json:"blob_gas_used"`
	ExcessBlobGas string        `json:"excess_blob_gas"`
}

type ExecutionPayloadElectra = ExecutionPayloadDeneb

type ExecutionPayloadHeaderDeneb struct {
	ParentHash       string `json:"parent_hash"`
	FeeRecipient     string `json:"fee_recipient"`
	StateRoot        string `json:"state_root"`
	ReceiptsRoot     string `json:"receipts_root"`
	LogsBloom        string `json:"logs_bloom"`
	PrevRandao       string `json:"prev_randao"`
	BlockNumber      string `json:"block_number"`
	GasLimit         string `json:"gas_limit"`
	GasUsed          string `json:"gas_used"`
	Timestamp        string `json:"timestamp"`
	ExtraData        string `json:"extra_data"`
	BaseFeePerGas    string `json:"base_fee_per_gas"`
	BlockHash        string `json:"block_hash"`
	TransactionsRoot string `json:"transactions_root"`
	WithdrawalsRoot  string `json:"withdrawals_root"`
	BlobGasUsed      string `json:"blob_gas_used"`
	ExcessBlobGas    string `json:"excess_blob_gas"`
}

type ExecutionPayloadHeaderElectra = ExecutionPayloadHeaderDeneb

type ExecutionRequests struct {
	Deposits    []*DepositRequest    `json:"deposits"`
	Withdrawals []*WithdrawalRequest `json:"withdrawals"`
}<|MERGE_RESOLUTION|>--- conflicted
+++ resolved
@@ -346,31 +346,15 @@
 }
 
 type BeaconBlockBodyElectra struct {
-<<<<<<< HEAD
 	RandaoReveal       string                     `json:"randao_reveal"`
 	Graffiti           string                     `json:"graffiti"`
 	ProposerSlashings  []*ProposerSlashing        `json:"proposer_slashings"`
 	AttesterSlashings  []*AttesterSlashingElectra `json:"attester_slashings"`
 	Attestations       []*AttestationElectra      `json:"attestations"`
 	VoluntaryExits     []*SignedVoluntaryExit     `json:"voluntary_exits"`
-	SyncAggregate      *SyncAggregate             `json:"sync_aggregate"`
 	ExecutionPayload   *ExecutionPayloadElectra   `json:"execution_payload"`
 	BlobKzgCommitments []string                   `json:"blob_kzg_commitments"`
 	ExecutionRequests  *ExecutionRequests         `json:"execution_requests"`
-=======
-	RandaoReveal          string                        `json:"randao_reveal"`
-	Eth1Data              *Eth1Data                     `json:"eth1_data"`
-	Graffiti              string                        `json:"graffiti"`
-	ProposerSlashings     []*ProposerSlashing           `json:"proposer_slashings"`
-	AttesterSlashings     []*AttesterSlashingElectra    `json:"attester_slashings"`
-	Attestations          []*AttestationElectra         `json:"attestations"`
-	Deposits              []*Deposit                    `json:"deposits"`
-	VoluntaryExits        []*SignedVoluntaryExit        `json:"voluntary_exits"`
-	ExecutionPayload      *ExecutionPayloadElectra      `json:"execution_payload"`
-	BLSToExecutionChanges []*SignedBLSToExecutionChange `json:"bls_to_execution_changes"`
-	BlobKzgCommitments    []string                      `json:"blob_kzg_commitments"`
-	ExecutionRequests     *ExecutionRequests            `json:"execution_requests"`
->>>>>>> 6790b06a
 }
 
 type BlindedBeaconBlockElectra struct {
