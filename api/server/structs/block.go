package structs

import "encoding/json"

// MessageJsoner describes a signed consensus type wrapper that can return the `.Message` field in a json envelope
// encoded as a []byte, for use as a json.RawMessage value when encoding the outer envelope.
type MessageJsoner interface {
	MessageRawJson() ([]byte, error)
}

// SignedMessageJsoner embeds MessageJsoner and adds a method to also retrieve the Signature field as a string.
type SignedMessageJsoner interface {
	MessageJsoner
	SigString() string
}

type SignedBeaconBlock struct {
	Message   *BeaconBlock `json:"message"`
	Signature string       `json:"signature"`
}

var _ SignedMessageJsoner = &SignedBeaconBlock{}

func (s *SignedBeaconBlock) MessageRawJson() ([]byte, error) {
	return json.Marshal(s.Message)
}

func (s *SignedBeaconBlock) SigString() string {
	return s.Signature
}

type BeaconBlock struct {
	Slot          string           `json:"slot"`
	ProposerIndex string           `json:"proposer_index"`
	ParentRoot    string           `json:"parent_root"`
	StateRoot     string           `json:"state_root"`
	Body          *BeaconBlockBody `json:"body"`
}

type BeaconBlockBody struct {
	RandaoReveal      string                 `json:"randao_reveal"`
	Eth1Data          *Eth1Data              `json:"eth1_data"`
	Graffiti          string                 `json:"graffiti"`
	ProposerSlashings []*ProposerSlashing    `json:"proposer_slashings"`
	AttesterSlashings []*AttesterSlashing    `json:"attester_slashings"`
	Attestations      []*Attestation         `json:"attestations"`
	Deposits          []*Deposit             `json:"deposits"`
	VoluntaryExits    []*SignedVoluntaryExit `json:"voluntary_exits"`
}

type SignedBeaconBlockAltair struct {
	Message   *BeaconBlockAltair `json:"message"`
	Signature string             `json:"signature"`
}

var _ SignedMessageJsoner = &SignedBeaconBlockAltair{}

func (s *SignedBeaconBlockAltair) MessageRawJson() ([]byte, error) {
	return json.Marshal(s.Message)
}

func (s *SignedBeaconBlockAltair) SigString() string {
	return s.Signature
}

type BeaconBlockAltair struct {
	Slot          string                 `json:"slot"`
	ProposerIndex string                 `json:"proposer_index"`
	ParentRoot    string                 `json:"parent_root"`
	StateRoot     string                 `json:"state_root"`
	Body          *BeaconBlockBodyAltair `json:"body"`
}

type BeaconBlockBodyAltair struct {
	RandaoReveal      string                 `json:"randao_reveal"`
	Eth1Data          *Eth1Data              `json:"eth1_data"`
	Graffiti          string                 `json:"graffiti"`
	ProposerSlashings []*ProposerSlashing    `json:"proposer_slashings"`
	AttesterSlashings []*AttesterSlashing    `json:"attester_slashings"`
	Attestations      []*Attestation         `json:"attestations"`
	Deposits          []*Deposit             `json:"deposits"`
	VoluntaryExits    []*SignedVoluntaryExit `json:"voluntary_exits"`
	SyncAggregate     *SyncAggregate         `json:"sync_aggregate"`
	BailOuts          []*BailOut             `json:"bail_outs"`
}

type SignedBeaconBlockBellatrix struct {
	Message   *BeaconBlockBellatrix `json:"message"`
	Signature string                `json:"signature"`
}

var _ SignedMessageJsoner = &SignedBeaconBlockBellatrix{}

func (s *SignedBeaconBlockBellatrix) MessageRawJson() ([]byte, error) {
	return json.Marshal(s.Message)
}

func (s *SignedBeaconBlockBellatrix) SigString() string {
	return s.Signature
}

type BeaconBlockBellatrix struct {
	Slot          string                    `json:"slot"`
	ProposerIndex string                    `json:"proposer_index"`
	ParentRoot    string                    `json:"parent_root"`
	StateRoot     string                    `json:"state_root"`
	Body          *BeaconBlockBodyBellatrix `json:"body"`
}

type BeaconBlockBodyBellatrix struct {
	RandaoReveal      string                 `json:"randao_reveal"`
	Eth1Data          *Eth1Data              `json:"eth1_data"`
	Graffiti          string                 `json:"graffiti"`
	ProposerSlashings []*ProposerSlashing    `json:"proposer_slashings"`
	AttesterSlashings []*AttesterSlashing    `json:"attester_slashings"`
	Attestations      []*Attestation         `json:"attestations"`
	Deposits          []*Deposit             `json:"deposits"`
	VoluntaryExits    []*SignedVoluntaryExit `json:"voluntary_exits"`
	SyncAggregate     *SyncAggregate         `json:"sync_aggregate"`
	BailOuts          []*BailOut             `json:"bail_outs"`
	ExecutionPayload  *ExecutionPayload      `json:"execution_payload"`
}

type SignedBlindedBeaconBlockBellatrix struct {
	Message   *BlindedBeaconBlockBellatrix `json:"message"`
	Signature string                       `json:"signature"`
}

var _ SignedMessageJsoner = &SignedBlindedBeaconBlockBellatrix{}

func (s *SignedBlindedBeaconBlockBellatrix) MessageRawJson() ([]byte, error) {
	return json.Marshal(s.Message)
}

func (s *SignedBlindedBeaconBlockBellatrix) SigString() string {
	return s.Signature
}

type BlindedBeaconBlockBellatrix struct {
	Slot          string                           `json:"slot"`
	ProposerIndex string                           `json:"proposer_index"`
	ParentRoot    string                           `json:"parent_root"`
	StateRoot     string                           `json:"state_root"`
	Body          *BlindedBeaconBlockBodyBellatrix `json:"body"`
}

type BlindedBeaconBlockBodyBellatrix struct {
	RandaoReveal           string                  `json:"randao_reveal"`
	Eth1Data               *Eth1Data               `json:"eth1_data"`
	Graffiti               string                  `json:"graffiti"`
	ProposerSlashings      []*ProposerSlashing     `json:"proposer_slashings"`
	AttesterSlashings      []*AttesterSlashing     `json:"attester_slashings"`
	Attestations           []*Attestation          `json:"attestations"`
	Deposits               []*Deposit              `json:"deposits"`
	VoluntaryExits         []*SignedVoluntaryExit  `json:"voluntary_exits"`
	SyncAggregate          *SyncAggregate          `json:"sync_aggregate"`
	BailOuts               []*BailOut              `json:"bail_outs"`
	ExecutionPayloadHeader *ExecutionPayloadHeader `json:"execution_payload_header"`
}

type SignedBeaconBlockCapella struct {
	Message   *BeaconBlockCapella `json:"message"`
	Signature string              `json:"signature"`
}

var _ SignedMessageJsoner = &SignedBeaconBlockCapella{}

func (s *SignedBeaconBlockCapella) MessageRawJson() ([]byte, error) {
	return json.Marshal(s.Message)
}

func (s *SignedBeaconBlockCapella) SigString() string {
	return s.Signature
}

type BeaconBlockCapella struct {
	Slot          string                  `json:"slot"`
	ProposerIndex string                  `json:"proposer_index"`
	ParentRoot    string                  `json:"parent_root"`
	StateRoot     string                  `json:"state_root"`
	Body          *BeaconBlockBodyCapella `json:"body"`
}

type BeaconBlockBodyCapella struct {
	RandaoReveal          string                        `json:"randao_reveal"`
	Eth1Data              *Eth1Data                     `json:"eth1_data"`
	Graffiti              string                        `json:"graffiti"`
	ProposerSlashings     []*ProposerSlashing           `json:"proposer_slashings"`
	AttesterSlashings     []*AttesterSlashing           `json:"attester_slashings"`
	Attestations          []*Attestation                `json:"attestations"`
	Deposits              []*Deposit                    `json:"deposits"`
	VoluntaryExits        []*SignedVoluntaryExit        `json:"voluntary_exits"`
	SyncAggregate         *SyncAggregate                `json:"sync_aggregate"`
	BailOuts              []*BailOut                    `json:"bail_outs"`
	ExecutionPayload      *ExecutionPayloadCapella      `json:"execution_payload"`
	BLSToExecutionChanges []*SignedBLSToExecutionChange `json:"bls_to_execution_changes"`
}

type SignedBlindedBeaconBlockCapella struct {
	Message   *BlindedBeaconBlockCapella `json:"message"`
	Signature string                     `json:"signature"`
}

var _ SignedMessageJsoner = &SignedBlindedBeaconBlockCapella{}

func (s *SignedBlindedBeaconBlockCapella) MessageRawJson() ([]byte, error) {
	return json.Marshal(s.Message)
}

func (s *SignedBlindedBeaconBlockCapella) SigString() string {
	return s.Signature
}

type BlindedBeaconBlockCapella struct {
	Slot          string                         `json:"slot"`
	ProposerIndex string                         `json:"proposer_index"`
	ParentRoot    string                         `json:"parent_root"`
	StateRoot     string                         `json:"state_root"`
	Body          *BlindedBeaconBlockBodyCapella `json:"body"`
}

type BlindedBeaconBlockBodyCapella struct {
	RandaoReveal           string                         `json:"randao_reveal"`
	Eth1Data               *Eth1Data                      `json:"eth1_data"`
	Graffiti               string                         `json:"graffiti"`
	ProposerSlashings      []*ProposerSlashing            `json:"proposer_slashings"`
	AttesterSlashings      []*AttesterSlashing            `json:"attester_slashings"`
	Attestations           []*Attestation                 `json:"attestations"`
	Deposits               []*Deposit                     `json:"deposits"`
	VoluntaryExits         []*SignedVoluntaryExit         `json:"voluntary_exits"`
	SyncAggregate          *SyncAggregate                 `json:"sync_aggregate"`
	BailOuts               []*BailOut                     `json:"bail_outs"`
	ExecutionPayloadHeader *ExecutionPayloadHeaderCapella `json:"execution_payload_header"`
	BLSToExecutionChanges  []*SignedBLSToExecutionChange  `json:"bls_to_execution_changes"`
}

type SignedBeaconBlockContentsDeneb struct {
	SignedBlock *SignedBeaconBlockDeneb `json:"signed_block"`
	KzgProofs   []string                `json:"kzg_proofs"`
	Blobs       []string                `json:"blobs"`
}

type BeaconBlockContentsDeneb struct {
	Block     *BeaconBlockDeneb `json:"block"`
	KzgProofs []string          `json:"kzg_proofs"`
	Blobs     []string          `json:"blobs"`
}

type SignedBeaconBlockDeneb struct {
	Message   *BeaconBlockDeneb `json:"message"`
	Signature string            `json:"signature"`
}

var _ SignedMessageJsoner = &SignedBeaconBlockDeneb{}

func (s *SignedBeaconBlockDeneb) MessageRawJson() ([]byte, error) {
	return json.Marshal(s.Message)
}

func (s *SignedBeaconBlockDeneb) SigString() string {
	return s.Signature
}

type BeaconBlockDeneb struct {
	Slot          string                `json:"slot"`
	ProposerIndex string                `json:"proposer_index"`
	ParentRoot    string                `json:"parent_root"`
	StateRoot     string                `json:"state_root"`
	Body          *BeaconBlockBodyDeneb `json:"body"`
}

type BeaconBlockBodyDeneb struct {
	RandaoReveal          string                        `json:"randao_reveal"`
	Eth1Data              *Eth1Data                     `json:"eth1_data"`
	Graffiti              string                        `json:"graffiti"`
	ProposerSlashings     []*ProposerSlashing           `json:"proposer_slashings"`
	AttesterSlashings     []*AttesterSlashing           `json:"attester_slashings"`
	Attestations          []*Attestation                `json:"attestations"`
	Deposits              []*Deposit                    `json:"deposits"`
	VoluntaryExits        []*SignedVoluntaryExit        `json:"voluntary_exits"`
	SyncAggregate         *SyncAggregate                `json:"sync_aggregate"`
	BailOuts              []*BailOut                    `json:"bail_outs"`
	ExecutionPayload      *ExecutionPayloadDeneb        `json:"execution_payload"`
	BLSToExecutionChanges []*SignedBLSToExecutionChange `json:"bls_to_execution_changes"`
	BlobKzgCommitments    []string                      `json:"blob_kzg_commitments"`
}

type BlindedBeaconBlockDeneb struct {
	Slot          string                       `json:"slot"`
	ProposerIndex string                       `json:"proposer_index"`
	ParentRoot    string                       `json:"parent_root"`
	StateRoot     string                       `json:"state_root"`
	Body          *BlindedBeaconBlockBodyDeneb `json:"body"`
}

type SignedBlindedBeaconBlockDeneb struct {
	Message   *BlindedBeaconBlockDeneb `json:"message"`
	Signature string                   `json:"signature"`
}

var _ SignedMessageJsoner = &SignedBlindedBeaconBlockDeneb{}

func (s *SignedBlindedBeaconBlockDeneb) MessageRawJson() ([]byte, error) {
	return json.Marshal(s.Message)
}

func (s *SignedBlindedBeaconBlockDeneb) SigString() string {
	return s.Signature
}

type BlindedBeaconBlockBodyDeneb struct {
	RandaoReveal           string                        `json:"randao_reveal"`
	Eth1Data               *Eth1Data                     `json:"eth1_data"`
	Graffiti               string                        `json:"graffiti"`
	ProposerSlashings      []*ProposerSlashing           `json:"proposer_slashings"`
	AttesterSlashings      []*AttesterSlashing           `json:"attester_slashings"`
	Attestations           []*Attestation                `json:"attestations"`
	Deposits               []*Deposit                    `json:"deposits"`
	VoluntaryExits         []*SignedVoluntaryExit        `json:"voluntary_exits"`
	SyncAggregate          *SyncAggregate                `json:"sync_aggregate"`
	BailOuts               []*BailOut                    `json:"bail_outs"`
	ExecutionPayloadHeader *ExecutionPayloadHeaderDeneb  `json:"execution_payload_header"`
	BLSToExecutionChanges  []*SignedBLSToExecutionChange `json:"bls_to_execution_changes"`
	BlobKzgCommitments     []string                      `json:"blob_kzg_commitments"`
}

type SignedBeaconBlockContentsElectra struct {
	SignedBlock *SignedBeaconBlockElectra `json:"signed_block"`
	KzgProofs   []string                  `json:"kzg_proofs"`
	Blobs       []string                  `json:"blobs"`
}

type BeaconBlockContentsElectra struct {
	Block     *BeaconBlockElectra `json:"block"`
	KzgProofs []string            `json:"kzg_proofs"`
	Blobs     []string            `json:"blobs"`
}

type SignedBeaconBlockElectra struct {
	Message   *BeaconBlockElectra `json:"message"`
	Signature string              `json:"signature"`
}

var _ SignedMessageJsoner = &SignedBeaconBlockElectra{}

func (s *SignedBeaconBlockElectra) MessageRawJson() ([]byte, error) {
	return json.Marshal(s.Message)
}

func (s *SignedBeaconBlockElectra) SigString() string {
	return s.Signature
}

type BeaconBlockElectra struct {
	Slot          string                  `json:"slot"`
	ProposerIndex string                  `json:"proposer_index"`
	ParentRoot    string                  `json:"parent_root"`
	StateRoot     string                  `json:"state_root"`
	Body          *BeaconBlockBodyElectra `json:"body"`
}

type BeaconBlockBodyElectra struct {
	RandaoReveal          string                        `json:"randao_reveal"`
	Eth1Data              *Eth1Data                     `json:"eth1_data"`
	Graffiti              string                        `json:"graffiti"`
	ProposerSlashings     []*ProposerSlashing           `json:"proposer_slashings"`
	AttesterSlashings     []*AttesterSlashingElectra    `json:"attester_slashings"`
	Attestations          []*AttestationElectra         `json:"attestations"`
	Deposits              []*Deposit                    `json:"deposits"`
	VoluntaryExits        []*SignedVoluntaryExit        `json:"voluntary_exits"`
	SyncAggregate         *SyncAggregate                `json:"sync_aggregate"`
<<<<<<< HEAD
	BailOuts              []*BailOut                    `json:"bail_outs"`
	ExecutionPayload      *ExecutionPayloadElectra      `json:"execution_payload"`
	BLSToExecutionChanges []*SignedBLSToExecutionChange `json:"bls_to_execution_changes"`
	BlobKzgCommitments    []string                      `json:"blob_kzg_commitments"`
=======
	ExecutionPayload      *ExecutionPayloadElectra      `json:"execution_payload"`
	BLSToExecutionChanges []*SignedBLSToExecutionChange `json:"bls_to_execution_changes"`
	BlobKzgCommitments    []string                      `json:"blob_kzg_commitments"`
	ExecutionRequests     *ExecutionRequests            `json:"execution_requests"`
>>>>>>> f4984638
}

type BlindedBeaconBlockElectra struct {
	Slot          string                         `json:"slot"`
	ProposerIndex string                         `json:"proposer_index"`
	ParentRoot    string                         `json:"parent_root"`
	StateRoot     string                         `json:"state_root"`
	Body          *BlindedBeaconBlockBodyElectra `json:"body"`
}

type SignedBlindedBeaconBlockElectra struct {
	Message   *BlindedBeaconBlockElectra `json:"message"`
	Signature string                     `json:"signature"`
}

var _ SignedMessageJsoner = &SignedBlindedBeaconBlockElectra{}

func (s *SignedBlindedBeaconBlockElectra) MessageRawJson() ([]byte, error) {
	return json.Marshal(s.Message)
}

func (s *SignedBlindedBeaconBlockElectra) SigString() string {
	return s.Signature
}

type BlindedBeaconBlockBodyElectra struct {
	RandaoReveal           string                         `json:"randao_reveal"`
	Eth1Data               *Eth1Data                      `json:"eth1_data"`
	Graffiti               string                         `json:"graffiti"`
	ProposerSlashings      []*ProposerSlashing            `json:"proposer_slashings"`
	AttesterSlashings      []*AttesterSlashingElectra     `json:"attester_slashings"`
	Attestations           []*AttestationElectra          `json:"attestations"`
	Deposits               []*Deposit                     `json:"deposits"`
	VoluntaryExits         []*SignedVoluntaryExit         `json:"voluntary_exits"`
	SyncAggregate          *SyncAggregate                 `json:"sync_aggregate"`
<<<<<<< HEAD
	BailOuts               []*BailOut                     `json:"bail_outs"`
	ExecutionPayloadHeader *ExecutionPayloadHeaderElectra `json:"execution_payload_header"`
	BLSToExecutionChanges  []*SignedBLSToExecutionChange  `json:"bls_to_execution_changes"`
	BlobKzgCommitments     []string                       `json:"blob_kzg_commitments"`
=======
	ExecutionPayloadHeader *ExecutionPayloadHeaderElectra `json:"execution_payload_header"`
	BLSToExecutionChanges  []*SignedBLSToExecutionChange  `json:"bls_to_execution_changes"`
	BlobKzgCommitments     []string                       `json:"blob_kzg_commitments"`
	ExecutionRequests      *ExecutionRequests             `json:"execution_requests"`
>>>>>>> f4984638
}

type SignedBeaconBlockHeaderContainer struct {
	Header    *SignedBeaconBlockHeader `json:"header"`
	Root      string                   `json:"root"`
	Canonical bool                     `json:"canonical"`
}

type SignedBeaconBlockHeader struct {
	Message   *BeaconBlockHeader `json:"message"`
	Signature string             `json:"signature"`
}

type BeaconBlockHeader struct {
	Slot          string `json:"slot"`
	ProposerIndex string `json:"proposer_index"`
	ParentRoot    string `json:"parent_root"`
	StateRoot     string `json:"state_root"`
	BodyRoot      string `json:"body_root"`
}

type ExecutionPayload struct {
	ParentHash    string   `json:"parent_hash"`
	FeeRecipient  string   `json:"fee_recipient"`
	StateRoot     string   `json:"state_root"`
	ReceiptsRoot  string   `json:"receipts_root"`
	LogsBloom     string   `json:"logs_bloom"`
	PrevRandao    string   `json:"prev_randao"`
	BlockNumber   string   `json:"block_number"`
	GasLimit      string   `json:"gas_limit"`
	GasUsed       string   `json:"gas_used"`
	Timestamp     string   `json:"timestamp"`
	ExtraData     string   `json:"extra_data"`
	BaseFeePerGas string   `json:"base_fee_per_gas"`
	BlockHash     string   `json:"block_hash"`
	Transactions  []string `json:"transactions"`
}

type ExecutionPayloadHeader struct {
	ParentHash       string `json:"parent_hash"`
	FeeRecipient     string `json:"fee_recipient"`
	StateRoot        string `json:"state_root"`
	ReceiptsRoot     string `json:"receipts_root"`
	LogsBloom        string `json:"logs_bloom"`
	PrevRandao       string `json:"prev_randao"`
	BlockNumber      string `json:"block_number"`
	GasLimit         string `json:"gas_limit"`
	GasUsed          string `json:"gas_used"`
	Timestamp        string `json:"timestamp"`
	ExtraData        string `json:"extra_data"`
	BaseFeePerGas    string `json:"base_fee_per_gas"`
	BlockHash        string `json:"block_hash"`
	TransactionsRoot string `json:"transactions_root"`
}

type ExecutionPayloadCapella struct {
	ParentHash    string        `json:"parent_hash"`
	FeeRecipient  string        `json:"fee_recipient"`
	StateRoot     string        `json:"state_root"`
	ReceiptsRoot  string        `json:"receipts_root"`
	LogsBloom     string        `json:"logs_bloom"`
	PrevRandao    string        `json:"prev_randao"`
	BlockNumber   string        `json:"block_number"`
	GasLimit      string        `json:"gas_limit"`
	GasUsed       string        `json:"gas_used"`
	Timestamp     string        `json:"timestamp"`
	ExtraData     string        `json:"extra_data"`
	BaseFeePerGas string        `json:"base_fee_per_gas"`
	BlockHash     string        `json:"block_hash"`
	Transactions  []string      `json:"transactions"`
	Withdrawals   []*Withdrawal `json:"withdrawals"`
}

type ExecutionPayloadHeaderCapella struct {
	ParentHash       string `json:"parent_hash"`
	FeeRecipient     string `json:"fee_recipient"`
	StateRoot        string `json:"state_root"`
	ReceiptsRoot     string `json:"receipts_root"`
	LogsBloom        string `json:"logs_bloom"`
	PrevRandao       string `json:"prev_randao"`
	BlockNumber      string `json:"block_number"`
	GasLimit         string `json:"gas_limit"`
	GasUsed          string `json:"gas_used"`
	Timestamp        string `json:"timestamp"`
	ExtraData        string `json:"extra_data"`
	BaseFeePerGas    string `json:"base_fee_per_gas"`
	BlockHash        string `json:"block_hash"`
	TransactionsRoot string `json:"transactions_root"`
	WithdrawalsRoot  string `json:"withdrawals_root"`
}

type ExecutionPayloadDeneb struct {
	ParentHash    string        `json:"parent_hash"`
	FeeRecipient  string        `json:"fee_recipient"`
	StateRoot     string        `json:"state_root"`
	ReceiptsRoot  string        `json:"receipts_root"`
	LogsBloom     string        `json:"logs_bloom"`
	PrevRandao    string        `json:"prev_randao"`
	BlockNumber   string        `json:"block_number"`
	GasLimit      string        `json:"gas_limit"`
	GasUsed       string        `json:"gas_used"`
	Timestamp     string        `json:"timestamp"`
	ExtraData     string        `json:"extra_data"`
	BaseFeePerGas string        `json:"base_fee_per_gas"`
	BlockHash     string        `json:"block_hash"`
	Transactions  []string      `json:"transactions"`
	Withdrawals   []*Withdrawal `json:"withdrawals"`
	BlobGasUsed   string        `json:"blob_gas_used"`
	ExcessBlobGas string        `json:"excess_blob_gas"`
}

type ExecutionPayloadElectra = ExecutionPayloadDeneb

type ExecutionPayloadHeaderDeneb struct {
	ParentHash       string `json:"parent_hash"`
	FeeRecipient     string `json:"fee_recipient"`
	StateRoot        string `json:"state_root"`
	ReceiptsRoot     string `json:"receipts_root"`
	LogsBloom        string `json:"logs_bloom"`
	PrevRandao       string `json:"prev_randao"`
	BlockNumber      string `json:"block_number"`
	GasLimit         string `json:"gas_limit"`
	GasUsed          string `json:"gas_used"`
	Timestamp        string `json:"timestamp"`
	ExtraData        string `json:"extra_data"`
	BaseFeePerGas    string `json:"base_fee_per_gas"`
	BlockHash        string `json:"block_hash"`
	TransactionsRoot string `json:"transactions_root"`
	WithdrawalsRoot  string `json:"withdrawals_root"`
	BlobGasUsed      string `json:"blob_gas_used"`
	ExcessBlobGas    string `json:"excess_blob_gas"`
}

<<<<<<< HEAD
type ExecutionPayloadElectra struct {
	ParentHash            string                  `json:"parent_hash"`
	FeeRecipient          string                  `json:"fee_recipient"`
	StateRoot             string                  `json:"state_root"`
	ReceiptsRoot          string                  `json:"receipts_root"`
	LogsBloom             string                  `json:"logs_bloom"`
	PrevRandao            string                  `json:"prev_randao"`
	BlockNumber           string                  `json:"block_number"`
	GasLimit              string                  `json:"gas_limit"`
	GasUsed               string                  `json:"gas_used"`
	Timestamp             string                  `json:"timestamp"`
	ExtraData             string                  `json:"extra_data"`
	BaseFeePerGas         string                  `json:"base_fee_per_gas"`
	BlockHash             string                  `json:"block_hash"`
	Transactions          []string                `json:"transactions"`
	Withdrawals           []*Withdrawal           `json:"withdrawals"`
	BlobGasUsed           string                  `json:"blob_gas_used"`
	ExcessBlobGas         string                  `json:"excess_blob_gas"`
	DepositRequests       []*DepositRequest       `json:"deposit_requests"`
	WithdrawalRequests    []*WithdrawalRequest    `json:"withdrawal_requests"`
	ConsolidationRequests []*ConsolidationRequest `json:"consolidation_requests"`
}

type ExecutionPayloadHeaderElectra struct {
	ParentHash                string `json:"parent_hash"`
	FeeRecipient              string `json:"fee_recipient"`
	StateRoot                 string `json:"state_root"`
	ReceiptsRoot              string `json:"receipts_root"`
	LogsBloom                 string `json:"logs_bloom"`
	PrevRandao                string `json:"prev_randao"`
	BlockNumber               string `json:"block_number"`
	GasLimit                  string `json:"gas_limit"`
	GasUsed                   string `json:"gas_used"`
	Timestamp                 string `json:"timestamp"`
	ExtraData                 string `json:"extra_data"`
	BaseFeePerGas             string `json:"base_fee_per_gas"`
	BlockHash                 string `json:"block_hash"`
	TransactionsRoot          string `json:"transactions_root"`
	WithdrawalsRoot           string `json:"withdrawals_root"`
	BlobGasUsed               string `json:"blob_gas_used"`
	ExcessBlobGas             string `json:"excess_blob_gas"`
	DepositRequestsRoot       string `json:"deposit_requests_root"`
	WithdrawalRequestsRoot    string `json:"withdrawal_requests_root"`
	ConsolidationRequestsRoot string `json:"consolidation_requests_root"`
=======
type ExecutionPayloadHeaderElectra = ExecutionPayloadHeaderDeneb

type ExecutionRequests struct {
	Deposits       []*DepositRequest       `json:"deposits"`
	Withdrawals    []*WithdrawalRequest    `json:"withdrawals"`
	Consolidations []*ConsolidationRequest `json:"consolidations"`
>>>>>>> f4984638
}<|MERGE_RESOLUTION|>--- conflicted
+++ resolved
@@ -369,17 +369,11 @@
 	Deposits              []*Deposit                    `json:"deposits"`
 	VoluntaryExits        []*SignedVoluntaryExit        `json:"voluntary_exits"`
 	SyncAggregate         *SyncAggregate                `json:"sync_aggregate"`
-<<<<<<< HEAD
 	BailOuts              []*BailOut                    `json:"bail_outs"`
 	ExecutionPayload      *ExecutionPayloadElectra      `json:"execution_payload"`
 	BLSToExecutionChanges []*SignedBLSToExecutionChange `json:"bls_to_execution_changes"`
 	BlobKzgCommitments    []string                      `json:"blob_kzg_commitments"`
-=======
-	ExecutionPayload      *ExecutionPayloadElectra      `json:"execution_payload"`
-	BLSToExecutionChanges []*SignedBLSToExecutionChange `json:"bls_to_execution_changes"`
-	BlobKzgCommitments    []string                      `json:"blob_kzg_commitments"`
 	ExecutionRequests     *ExecutionRequests            `json:"execution_requests"`
->>>>>>> f4984638
 }
 
 type BlindedBeaconBlockElectra struct {
@@ -415,17 +409,11 @@
 	Deposits               []*Deposit                     `json:"deposits"`
 	VoluntaryExits         []*SignedVoluntaryExit         `json:"voluntary_exits"`
 	SyncAggregate          *SyncAggregate                 `json:"sync_aggregate"`
-<<<<<<< HEAD
 	BailOuts               []*BailOut                     `json:"bail_outs"`
 	ExecutionPayloadHeader *ExecutionPayloadHeaderElectra `json:"execution_payload_header"`
 	BLSToExecutionChanges  []*SignedBLSToExecutionChange  `json:"bls_to_execution_changes"`
 	BlobKzgCommitments     []string                       `json:"blob_kzg_commitments"`
-=======
-	ExecutionPayloadHeader *ExecutionPayloadHeaderElectra `json:"execution_payload_header"`
-	BLSToExecutionChanges  []*SignedBLSToExecutionChange  `json:"bls_to_execution_changes"`
-	BlobKzgCommitments     []string                       `json:"blob_kzg_commitments"`
 	ExecutionRequests      *ExecutionRequests             `json:"execution_requests"`
->>>>>>> f4984638
 }
 
 type SignedBeaconBlockHeaderContainer struct {
@@ -559,57 +547,10 @@
 	ExcessBlobGas    string `json:"excess_blob_gas"`
 }
 
-<<<<<<< HEAD
-type ExecutionPayloadElectra struct {
-	ParentHash            string                  `json:"parent_hash"`
-	FeeRecipient          string                  `json:"fee_recipient"`
-	StateRoot             string                  `json:"state_root"`
-	ReceiptsRoot          string                  `json:"receipts_root"`
-	LogsBloom             string                  `json:"logs_bloom"`
-	PrevRandao            string                  `json:"prev_randao"`
-	BlockNumber           string                  `json:"block_number"`
-	GasLimit              string                  `json:"gas_limit"`
-	GasUsed               string                  `json:"gas_used"`
-	Timestamp             string                  `json:"timestamp"`
-	ExtraData             string                  `json:"extra_data"`
-	BaseFeePerGas         string                  `json:"base_fee_per_gas"`
-	BlockHash             string                  `json:"block_hash"`
-	Transactions          []string                `json:"transactions"`
-	Withdrawals           []*Withdrawal           `json:"withdrawals"`
-	BlobGasUsed           string                  `json:"blob_gas_used"`
-	ExcessBlobGas         string                  `json:"excess_blob_gas"`
-	DepositRequests       []*DepositRequest       `json:"deposit_requests"`
-	WithdrawalRequests    []*WithdrawalRequest    `json:"withdrawal_requests"`
-	ConsolidationRequests []*ConsolidationRequest `json:"consolidation_requests"`
-}
-
-type ExecutionPayloadHeaderElectra struct {
-	ParentHash                string `json:"parent_hash"`
-	FeeRecipient              string `json:"fee_recipient"`
-	StateRoot                 string `json:"state_root"`
-	ReceiptsRoot              string `json:"receipts_root"`
-	LogsBloom                 string `json:"logs_bloom"`
-	PrevRandao                string `json:"prev_randao"`
-	BlockNumber               string `json:"block_number"`
-	GasLimit                  string `json:"gas_limit"`
-	GasUsed                   string `json:"gas_used"`
-	Timestamp                 string `json:"timestamp"`
-	ExtraData                 string `json:"extra_data"`
-	BaseFeePerGas             string `json:"base_fee_per_gas"`
-	BlockHash                 string `json:"block_hash"`
-	TransactionsRoot          string `json:"transactions_root"`
-	WithdrawalsRoot           string `json:"withdrawals_root"`
-	BlobGasUsed               string `json:"blob_gas_used"`
-	ExcessBlobGas             string `json:"excess_blob_gas"`
-	DepositRequestsRoot       string `json:"deposit_requests_root"`
-	WithdrawalRequestsRoot    string `json:"withdrawal_requests_root"`
-	ConsolidationRequestsRoot string `json:"consolidation_requests_root"`
-=======
 type ExecutionPayloadHeaderElectra = ExecutionPayloadHeaderDeneb
 
 type ExecutionRequests struct {
 	Deposits       []*DepositRequest       `json:"deposits"`
 	Withdrawals    []*WithdrawalRequest    `json:"withdrawals"`
 	Consolidations []*ConsolidationRequest `json:"consolidations"`
->>>>>>> f4984638
 }