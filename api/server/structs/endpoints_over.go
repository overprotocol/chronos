--- conflicted
+++ resolved
@@ -21,22 +21,6 @@
 	Reserves               string `json:"reserves"`
 }
 
-<<<<<<< HEAD
-type GetWithdrawalEstimationResponse struct {
-	Data                *WithdrawalEstimationContainer `json:"data"`
-	ExecutionOptimistic bool                           `json:"execution_optimistic"`
-	Finalized           bool                           `json:"finalized"`
-}
-
-type WithdrawalEstimationContainer struct {
-	Pubkey                    string                               `json:"pubkey"`
-	PendingPartialWithdrawals []*PendingPartialWithdrawalContainer `json:"pending_partial_withdrawals"`
-}
-
-type PendingPartialWithdrawalContainer struct {
-	Amount        uint64 `json:"amount"`
-	ExpectedEpoch uint64 `json:"expected_epoch"`
-=======
 type GetDepositEstimationResponse struct {
 	Data                *DepositEstimationContainer `json:"data"`
 	ExecutionOptimistic bool                        `json:"execution_optimistic"`
@@ -67,5 +51,20 @@
 
 	// if it is "initial" deposit, include estimation for activation.
 	ExpectedActivationEpoch uint64 `json:"expected_activation_epoch,omitempty"`
->>>>>>> d5c43048
+}
+
+type GetWithdrawalEstimationResponse struct {
+	Data                *WithdrawalEstimationContainer `json:"data"`
+	ExecutionOptimistic bool                           `json:"execution_optimistic"`
+	Finalized           bool                           `json:"finalized"`
+}
+
+type WithdrawalEstimationContainer struct {
+	Pubkey                    string                               `json:"pubkey"`
+	PendingPartialWithdrawals []*PendingPartialWithdrawalContainer `json:"pending_partial_withdrawals"`
+}
+
+type PendingPartialWithdrawalContainer struct {
+	Amount        uint64 `json:"amount"`
+	ExpectedEpoch uint64 `json:"expected_epoch"`
 }