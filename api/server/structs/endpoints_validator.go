--- conflicted
+++ resolved
@@ -117,9 +117,7 @@
 	BalancesAfterEpochTransition  []uint64 `json:"balances_after_epoch_transition,omitempty"`
 	MissingValidators             [][]byte `json:"missing_validators,omitempty"`
 	InactivityScores              []uint64 `json:"inactivity_scores,omitempty"`
-<<<<<<< HEAD
 	BailOutScores                 []string `json:"bail_out_scores,omitempty"`
-=======
 }
 
 type GetValidatorParticipationResponse struct {
@@ -151,5 +149,4 @@
 	SlashedIndices      []string `json:"slashed_indices"`
 	EjectedPublicKeys   []string `json:"ejected_public_keys"`
 	EjectedIndices      []string `json:"ejected_indices"`
->>>>>>> b8cd7794
 }