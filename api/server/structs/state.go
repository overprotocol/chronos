package structs

type BeaconState struct {
	GenesisTime                 string                `json:"genesis_time"`
	GenesisValidatorsRoot       string                `json:"genesis_validators_root"`
	Slot                        string                `json:"slot"`
	Fork                        *Fork                 `json:"fork"`
	LatestBlockHeader           *BeaconBlockHeader    `json:"latest_block_header"`
	BlockRoots                  []string              `json:"block_roots"`
	StateRoots                  []string              `json:"state_roots"`
	HistoricalRoots             []string              `json:"historical_roots"`
	RewardAdjustmentFactor      uint64                `json:"reward_adjustment_factor"`
	Eth1Data                    *Eth1Data             `json:"eth1_data"`
	Eth1DataVotes               []*Eth1Data           `json:"eth1_data_votes"`
	Eth1DepositIndex            string                `json:"eth1_deposit_index"`
	Validators                  []*Validator          `json:"validators"`
	Balances                    []string              `json:"balances"`
	PreviousEpochReserve        uint64                `json:"previous_epoch_reserve"`
	CurrentEpochReserve         uint64                `json:"current_epoch_reserve"`
	RandaoMixes                 []string              `json:"randao_mixes"`
	Slashings                   []string              `json:"slashings"`
	PreviousEpochAttestations   []*PendingAttestation `json:"previous_epoch_attestations"`
	CurrentEpochAttestations    []*PendingAttestation `json:"current_epoch_attestations"`
	JustificationBits           string                `json:"justification_bits"`
	PreviousJustifiedCheckpoint *Checkpoint           `json:"previous_justified_checkpoint"`
	CurrentJustifiedCheckpoint  *Checkpoint           `json:"current_justified_checkpoint"`
	FinalizedCheckpoint         *Checkpoint           `json:"finalized_checkpoint"`
}

type BeaconStateAltair struct {
	GenesisTime                 string             `json:"genesis_time"`
	GenesisValidatorsRoot       string             `json:"genesis_validators_root"`
	Slot                        string             `json:"slot"`
	Fork                        *Fork              `json:"fork"`
	LatestBlockHeader           *BeaconBlockHeader `json:"latest_block_header"`
	BlockRoots                  []string           `json:"block_roots"`
	StateRoots                  []string           `json:"state_roots"`
	HistoricalRoots             []string           `json:"historical_roots"`
	RewardAdjustmentFactor      uint64             `json:"reward_adjustment_factor"`
	Eth1Data                    *Eth1Data          `json:"eth1_data"`
	Eth1DataVotes               []*Eth1Data        `json:"eth1_data_votes"`
	Eth1DepositIndex            string             `json:"eth1_deposit_index"`
	Validators                  []*Validator       `json:"validators"`
	Balances                    []string           `json:"balances"`
	PreviousEpochReserve        uint64             `json:"previous_epoch_reserve"`
	CurrentEpochReserve         uint64             `json:"current_epoch_reserve"`
	RandaoMixes                 []string           `json:"randao_mixes"`
	Slashings                   []string           `json:"slashings"`
	PreviousEpochParticipation  []string           `json:"previous_epoch_participation"`
	CurrentEpochParticipation   []string           `json:"current_epoch_participation"`
	JustificationBits           string             `json:"justification_bits"`
	PreviousJustifiedCheckpoint *Checkpoint        `json:"previous_justified_checkpoint"`
	CurrentJustifiedCheckpoint  *Checkpoint        `json:"current_justified_checkpoint"`
	FinalizedCheckpoint         *Checkpoint        `json:"finalized_checkpoint"`
	InactivityScores            []string           `json:"inactivity_scores"`
	CurrentSyncCommittee        *SyncCommittee     `json:"current_sync_committee"`
	NextSyncCommittee           *SyncCommittee     `json:"next_sync_committee"`
}

type BeaconStateBellatrix struct {
	GenesisTime                  string                  `json:"genesis_time"`
	GenesisValidatorsRoot        string                  `json:"genesis_validators_root"`
	Slot                         string                  `json:"slot"`
	Fork                         *Fork                   `json:"fork"`
	LatestBlockHeader            *BeaconBlockHeader      `json:"latest_block_header"`
	BlockRoots                   []string                `json:"block_roots"`
	StateRoots                   []string                `json:"state_roots"`
	HistoricalRoots              []string                `json:"historical_roots"`
	RewardAdjustmentFactor       uint64                  `json:"reward_adjustment_factor"`
	Eth1Data                     *Eth1Data               `json:"eth1_data"`
	Eth1DataVotes                []*Eth1Data             `json:"eth1_data_votes"`
	Eth1DepositIndex             string                  `json:"eth1_deposit_index"`
	Validators                   []*Validator            `json:"validators"`
	Balances                     []string                `json:"balances"`
	PreviousEpochReserve         uint64                  `json:"previous_epoch_reserve"`
	CurrentEpochReserve          uint64                  `json:"current_epoch_reserve"`
	RandaoMixes                  []string                `json:"randao_mixes"`
	Slashings                    []string                `json:"slashings"`
	PreviousEpochParticipation   []string                `json:"previous_epoch_participation"`
	CurrentEpochParticipation    []string                `json:"current_epoch_participation"`
	JustificationBits            string                  `json:"justification_bits"`
	PreviousJustifiedCheckpoint  *Checkpoint             `json:"previous_justified_checkpoint"`
	CurrentJustifiedCheckpoint   *Checkpoint             `json:"current_justified_checkpoint"`
	FinalizedCheckpoint          *Checkpoint             `json:"finalized_checkpoint"`
	InactivityScores             []string                `json:"inactivity_scores"`
	CurrentSyncCommittee         *SyncCommittee          `json:"current_sync_committee"`
	NextSyncCommittee            *SyncCommittee          `json:"next_sync_committee"`
	LatestExecutionPayloadHeader *ExecutionPayloadHeader `json:"latest_execution_payload_header"`
}

type BeaconStateCapella struct {
	GenesisTime                  string                         `json:"genesis_time"`
	GenesisValidatorsRoot        string                         `json:"genesis_validators_root"`
	Slot                         string                         `json:"slot"`
	Fork                         *Fork                          `json:"fork"`
	LatestBlockHeader            *BeaconBlockHeader             `json:"latest_block_header"`
	BlockRoots                   []string                       `json:"block_roots"`
	StateRoots                   []string                       `json:"state_roots"`
	HistoricalRoots              []string                       `json:"historical_roots"`
	RewardAdjustmentFactor       uint64                         `json:"reward_adjustment_factor"`
	Eth1Data                     *Eth1Data                      `json:"eth1_data"`
	Eth1DataVotes                []*Eth1Data                    `json:"eth1_data_votes"`
	Eth1DepositIndex             string                         `json:"eth1_deposit_index"`
	Validators                   []*Validator                   `json:"validators"`
	Balances                     []string                       `json:"balances"`
	PreviousEpochReserve         uint64                         `json:"previous_epoch_reserve"`
	CurrentEpochReserve          uint64                         `json:"current_epoch_reserve"`
	RandaoMixes                  []string                       `json:"randao_mixes"`
	Slashings                    []string                       `json:"slashings"`
	PreviousEpochParticipation   []string                       `json:"previous_epoch_participation"`
	CurrentEpochParticipation    []string                       `json:"current_epoch_participation"`
	JustificationBits            string                         `json:"justification_bits"`
	PreviousJustifiedCheckpoint  *Checkpoint                    `json:"previous_justified_checkpoint"`
	CurrentJustifiedCheckpoint   *Checkpoint                    `json:"current_justified_checkpoint"`
	FinalizedCheckpoint          *Checkpoint                    `json:"finalized_checkpoint"`
	InactivityScores             []string                       `json:"inactivity_scores"`
	CurrentSyncCommittee         *SyncCommittee                 `json:"current_sync_committee"`
	NextSyncCommittee            *SyncCommittee                 `json:"next_sync_committee"`
	LatestExecutionPayloadHeader *ExecutionPayloadHeaderCapella `json:"latest_execution_payload_header"`
	NextWithdrawalIndex          string                         `json:"next_withdrawal_index"`
	NextWithdrawalValidatorIndex string                         `json:"next_withdrawal_validator_index"`
	HistoricalSummaries          []*HistoricalSummary           `json:"historical_summaries"`
}

type BeaconStateDeneb struct {
	GenesisTime                  string                       `json:"genesis_time"`
	GenesisValidatorsRoot        string                       `json:"genesis_validators_root"`
	Slot                         string                       `json:"slot"`
	Fork                         *Fork                        `json:"fork"`
	LatestBlockHeader            *BeaconBlockHeader           `json:"latest_block_header"`
	BlockRoots                   []string                     `json:"block_roots"`
	StateRoots                   []string                     `json:"state_roots"`
	HistoricalRoots              []string                     `json:"historical_roots"`
	RewardAdjustmentFactor       uint64                       `json:"reward_adjustment_factor"`
	Eth1Data                     *Eth1Data                    `json:"eth1_data"`
	Eth1DataVotes                []*Eth1Data                  `json:"eth1_data_votes"`
	Eth1DepositIndex             string                       `json:"eth1_deposit_index"`
	Validators                   []*Validator                 `json:"validators"`
	Balances                     []string                     `json:"balances"`
	PreviousEpochReserve         uint64                       `json:"previous_epoch_reserve"`
	CurrentEpochReserve          uint64                       `json:"current_epoch_reserve"`
	RandaoMixes                  []string                     `json:"randao_mixes"`
	Slashings                    []string                     `json:"slashings"`
	PreviousEpochParticipation   []string                     `json:"previous_epoch_participation"`
	CurrentEpochParticipation    []string                     `json:"current_epoch_participation"`
	JustificationBits            string                       `json:"justification_bits"`
	PreviousJustifiedCheckpoint  *Checkpoint                  `json:"previous_justified_checkpoint"`
	CurrentJustifiedCheckpoint   *Checkpoint                  `json:"current_justified_checkpoint"`
	FinalizedCheckpoint          *Checkpoint                  `json:"finalized_checkpoint"`
	InactivityScores             []string                     `json:"inactivity_scores"`
	CurrentSyncCommittee         *SyncCommittee               `json:"current_sync_committee"`
	NextSyncCommittee            *SyncCommittee               `json:"next_sync_committee"`
	LatestExecutionPayloadHeader *ExecutionPayloadHeaderDeneb `json:"latest_execution_payload_header"`
	NextWithdrawalIndex          string                       `json:"next_withdrawal_index"`
	NextWithdrawalValidatorIndex string                       `json:"next_withdrawal_validator_index"`
	HistoricalSummaries          []*HistoricalSummary         `json:"historical_summaries"`
}

type BeaconStateElectra struct {
<<<<<<< HEAD
	GenesisTime                  string                         `json:"genesis_time"`
	GenesisValidatorsRoot        string                         `json:"genesis_validators_root"`
	Slot                         string                         `json:"slot"`
	Fork                         *Fork                          `json:"fork"`
	LatestBlockHeader            *BeaconBlockHeader             `json:"latest_block_header"`
	BlockRoots                   []string                       `json:"block_roots"`
	StateRoots                   []string                       `json:"state_roots"`
	HistoricalRoots              []string                       `json:"historical_roots"`
	RewardAdjustmentFactor       uint64                         `json:"reward_adjustment_factor"`
	Eth1Data                     *Eth1Data                      `json:"eth1_data"`
	Eth1DataVotes                []*Eth1Data                    `json:"eth1_data_votes"`
	Eth1DepositIndex             string                         `json:"eth1_deposit_index"`
	Validators                   []*Validator                   `json:"validators"`
	Balances                     []string                       `json:"balances"`
	PreviousEpochReserve         uint64                         `json:"previous_epoch_reserve"`
	CurrentEpochReserve          uint64                         `json:"current_epoch_reserve"`
	RandaoMixes                  []string                       `json:"randao_mixes"`
	Slashings                    []string                       `json:"slashings"`
	PreviousEpochParticipation   []string                       `json:"previous_epoch_participation"`
	CurrentEpochParticipation    []string                       `json:"current_epoch_participation"`
	JustificationBits            string                         `json:"justification_bits"`
	PreviousJustifiedCheckpoint  *Checkpoint                    `json:"previous_justified_checkpoint"`
	CurrentJustifiedCheckpoint   *Checkpoint                    `json:"current_justified_checkpoint"`
	FinalizedCheckpoint          *Checkpoint                    `json:"finalized_checkpoint"`
	InactivityScores             []string                       `json:"inactivity_scores"`
	CurrentSyncCommittee         *SyncCommittee                 `json:"current_sync_committee"`
	NextSyncCommittee            *SyncCommittee                 `json:"next_sync_committee"`
	BailOutScores                []string                       `json:"bail_out_scores"`
	LatestExecutionPayloadHeader *ExecutionPayloadHeaderElectra `json:"latest_execution_payload_header"`
	NextWithdrawalIndex          string                         `json:"next_withdrawal_index"`
	NextWithdrawalValidatorIndex string                         `json:"next_withdrawal_validator_index"`
	HistoricalSummaries          []*HistoricalSummary           `json:"historical_summaries"`
	DepositRequestsStartIndex    string                         `json:"deposit_requests_start_index"`
	DepositBalanceToConsume      string                         `json:"deposit_balance_to_consume"`
	ExitBalanceToConsume         string                         `json:"exit_balance_to_consume"`
	EarliestExitEpoch            string                         `json:"earliest_exit_epoch"`
	PendingDeposits              []*PendingDeposit              `json:"pending_deposits"`
	PendingPartialWithdrawals    []*PendingPartialWithdrawal    `json:"pending_partial_withdrawals"`
=======
	GenesisTime                   string                         `json:"genesis_time"`
	GenesisValidatorsRoot         string                         `json:"genesis_validators_root"`
	Slot                          string                         `json:"slot"`
	Fork                          *Fork                          `json:"fork"`
	LatestBlockHeader             *BeaconBlockHeader             `json:"latest_block_header"`
	BlockRoots                    []string                       `json:"block_roots"`
	StateRoots                    []string                       `json:"state_roots"`
	HistoricalRoots               []string                       `json:"historical_roots"`
	RewardAdjustmentFactor        uint64                         `json:"reward_adjustment_factor"`
	Eth1Data                      *Eth1Data                      `json:"eth1_data"`
	Eth1DataVotes                 []*Eth1Data                    `json:"eth1_data_votes"`
	Eth1DepositIndex              string                         `json:"eth1_deposit_index"`
	Validators                    []*Validator                   `json:"validators"`
	Balances                      []string                       `json:"balances"`
	PreviousEpochReserve          uint64                         `json:"previous_epoch_reserve"`
	CurrentEpochReserve           uint64                         `json:"current_epoch_reserve"`
	RandaoMixes                   []string                       `json:"randao_mixes"`
	Slashings                     []string                       `json:"slashings"`
	PreviousEpochParticipation    []string                       `json:"previous_epoch_participation"`
	CurrentEpochParticipation     []string                       `json:"current_epoch_participation"`
	JustificationBits             string                         `json:"justification_bits"`
	PreviousJustifiedCheckpoint   *Checkpoint                    `json:"previous_justified_checkpoint"`
	CurrentJustifiedCheckpoint    *Checkpoint                    `json:"current_justified_checkpoint"`
	FinalizedCheckpoint           *Checkpoint                    `json:"finalized_checkpoint"`
	InactivityScores              []string                       `json:"inactivity_scores"`
	CurrentSyncCommittee          *SyncCommittee                 `json:"current_sync_committee"`
	NextSyncCommittee             *SyncCommittee                 `json:"next_sync_committee"`
	LatestExecutionPayloadHeader  *ExecutionPayloadHeaderElectra `json:"latest_execution_payload_header"`
	NextWithdrawalIndex           string                         `json:"next_withdrawal_index"`
	NextWithdrawalValidatorIndex  string                         `json:"next_withdrawal_validator_index"`
	HistoricalSummaries           []*HistoricalSummary           `json:"historical_summaries"`
	DepositRequestsStartIndex     string                         `json:"deposit_requests_start_index"`
	DepositBalanceToConsume       string                         `json:"deposit_balance_to_consume"`
	ExitBalanceToConsume          string                         `json:"exit_balance_to_consume"`
	EarliestExitEpoch             string                         `json:"earliest_exit_epoch"`
	ConsolidationBalanceToConsume string                         `json:"consolidation_balance_to_consume"`
	EarliestConsolidationEpoch    string                         `json:"earliest_consolidation_epoch"`
	PendingDeposits               []*PendingDeposit              `json:"pending_deposits"`
	PendingPartialWithdrawals     []*PendingPartialWithdrawal    `json:"pending_partial_withdrawals"`
	PendingConsolidations         []*PendingConsolidation        `json:"pending_consolidations"`
>>>>>>> b2d2d508
}<|MERGE_RESOLUTION|>--- conflicted
+++ resolved
@@ -157,46 +157,6 @@
 }
 
 type BeaconStateElectra struct {
-<<<<<<< HEAD
-	GenesisTime                  string                         `json:"genesis_time"`
-	GenesisValidatorsRoot        string                         `json:"genesis_validators_root"`
-	Slot                         string                         `json:"slot"`
-	Fork                         *Fork                          `json:"fork"`
-	LatestBlockHeader            *BeaconBlockHeader             `json:"latest_block_header"`
-	BlockRoots                   []string                       `json:"block_roots"`
-	StateRoots                   []string                       `json:"state_roots"`
-	HistoricalRoots              []string                       `json:"historical_roots"`
-	RewardAdjustmentFactor       uint64                         `json:"reward_adjustment_factor"`
-	Eth1Data                     *Eth1Data                      `json:"eth1_data"`
-	Eth1DataVotes                []*Eth1Data                    `json:"eth1_data_votes"`
-	Eth1DepositIndex             string                         `json:"eth1_deposit_index"`
-	Validators                   []*Validator                   `json:"validators"`
-	Balances                     []string                       `json:"balances"`
-	PreviousEpochReserve         uint64                         `json:"previous_epoch_reserve"`
-	CurrentEpochReserve          uint64                         `json:"current_epoch_reserve"`
-	RandaoMixes                  []string                       `json:"randao_mixes"`
-	Slashings                    []string                       `json:"slashings"`
-	PreviousEpochParticipation   []string                       `json:"previous_epoch_participation"`
-	CurrentEpochParticipation    []string                       `json:"current_epoch_participation"`
-	JustificationBits            string                         `json:"justification_bits"`
-	PreviousJustifiedCheckpoint  *Checkpoint                    `json:"previous_justified_checkpoint"`
-	CurrentJustifiedCheckpoint   *Checkpoint                    `json:"current_justified_checkpoint"`
-	FinalizedCheckpoint          *Checkpoint                    `json:"finalized_checkpoint"`
-	InactivityScores             []string                       `json:"inactivity_scores"`
-	CurrentSyncCommittee         *SyncCommittee                 `json:"current_sync_committee"`
-	NextSyncCommittee            *SyncCommittee                 `json:"next_sync_committee"`
-	BailOutScores                []string                       `json:"bail_out_scores"`
-	LatestExecutionPayloadHeader *ExecutionPayloadHeaderElectra `json:"latest_execution_payload_header"`
-	NextWithdrawalIndex          string                         `json:"next_withdrawal_index"`
-	NextWithdrawalValidatorIndex string                         `json:"next_withdrawal_validator_index"`
-	HistoricalSummaries          []*HistoricalSummary           `json:"historical_summaries"`
-	DepositRequestsStartIndex    string                         `json:"deposit_requests_start_index"`
-	DepositBalanceToConsume      string                         `json:"deposit_balance_to_consume"`
-	ExitBalanceToConsume         string                         `json:"exit_balance_to_consume"`
-	EarliestExitEpoch            string                         `json:"earliest_exit_epoch"`
-	PendingDeposits              []*PendingDeposit              `json:"pending_deposits"`
-	PendingPartialWithdrawals    []*PendingPartialWithdrawal    `json:"pending_partial_withdrawals"`
-=======
 	GenesisTime                   string                         `json:"genesis_time"`
 	GenesisValidatorsRoot         string                         `json:"genesis_validators_root"`
 	Slot                          string                         `json:"slot"`
@@ -232,10 +192,6 @@
 	DepositBalanceToConsume       string                         `json:"deposit_balance_to_consume"`
 	ExitBalanceToConsume          string                         `json:"exit_balance_to_consume"`
 	EarliestExitEpoch             string                         `json:"earliest_exit_epoch"`
-	ConsolidationBalanceToConsume string                         `json:"consolidation_balance_to_consume"`
-	EarliestConsolidationEpoch    string                         `json:"earliest_consolidation_epoch"`
 	PendingDeposits               []*PendingDeposit              `json:"pending_deposits"`
 	PendingPartialWithdrawals     []*PendingPartialWithdrawal    `json:"pending_partial_withdrawals"`
-	PendingConsolidations         []*PendingConsolidation        `json:"pending_consolidations"`
->>>>>>> b2d2d508
 }