package structs

import (
	"errors"
	"fmt"

	"github.com/ethereum/go-ethereum/common/hexutil"
	beaconState "github.com/prysmaticlabs/prysm/v5/beacon-chain/state"
	enginev1 "github.com/prysmaticlabs/prysm/v5/proto/engine/v1"
)

var errPayloadHeaderNotFound = errors.New("expected payload header not found")

func BeaconStateFromConsensus(st beaconState.BeaconState) (*BeaconState, error) {
	srcBr := st.BlockRoots()
	br := make([]string, len(srcBr))
	for i, r := range srcBr {
		br[i] = hexutil.Encode(r)
	}
	srcSr := st.StateRoots()
	sr := make([]string, len(srcSr))
	for i, r := range srcSr {
		sr[i] = hexutil.Encode(r)
	}
	srcHr, err := st.HistoricalRoots()
	if err != nil {
		return nil, err
	}
	hr := make([]string, len(srcHr))
	for i, r := range srcHr {
		hr[i] = hexutil.Encode(r)
	}
	srcVotes := st.Eth1DataVotes()
	votes := make([]*Eth1Data, len(srcVotes))
	for i, e := range srcVotes {
		votes[i] = Eth1DataFromConsensus(e)
	}
	srcVals := st.Validators()
	vals := make([]*Validator, len(srcVals))
	for i, v := range srcVals {
		vals[i] = ValidatorFromConsensus(v)
	}
	srcBals := st.Balances()
	bals := make([]string, len(srcBals))
	for i, b := range srcBals {
		bals[i] = fmt.Sprintf("%d", b)
	}
	srcRm := st.RandaoMixes()
	rm := make([]string, len(srcRm))
	for i, m := range srcRm {
		rm[i] = hexutil.Encode(m)
	}
	srcSlashings := st.Slashings()
	slashings := make([]string, len(srcSlashings))
	for i, s := range srcSlashings {
		slashings[i] = fmt.Sprintf("%d", s)
	}
	srcPrevAtts, err := st.PreviousEpochAttestations()
	if err != nil {
		return nil, err
	}
	prevAtts := make([]*PendingAttestation, len(srcPrevAtts))
	for i, a := range srcPrevAtts {
		prevAtts[i] = PendingAttestationFromConsensus(a)
	}
	srcCurrAtts, err := st.CurrentEpochAttestations()
	if err != nil {
		return nil, err
	}
	currAtts := make([]*PendingAttestation, len(srcCurrAtts))
	for i, a := range srcCurrAtts {
		currAtts[i] = PendingAttestationFromConsensus(a)
	}

	return &BeaconState{
		GenesisTime:                 fmt.Sprintf("%d", st.GenesisTime()),
		GenesisValidatorsRoot:       hexutil.Encode(st.GenesisValidatorsRoot()),
		Slot:                        fmt.Sprintf("%d", st.Slot()),
		Fork:                        ForkFromConsensus(st.Fork()),
		LatestBlockHeader:           BeaconBlockHeaderFromConsensus(st.LatestBlockHeader()),
		BlockRoots:                  br,
		StateRoots:                  sr,
		HistoricalRoots:             hr,
		RewardAdjustmentFactor:      st.RewardAdjustmentFactor(),
		Eth1Data:                    Eth1DataFromConsensus(st.Eth1Data()),
		Eth1DataVotes:               votes,
		Eth1DepositIndex:            fmt.Sprintf("%d", st.Eth1DepositIndex()),
		Validators:                  vals,
		Balances:                    bals,
		PreviousEpochReserve:        st.PreviousEpochReserve(),
		CurrentEpochReserve:         st.CurrentEpochReserve(),
		RandaoMixes:                 rm,
		Slashings:                   slashings,
		PreviousEpochAttestations:   prevAtts,
		CurrentEpochAttestations:    currAtts,
		JustificationBits:           hexutil.Encode(st.JustificationBits()),
		PreviousJustifiedCheckpoint: CheckpointFromConsensus(st.PreviousJustifiedCheckpoint()),
		CurrentJustifiedCheckpoint:  CheckpointFromConsensus(st.CurrentJustifiedCheckpoint()),
		FinalizedCheckpoint:         CheckpointFromConsensus(st.FinalizedCheckpoint()),
	}, nil
}

func BeaconStateAltairFromConsensus(st beaconState.BeaconState) (*BeaconStateAltair, error) {
	srcBr := st.BlockRoots()
	br := make([]string, len(srcBr))
	for i, r := range srcBr {
		br[i] = hexutil.Encode(r)
	}
	srcSr := st.StateRoots()
	sr := make([]string, len(srcSr))
	for i, r := range srcSr {
		sr[i] = hexutil.Encode(r)
	}
	srcHr, err := st.HistoricalRoots()
	if err != nil {
		return nil, err
	}
	hr := make([]string, len(srcHr))
	for i, r := range srcHr {
		hr[i] = hexutil.Encode(r)
	}
	srcVotes := st.Eth1DataVotes()
	votes := make([]*Eth1Data, len(srcVotes))
	for i, e := range srcVotes {
		votes[i] = Eth1DataFromConsensus(e)
	}
	srcVals := st.Validators()
	vals := make([]*Validator, len(srcVals))
	for i, v := range srcVals {
		vals[i] = ValidatorFromConsensus(v)
	}
	srcBals := st.Balances()
	bals := make([]string, len(srcBals))
	for i, b := range srcBals {
		bals[i] = fmt.Sprintf("%d", b)
	}
	srcRm := st.RandaoMixes()
	rm := make([]string, len(srcRm))
	for i, m := range srcRm {
		rm[i] = hexutil.Encode(m)
	}
	srcSlashings := st.Slashings()
	slashings := make([]string, len(srcSlashings))
	for i, s := range srcSlashings {
		slashings[i] = fmt.Sprintf("%d", s)
	}
	srcPrevPart, err := st.PreviousEpochParticipation()
	if err != nil {
		return nil, err
	}
	prevPart := make([]string, len(srcPrevPart))
	for i, p := range srcPrevPart {
		prevPart[i] = fmt.Sprintf("%d", p)
	}
	srcCurrPart, err := st.CurrentEpochParticipation()
	if err != nil {
		return nil, err
	}
	currPart := make([]string, len(srcCurrPart))
	for i, p := range srcCurrPart {
		currPart[i] = fmt.Sprintf("%d", p)
	}
	srcIs, err := st.InactivityScores()
	if err != nil {
		return nil, err
	}
	is := make([]string, len(srcIs))
	for i, s := range srcIs {
		is[i] = fmt.Sprintf("%d", s)
	}
	currSc, err := st.CurrentSyncCommittee()
	if err != nil {
		return nil, err
	}
	nextSc, err := st.NextSyncCommittee()
	if err != nil {
		return nil, err
	}

	srcBo, err := st.BailOutScores()
	if err != nil {
		return nil, err
	}
	bo := make([]string, len(srcBo))
	for i, s := range srcBo {
		bo[i] = fmt.Sprintf("%d", s)
	}

	return &BeaconStateAltair{
		GenesisTime:                 fmt.Sprintf("%d", st.GenesisTime()),
		GenesisValidatorsRoot:       hexutil.Encode(st.GenesisValidatorsRoot()),
		Slot:                        fmt.Sprintf("%d", st.Slot()),
		Fork:                        ForkFromConsensus(st.Fork()),
		LatestBlockHeader:           BeaconBlockHeaderFromConsensus(st.LatestBlockHeader()),
		BlockRoots:                  br,
		StateRoots:                  sr,
		HistoricalRoots:             hr,
		RewardAdjustmentFactor:      st.RewardAdjustmentFactor(),
		Eth1Data:                    Eth1DataFromConsensus(st.Eth1Data()),
		Eth1DataVotes:               votes,
		Eth1DepositIndex:            fmt.Sprintf("%d", st.Eth1DepositIndex()),
		Validators:                  vals,
		Balances:                    bals,
		PreviousEpochReserve:        st.PreviousEpochReserve(),
		CurrentEpochReserve:         st.CurrentEpochReserve(),
		RandaoMixes:                 rm,
		Slashings:                   slashings,
		PreviousEpochParticipation:  prevPart,
		CurrentEpochParticipation:   currPart,
		JustificationBits:           hexutil.Encode(st.JustificationBits()),
		PreviousJustifiedCheckpoint: CheckpointFromConsensus(st.PreviousJustifiedCheckpoint()),
		CurrentJustifiedCheckpoint:  CheckpointFromConsensus(st.CurrentJustifiedCheckpoint()),
		FinalizedCheckpoint:         CheckpointFromConsensus(st.FinalizedCheckpoint()),
		InactivityScores:            is,
		CurrentSyncCommittee:        SyncCommitteeFromConsensus(currSc),
		NextSyncCommittee:           SyncCommitteeFromConsensus(nextSc),
		BailOutScores:               bo,
	}, nil
}

func BeaconStateBellatrixFromConsensus(st beaconState.BeaconState) (*BeaconStateBellatrix, error) {
	srcBr := st.BlockRoots()
	br := make([]string, len(srcBr))
	for i, r := range srcBr {
		br[i] = hexutil.Encode(r)
	}
	srcSr := st.StateRoots()
	sr := make([]string, len(srcSr))
	for i, r := range srcSr {
		sr[i] = hexutil.Encode(r)
	}
	srcHr, err := st.HistoricalRoots()
	if err != nil {
		return nil, err
	}
	hr := make([]string, len(srcHr))
	for i, r := range srcHr {
		hr[i] = hexutil.Encode(r)
	}
	srcVotes := st.Eth1DataVotes()
	votes := make([]*Eth1Data, len(srcVotes))
	for i, e := range srcVotes {
		votes[i] = Eth1DataFromConsensus(e)
	}
	srcVals := st.Validators()
	vals := make([]*Validator, len(srcVals))
	for i, v := range srcVals {
		vals[i] = ValidatorFromConsensus(v)
	}
	srcBals := st.Balances()
	bals := make([]string, len(srcBals))
	for i, b := range srcBals {
		bals[i] = fmt.Sprintf("%d", b)
	}
	srcRm := st.RandaoMixes()
	rm := make([]string, len(srcRm))
	for i, m := range srcRm {
		rm[i] = hexutil.Encode(m)
	}
	srcSlashings := st.Slashings()
	slashings := make([]string, len(srcSlashings))
	for i, s := range srcSlashings {
		slashings[i] = fmt.Sprintf("%d", s)
	}
	srcPrevPart, err := st.PreviousEpochParticipation()
	if err != nil {
		return nil, err
	}
	prevPart := make([]string, len(srcPrevPart))
	for i, p := range srcPrevPart {
		prevPart[i] = fmt.Sprintf("%d", p)
	}
	srcCurrPart, err := st.CurrentEpochParticipation()
	if err != nil {
		return nil, err
	}
	currPart := make([]string, len(srcCurrPart))
	for i, p := range srcCurrPart {
		currPart[i] = fmt.Sprintf("%d", p)
	}
	srcIs, err := st.InactivityScores()
	if err != nil {
		return nil, err
	}
	is := make([]string, len(srcIs))
	for i, s := range srcIs {
		is[i] = fmt.Sprintf("%d", s)
	}
	srcBo, err := st.BailOutScores()
	if err != nil {
		return nil, err
	}
	bo := make([]string, len(srcBo))
	for i, s := range srcBo {
		bo[i] = fmt.Sprintf("%d", s)
	}
	currSc, err := st.CurrentSyncCommittee()
	if err != nil {
		return nil, err
	}
	nextSc, err := st.NextSyncCommittee()
	if err != nil {
		return nil, err
	}
	execData, err := st.LatestExecutionPayloadHeader()
	if err != nil {
		return nil, err
	}
	srcPayload, ok := execData.Proto().(*enginev1.ExecutionPayloadHeader)
	if !ok {
		return nil, errPayloadHeaderNotFound
	}
	payload, err := ExecutionPayloadHeaderFromConsensus(srcPayload)
	if err != nil {
		return nil, err
	}

	return &BeaconStateBellatrix{
		GenesisTime:                  fmt.Sprintf("%d", st.GenesisTime()),
		GenesisValidatorsRoot:        hexutil.Encode(st.GenesisValidatorsRoot()),
		Slot:                         fmt.Sprintf("%d", st.Slot()),
		Fork:                         ForkFromConsensus(st.Fork()),
		LatestBlockHeader:            BeaconBlockHeaderFromConsensus(st.LatestBlockHeader()),
		BlockRoots:                   br,
		StateRoots:                   sr,
		HistoricalRoots:              hr,
		RewardAdjustmentFactor:       st.RewardAdjustmentFactor(),
		Eth1Data:                     Eth1DataFromConsensus(st.Eth1Data()),
		Eth1DataVotes:                votes,
		Eth1DepositIndex:             fmt.Sprintf("%d", st.Eth1DepositIndex()),
		Validators:                   vals,
		Balances:                     bals,
		PreviousEpochReserve:         st.PreviousEpochReserve(),
		CurrentEpochReserve:          st.CurrentEpochReserve(),
		RandaoMixes:                  rm,
		Slashings:                    slashings,
		PreviousEpochParticipation:   prevPart,
		CurrentEpochParticipation:    currPart,
		JustificationBits:            hexutil.Encode(st.JustificationBits()),
		PreviousJustifiedCheckpoint:  CheckpointFromConsensus(st.PreviousJustifiedCheckpoint()),
		CurrentJustifiedCheckpoint:   CheckpointFromConsensus(st.CurrentJustifiedCheckpoint()),
		FinalizedCheckpoint:          CheckpointFromConsensus(st.FinalizedCheckpoint()),
		InactivityScores:             is,
		CurrentSyncCommittee:         SyncCommitteeFromConsensus(currSc),
		NextSyncCommittee:            SyncCommitteeFromConsensus(nextSc),
		BailOutScores:                bo,
		LatestExecutionPayloadHeader: payload,
	}, nil
}

func BeaconStateCapellaFromConsensus(st beaconState.BeaconState) (*BeaconStateCapella, error) {
	srcBr := st.BlockRoots()
	br := make([]string, len(srcBr))
	for i, r := range srcBr {
		br[i] = hexutil.Encode(r)
	}
	srcSr := st.StateRoots()
	sr := make([]string, len(srcSr))
	for i, r := range srcSr {
		sr[i] = hexutil.Encode(r)
	}
	srcHr, err := st.HistoricalRoots()
	if err != nil {
		return nil, err
	}
	hr := make([]string, len(srcHr))
	for i, r := range srcHr {
		hr[i] = hexutil.Encode(r)
	}
	srcVotes := st.Eth1DataVotes()
	votes := make([]*Eth1Data, len(srcVotes))
	for i, e := range srcVotes {
		votes[i] = Eth1DataFromConsensus(e)
	}
	srcVals := st.Validators()
	vals := make([]*Validator, len(srcVals))
	for i, v := range srcVals {
		vals[i] = ValidatorFromConsensus(v)
	}
	srcBals := st.Balances()
	bals := make([]string, len(srcBals))
	for i, b := range srcBals {
		bals[i] = fmt.Sprintf("%d", b)
	}
	srcRm := st.RandaoMixes()
	rm := make([]string, len(srcRm))
	for i, m := range srcRm {
		rm[i] = hexutil.Encode(m)
	}
	srcSlashings := st.Slashings()
	slashings := make([]string, len(srcSlashings))
	for i, s := range srcSlashings {
		slashings[i] = fmt.Sprintf("%d", s)
	}
	srcPrevPart, err := st.PreviousEpochParticipation()
	if err != nil {
		return nil, err
	}
	prevPart := make([]string, len(srcPrevPart))
	for i, p := range srcPrevPart {
		prevPart[i] = fmt.Sprintf("%d", p)
	}
	srcCurrPart, err := st.CurrentEpochParticipation()
	if err != nil {
		return nil, err
	}
	currPart := make([]string, len(srcCurrPart))
	for i, p := range srcCurrPart {
		currPart[i] = fmt.Sprintf("%d", p)
	}
	srcIs, err := st.InactivityScores()
	if err != nil {
		return nil, err
	}
	is := make([]string, len(srcIs))
	for i, s := range srcIs {
		is[i] = fmt.Sprintf("%d", s)
	}
	srcBo, err := st.BailOutScores()
	if err != nil {
		return nil, err
	}
	bo := make([]string, len(srcBo))
	for i, s := range srcBo {
		bo[i] = fmt.Sprintf("%d", s)
	}
	currSc, err := st.CurrentSyncCommittee()
	if err != nil {
		return nil, err
	}
	nextSc, err := st.NextSyncCommittee()
	if err != nil {
		return nil, err
	}
	execData, err := st.LatestExecutionPayloadHeader()
	if err != nil {
		return nil, err
	}
	srcPayload, ok := execData.Proto().(*enginev1.ExecutionPayloadHeaderCapella)
	if !ok {
		return nil, errPayloadHeaderNotFound
	}
	payload, err := ExecutionPayloadHeaderCapellaFromConsensus(srcPayload)
	if err != nil {
		return nil, err
	}
	srcHs, err := st.HistoricalSummaries()
	if err != nil {
		return nil, err
	}
	hs := make([]*HistoricalSummary, len(srcHs))
	for i, s := range srcHs {
		hs[i] = HistoricalSummaryFromConsensus(s)
	}
	nwi, err := st.NextWithdrawalIndex()
	if err != nil {
		return nil, err
	}
	nwvi, err := st.NextWithdrawalValidatorIndex()
	if err != nil {
		return nil, err
	}

	return &BeaconStateCapella{
		GenesisTime:                  fmt.Sprintf("%d", st.GenesisTime()),
		GenesisValidatorsRoot:        hexutil.Encode(st.GenesisValidatorsRoot()),
		Slot:                         fmt.Sprintf("%d", st.Slot()),
		Fork:                         ForkFromConsensus(st.Fork()),
		LatestBlockHeader:            BeaconBlockHeaderFromConsensus(st.LatestBlockHeader()),
		BlockRoots:                   br,
		StateRoots:                   sr,
		HistoricalRoots:              hr,
		RewardAdjustmentFactor:       st.RewardAdjustmentFactor(),
		Eth1Data:                     Eth1DataFromConsensus(st.Eth1Data()),
		Eth1DataVotes:                votes,
		Eth1DepositIndex:             fmt.Sprintf("%d", st.Eth1DepositIndex()),
		Validators:                   vals,
		Balances:                     bals,
		PreviousEpochReserve:         st.PreviousEpochReserve(),
		CurrentEpochReserve:          st.CurrentEpochReserve(),
		RandaoMixes:                  rm,
		Slashings:                    slashings,
		PreviousEpochParticipation:   prevPart,
		CurrentEpochParticipation:    currPart,
		JustificationBits:            hexutil.Encode(st.JustificationBits()),
		PreviousJustifiedCheckpoint:  CheckpointFromConsensus(st.PreviousJustifiedCheckpoint()),
		CurrentJustifiedCheckpoint:   CheckpointFromConsensus(st.CurrentJustifiedCheckpoint()),
		FinalizedCheckpoint:          CheckpointFromConsensus(st.FinalizedCheckpoint()),
		InactivityScores:             is,
		CurrentSyncCommittee:         SyncCommitteeFromConsensus(currSc),
		NextSyncCommittee:            SyncCommitteeFromConsensus(nextSc),
		BailOutScores:                bo,
		LatestExecutionPayloadHeader: payload,
		NextWithdrawalIndex:          fmt.Sprintf("%d", nwi),
		NextWithdrawalValidatorIndex: fmt.Sprintf("%d", nwvi),
		HistoricalSummaries:          hs,
	}, nil
}

func BeaconStateDenebFromConsensus(st beaconState.BeaconState) (*BeaconStateDeneb, error) {
	srcBr := st.BlockRoots()
	br := make([]string, len(srcBr))
	for i, r := range srcBr {
		br[i] = hexutil.Encode(r)
	}
	srcSr := st.StateRoots()
	sr := make([]string, len(srcSr))
	for i, r := range srcSr {
		sr[i] = hexutil.Encode(r)
	}
	srcHr, err := st.HistoricalRoots()
	if err != nil {
		return nil, err
	}
	hr := make([]string, len(srcHr))
	for i, r := range srcHr {
		hr[i] = hexutil.Encode(r)
	}
	srcVotes := st.Eth1DataVotes()
	votes := make([]*Eth1Data, len(srcVotes))
	for i, e := range srcVotes {
		votes[i] = Eth1DataFromConsensus(e)
	}
	srcVals := st.Validators()
	vals := make([]*Validator, len(srcVals))
	for i, v := range srcVals {
		vals[i] = ValidatorFromConsensus(v)
	}
	srcBals := st.Balances()
	bals := make([]string, len(srcBals))
	for i, b := range srcBals {
		bals[i] = fmt.Sprintf("%d", b)
	}
	srcRm := st.RandaoMixes()
	rm := make([]string, len(srcRm))
	for i, m := range srcRm {
		rm[i] = hexutil.Encode(m)
	}
	srcSlashings := st.Slashings()
	slashings := make([]string, len(srcSlashings))
	for i, s := range srcSlashings {
		slashings[i] = fmt.Sprintf("%d", s)
	}
	srcPrevPart, err := st.PreviousEpochParticipation()
	if err != nil {
		return nil, err
	}
	prevPart := make([]string, len(srcPrevPart))
	for i, p := range srcPrevPart {
		prevPart[i] = fmt.Sprintf("%d", p)
	}
	srcCurrPart, err := st.CurrentEpochParticipation()
	if err != nil {
		return nil, err
	}
	currPart := make([]string, len(srcCurrPart))
	for i, p := range srcCurrPart {
		currPart[i] = fmt.Sprintf("%d", p)
	}
	srcIs, err := st.InactivityScores()
	if err != nil {
		return nil, err
	}
	is := make([]string, len(srcIs))
	for i, s := range srcIs {
		is[i] = fmt.Sprintf("%d", s)
	}
	srcBo, err := st.BailOutScores()
	if err != nil {
		return nil, err
	}
	bo := make([]string, len(srcBo))
	for i, s := range srcBo {
		bo[i] = fmt.Sprintf("%d", s)
	}
	currSc, err := st.CurrentSyncCommittee()
	if err != nil {
		return nil, err
	}
	nextSc, err := st.NextSyncCommittee()
	if err != nil {
		return nil, err
	}
	execData, err := st.LatestExecutionPayloadHeader()
	if err != nil {
		return nil, err
	}
	srcPayload, ok := execData.Proto().(*enginev1.ExecutionPayloadHeaderDeneb)
	if !ok {
		return nil, errPayloadHeaderNotFound
	}
	payload, err := ExecutionPayloadHeaderDenebFromConsensus(srcPayload)
	if err != nil {
		return nil, err
	}
	srcHs, err := st.HistoricalSummaries()
	if err != nil {
		return nil, err
	}
	hs := make([]*HistoricalSummary, len(srcHs))
	for i, s := range srcHs {
		hs[i] = HistoricalSummaryFromConsensus(s)
	}
	nwi, err := st.NextWithdrawalIndex()
	if err != nil {
		return nil, err
	}
	nwvi, err := st.NextWithdrawalValidatorIndex()
	if err != nil {
		return nil, err
	}

	return &BeaconStateDeneb{
		GenesisTime:                  fmt.Sprintf("%d", st.GenesisTime()),
		GenesisValidatorsRoot:        hexutil.Encode(st.GenesisValidatorsRoot()),
		Slot:                         fmt.Sprintf("%d", st.Slot()),
		Fork:                         ForkFromConsensus(st.Fork()),
		LatestBlockHeader:            BeaconBlockHeaderFromConsensus(st.LatestBlockHeader()),
		BlockRoots:                   br,
		StateRoots:                   sr,
		HistoricalRoots:              hr,
		RewardAdjustmentFactor:       st.RewardAdjustmentFactor(),
		Eth1Data:                     Eth1DataFromConsensus(st.Eth1Data()),
		Eth1DataVotes:                votes,
		Eth1DepositIndex:             fmt.Sprintf("%d", st.Eth1DepositIndex()),
		Validators:                   vals,
		Balances:                     bals,
		PreviousEpochReserve:         st.PreviousEpochReserve(),
		CurrentEpochReserve:          st.CurrentEpochReserve(),
		RandaoMixes:                  rm,
		Slashings:                    slashings,
		PreviousEpochParticipation:   prevPart,
		CurrentEpochParticipation:    currPart,
		JustificationBits:            hexutil.Encode(st.JustificationBits()),
		PreviousJustifiedCheckpoint:  CheckpointFromConsensus(st.PreviousJustifiedCheckpoint()),
		CurrentJustifiedCheckpoint:   CheckpointFromConsensus(st.CurrentJustifiedCheckpoint()),
		FinalizedCheckpoint:          CheckpointFromConsensus(st.FinalizedCheckpoint()),
		InactivityScores:             is,
		CurrentSyncCommittee:         SyncCommitteeFromConsensus(currSc),
		NextSyncCommittee:            SyncCommitteeFromConsensus(nextSc),
		BailOutScores:                bo,
		LatestExecutionPayloadHeader: payload,
		NextWithdrawalIndex:          fmt.Sprintf("%d", nwi),
		NextWithdrawalValidatorIndex: fmt.Sprintf("%d", nwvi),
		HistoricalSummaries:          hs,
	}, nil
}

func BeaconStateElectraFromConsensus(st beaconState.BeaconState) (*BeaconStateElectra, error) {
	srcBr := st.BlockRoots()
	br := make([]string, len(srcBr))
	for i, r := range srcBr {
		br[i] = hexutil.Encode(r)
	}
	srcSr := st.StateRoots()
	sr := make([]string, len(srcSr))
	for i, r := range srcSr {
		sr[i] = hexutil.Encode(r)
	}
	srcHr, err := st.HistoricalRoots()
	if err != nil {
		return nil, err
	}
	hr := make([]string, len(srcHr))
	for i, r := range srcHr {
		hr[i] = hexutil.Encode(r)
	}
	srcVotes := st.Eth1DataVotes()
	votes := make([]*Eth1Data, len(srcVotes))
	for i, e := range srcVotes {
		votes[i] = Eth1DataFromConsensus(e)
	}
	srcVals := st.Validators()
	vals := make([]*Validator, len(srcVals))
	for i, v := range srcVals {
		vals[i] = ValidatorFromConsensus(v)
	}
	srcBals := st.Balances()
	bals := make([]string, len(srcBals))
	for i, b := range srcBals {
		bals[i] = fmt.Sprintf("%d", b)
	}
	srcRm := st.RandaoMixes()
	rm := make([]string, len(srcRm))
	for i, m := range srcRm {
		rm[i] = hexutil.Encode(m)
	}
	srcSlashings := st.Slashings()
	slashings := make([]string, len(srcSlashings))
	for i, s := range srcSlashings {
		slashings[i] = fmt.Sprintf("%d", s)
	}
	srcPrevPart, err := st.PreviousEpochParticipation()
	if err != nil {
		return nil, err
	}
	prevPart := make([]string, len(srcPrevPart))
	for i, p := range srcPrevPart {
		prevPart[i] = fmt.Sprintf("%d", p)
	}
	srcCurrPart, err := st.CurrentEpochParticipation()
	if err != nil {
		return nil, err
	}
	currPart := make([]string, len(srcCurrPart))
	for i, p := range srcCurrPart {
		currPart[i] = fmt.Sprintf("%d", p)
	}
	srcIs, err := st.InactivityScores()
	if err != nil {
		return nil, err
	}
	is := make([]string, len(srcIs))
	for i, s := range srcIs {
		is[i] = fmt.Sprintf("%d", s)
	}
<<<<<<< HEAD
	srcBo, err := st.BailOutScores()
	if err != nil {
		return nil, err
	}
	bo := make([]string, len(srcBo))
	for i, s := range srcBo {
		bo[i] = fmt.Sprintf("%d", s)
	}
=======
>>>>>>> f4984638
	currSc, err := st.CurrentSyncCommittee()
	if err != nil {
		return nil, err
	}
	nextSc, err := st.NextSyncCommittee()
	if err != nil {
		return nil, err
	}
	execData, err := st.LatestExecutionPayloadHeader()
	if err != nil {
		return nil, err
	}
<<<<<<< HEAD
	srcPayload, ok := execData.Proto().(*enginev1.ExecutionPayloadHeaderElectra)
=======
	srcPayload, ok := execData.Proto().(*enginev1.ExecutionPayloadHeaderDeneb)
>>>>>>> f4984638
	if !ok {
		return nil, errPayloadHeaderNotFound
	}
	payload, err := ExecutionPayloadHeaderElectraFromConsensus(srcPayload)
	if err != nil {
		return nil, err
	}
	srcHs, err := st.HistoricalSummaries()
	if err != nil {
		return nil, err
	}
	hs := make([]*HistoricalSummary, len(srcHs))
	for i, s := range srcHs {
		hs[i] = HistoricalSummaryFromConsensus(s)
	}
	nwi, err := st.NextWithdrawalIndex()
	if err != nil {
		return nil, err
	}
	nwvi, err := st.NextWithdrawalValidatorIndex()
	if err != nil {
		return nil, err
	}
	drsi, err := st.DepositRequestsStartIndex()
	if err != nil {
		return nil, err
	}
	dbtc, err := st.DepositBalanceToConsume()
	if err != nil {
		return nil, err
	}
	ebtc, err := st.ExitBalanceToConsume()
	if err != nil {
		return nil, err
	}
	eee, err := st.EarliestExitEpoch()
	if err != nil {
		return nil, err
	}
	cbtc, err := st.ConsolidationBalanceToConsume()
	if err != nil {
		return nil, err
	}
	ece, err := st.EarliestConsolidationEpoch()
	if err != nil {
		return nil, err
	}
	pbd, err := st.PendingBalanceDeposits()
	if err != nil {
		return nil, err
	}
	ppw, err := st.PendingPartialWithdrawals()
	if err != nil {
		return nil, err
	}
	pc, err := st.PendingConsolidations()
	if err != nil {
		return nil, err
	}

	return &BeaconStateElectra{
		GenesisTime:                   fmt.Sprintf("%d", st.GenesisTime()),
		GenesisValidatorsRoot:         hexutil.Encode(st.GenesisValidatorsRoot()),
		Slot:                          fmt.Sprintf("%d", st.Slot()),
		Fork:                          ForkFromConsensus(st.Fork()),
		LatestBlockHeader:             BeaconBlockHeaderFromConsensus(st.LatestBlockHeader()),
		BlockRoots:                    br,
		StateRoots:                    sr,
		HistoricalRoots:               hr,
<<<<<<< HEAD
		RewardAdjustmentFactor:        st.RewardAdjustmentFactor(),
=======
>>>>>>> f4984638
		Eth1Data:                      Eth1DataFromConsensus(st.Eth1Data()),
		Eth1DataVotes:                 votes,
		Eth1DepositIndex:              fmt.Sprintf("%d", st.Eth1DepositIndex()),
		Validators:                    vals,
		Balances:                      bals,
<<<<<<< HEAD
		PreviousEpochReserve:          st.PreviousEpochReserve(),
		CurrentEpochReserve:           st.CurrentEpochReserve(),
=======
>>>>>>> f4984638
		RandaoMixes:                   rm,
		Slashings:                     slashings,
		PreviousEpochParticipation:    prevPart,
		CurrentEpochParticipation:     currPart,
		JustificationBits:             hexutil.Encode(st.JustificationBits()),
		PreviousJustifiedCheckpoint:   CheckpointFromConsensus(st.PreviousJustifiedCheckpoint()),
		CurrentJustifiedCheckpoint:    CheckpointFromConsensus(st.CurrentJustifiedCheckpoint()),
		FinalizedCheckpoint:           CheckpointFromConsensus(st.FinalizedCheckpoint()),
		InactivityScores:              is,
		CurrentSyncCommittee:          SyncCommitteeFromConsensus(currSc),
		NextSyncCommittee:             SyncCommitteeFromConsensus(nextSc),
<<<<<<< HEAD
		BailOutScores:                 bo,
=======
>>>>>>> f4984638
		LatestExecutionPayloadHeader:  payload,
		NextWithdrawalIndex:           fmt.Sprintf("%d", nwi),
		NextWithdrawalValidatorIndex:  fmt.Sprintf("%d", nwvi),
		HistoricalSummaries:           hs,
		DepositRequestsStartIndex:     fmt.Sprintf("%d", drsi),
		DepositBalanceToConsume:       fmt.Sprintf("%d", dbtc),
		ExitBalanceToConsume:          fmt.Sprintf("%d", ebtc),
		EarliestExitEpoch:             fmt.Sprintf("%d", eee),
		ConsolidationBalanceToConsume: fmt.Sprintf("%d", cbtc),
		EarliestConsolidationEpoch:    fmt.Sprintf("%d", ece),
		PendingBalanceDeposits:        PendingBalanceDepositsFromConsensus(pbd),
		PendingPartialWithdrawals:     PendingPartialWithdrawalsFromConsensus(ppw),
		PendingConsolidations:         PendingConsolidationsFromConsensus(pc),
	}, nil
}<|MERGE_RESOLUTION|>--- conflicted
+++ resolved
@@ -714,7 +714,6 @@
 	for i, s := range srcIs {
 		is[i] = fmt.Sprintf("%d", s)
 	}
-<<<<<<< HEAD
 	srcBo, err := st.BailOutScores()
 	if err != nil {
 		return nil, err
@@ -723,8 +722,6 @@
 	for i, s := range srcBo {
 		bo[i] = fmt.Sprintf("%d", s)
 	}
-=======
->>>>>>> f4984638
 	currSc, err := st.CurrentSyncCommittee()
 	if err != nil {
 		return nil, err
@@ -737,11 +734,7 @@
 	if err != nil {
 		return nil, err
 	}
-<<<<<<< HEAD
-	srcPayload, ok := execData.Proto().(*enginev1.ExecutionPayloadHeaderElectra)
-=======
 	srcPayload, ok := execData.Proto().(*enginev1.ExecutionPayloadHeaderDeneb)
->>>>>>> f4984638
 	if !ok {
 		return nil, errPayloadHeaderNotFound
 	}
@@ -811,20 +804,14 @@
 		BlockRoots:                    br,
 		StateRoots:                    sr,
 		HistoricalRoots:               hr,
-<<<<<<< HEAD
 		RewardAdjustmentFactor:        st.RewardAdjustmentFactor(),
-=======
->>>>>>> f4984638
 		Eth1Data:                      Eth1DataFromConsensus(st.Eth1Data()),
 		Eth1DataVotes:                 votes,
 		Eth1DepositIndex:              fmt.Sprintf("%d", st.Eth1DepositIndex()),
 		Validators:                    vals,
 		Balances:                      bals,
-<<<<<<< HEAD
 		PreviousEpochReserve:          st.PreviousEpochReserve(),
 		CurrentEpochReserve:           st.CurrentEpochReserve(),
-=======
->>>>>>> f4984638
 		RandaoMixes:                   rm,
 		Slashings:                     slashings,
 		PreviousEpochParticipation:    prevPart,
@@ -836,10 +823,7 @@
 		InactivityScores:              is,
 		CurrentSyncCommittee:          SyncCommitteeFromConsensus(currSc),
 		NextSyncCommittee:             SyncCommitteeFromConsensus(nextSc),
-<<<<<<< HEAD
 		BailOutScores:                 bo,
-=======
->>>>>>> f4984638
 		LatestExecutionPayloadHeader:  payload,
 		NextWithdrawalIndex:           fmt.Sprintf("%d", nwi),
 		NextWithdrawalValidatorIndex:  fmt.Sprintf("%d", nwvi),
