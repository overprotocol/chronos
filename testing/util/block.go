package util

import (
	"context"
	rd "crypto/rand"
	"fmt"
	"math/big"

	"github.com/ethereum/go-ethereum/common"
	"github.com/pkg/errors"
	"github.com/prysmaticlabs/prysm/v5/beacon-chain/core/helpers"
	"github.com/prysmaticlabs/prysm/v5/beacon-chain/core/signing"
	"github.com/prysmaticlabs/prysm/v5/beacon-chain/core/time"
	"github.com/prysmaticlabs/prysm/v5/beacon-chain/db/iface"
	"github.com/prysmaticlabs/prysm/v5/beacon-chain/state"
	fieldparams "github.com/prysmaticlabs/prysm/v5/config/fieldparams"
	"github.com/prysmaticlabs/prysm/v5/config/params"
	"github.com/prysmaticlabs/prysm/v5/consensus-types/blocks"
	"github.com/prysmaticlabs/prysm/v5/consensus-types/interfaces"
	"github.com/prysmaticlabs/prysm/v5/consensus-types/primitives"
	"github.com/prysmaticlabs/prysm/v5/crypto/bls"
	"github.com/prysmaticlabs/prysm/v5/crypto/rand"
	"github.com/prysmaticlabs/prysm/v5/encoding/bytesutil"
	enginev1 "github.com/prysmaticlabs/prysm/v5/proto/engine/v1"
	v1 "github.com/prysmaticlabs/prysm/v5/proto/eth/v1"
	v2 "github.com/prysmaticlabs/prysm/v5/proto/eth/v2"
	ethpb "github.com/prysmaticlabs/prysm/v5/proto/prysm/v1alpha1"
	"github.com/prysmaticlabs/prysm/v5/runtime/version"
	"github.com/prysmaticlabs/prysm/v5/testing/assertions"
	"github.com/prysmaticlabs/prysm/v5/testing/require"
)

// BlockGenConfig is used to define the requested conditions
// for block generation.
type BlockGenConfig struct {
	NumProposerSlashings     uint64
	NumAttesterSlashings     uint64
	NumAttestations          uint64
	NumDeposits              uint64
	NumVoluntaryExits        uint64
<<<<<<< HEAD
	NumBailOuts              uint64 // Only for post Altair blocks
=======
>>>>>>> f4984638
	NumTransactions          uint64 // Only for post Bellatrix blocks
	FullSyncAggregate        bool
	NumBLSChanges            uint64 // Only for post Capella blocks
	NumWithdrawals           uint64
	NumDepositRequests       uint64 // Only for post Electra blocks
	NumWithdrawalRequests    uint64 // Only for post Electra blocks
	NumConsolidationRequests uint64 // Only for post Electra blocks
}

// DefaultBlockGenConfig returns the block config that utilizes the
// current params in the beacon config.
func DefaultBlockGenConfig() *BlockGenConfig {
	return &BlockGenConfig{
		NumProposerSlashings:     0,
		NumAttesterSlashings:     0,
		NumAttestations:          1,
		NumDeposits:              0,
		NumVoluntaryExits:        0,
<<<<<<< HEAD
		NumBailOuts:              0,
=======
>>>>>>> f4984638
		NumTransactions:          0,
		NumBLSChanges:            0,
		NumWithdrawals:           0,
		NumConsolidationRequests: 0,
		NumWithdrawalRequests:    0,
		NumDepositRequests:       0,
	}
}

// NewBeaconBlock creates a beacon block with minimum marshalable fields.
func NewBeaconBlock() *ethpb.SignedBeaconBlock {
	return &ethpb.SignedBeaconBlock{
		Block: &ethpb.BeaconBlock{
			ParentRoot: make([]byte, fieldparams.RootLength),
			StateRoot:  make([]byte, fieldparams.RootLength),
			Body: &ethpb.BeaconBlockBody{
				RandaoReveal: make([]byte, fieldparams.BLSSignatureLength),
				Eth1Data: &ethpb.Eth1Data{
					DepositRoot: make([]byte, fieldparams.RootLength),
					BlockHash:   make([]byte, fieldparams.RootLength),
				},
				Graffiti:          make([]byte, fieldparams.RootLength),
				Attestations:      []*ethpb.Attestation{},
				AttesterSlashings: []*ethpb.AttesterSlashing{},
				Deposits:          []*ethpb.Deposit{},
				ProposerSlashings: []*ethpb.ProposerSlashing{},
				VoluntaryExits:    []*ethpb.SignedVoluntaryExit{},
			},
		},
		Signature: make([]byte, fieldparams.BLSSignatureLength),
	}
}

// GenerateFullBlock generates a fully valid block with the requested parameters.
// Use BlockGenConfig to declare the conditions you would like the block generated under.
func GenerateFullBlock(
	bState state.BeaconState,
	privs []bls.SecretKey,
	conf *BlockGenConfig,
	slot primitives.Slot,
) (*ethpb.SignedBeaconBlock, error) {
	ctx := context.Background()
	currentSlot := bState.Slot()
	if currentSlot > slot {
		return nil, fmt.Errorf("current slot in state is larger than given slot. %d > %d", currentSlot, slot)
	}
	bState = bState.Copy()

	if conf == nil {
		conf = &BlockGenConfig{}
	}

	var err error
	var pSlashings []*ethpb.ProposerSlashing
	numToGen := conf.NumProposerSlashings
	if numToGen > 0 {
		pSlashings, err = generateProposerSlashings(bState, privs, numToGen)
		if err != nil {
			return nil, errors.Wrapf(err, "failed generating %d proposer slashings:", numToGen)
		}
	}

	numToGen = conf.NumAttesterSlashings
	var aSlashings []*ethpb.AttesterSlashing
	if numToGen > 0 {
		generated, err := generateAttesterSlashings(bState, privs, numToGen)
		if err != nil {
			return nil, errors.Wrapf(err, "failed generating %d attester slashings:", numToGen)
		}
		aSlashings = make([]*ethpb.AttesterSlashing, len(generated))
		var ok bool
		for i, s := range generated {
			aSlashings[i], ok = s.(*ethpb.AttesterSlashing)
			if !ok {
				return nil, fmt.Errorf("attester slashing has the wrong type (expected %T, got %T)", &ethpb.AttesterSlashing{}, s)
			}
		}
	}

	numToGen = conf.NumAttestations
	var atts []*ethpb.Attestation
	if numToGen > 0 {
		generatedAtts, err := GenerateAttestations(bState, privs, numToGen, slot, false)
		if err != nil {
			return nil, errors.Wrapf(err, "failed generating %d attestations:", numToGen)
		}
		atts = make([]*ethpb.Attestation, len(generatedAtts))
		var ok bool
		for i, a := range generatedAtts {
			atts[i], ok = a.(*ethpb.Attestation)
			if !ok {
				return nil, fmt.Errorf("attestation has the wrong type (expected %T, got %T)", &ethpb.Attestation{}, a)
			}
		}
	}

	numToGen = conf.NumDeposits
	var newDeposits []*ethpb.Deposit
	eth1Data := bState.Eth1Data()
	if numToGen > 0 {
		newDeposits, eth1Data, err = generateDepositsAndEth1Data(bState, numToGen)
		if err != nil {
			return nil, errors.Wrapf(err, "failed generating %d deposits:", numToGen)
		}
	}

	numToGen = conf.NumVoluntaryExits
	var exits []*ethpb.SignedVoluntaryExit
	if numToGen > 0 {
		exits, err = generateVoluntaryExits(bState, privs, numToGen)
		if err != nil {
			return nil, errors.Wrapf(err, "failed generating %d voluntary exits:", numToGen)
		}
	}

	newHeader := bState.LatestBlockHeader()
	prevStateRoot, err := bState.HashTreeRoot(ctx)
	if err != nil {
		return nil, err
	}
	newHeader.StateRoot = prevStateRoot[:]
	parentRoot, err := newHeader.HashTreeRoot()
	if err != nil {
		return nil, err
	}

	if slot == currentSlot {
		slot = currentSlot + 1
	}

	// Temporarily incrementing the beacon state slot here since BeaconProposerIndex is a
	// function deterministic on beacon state slot.
	if err := bState.SetSlot(slot); err != nil {
		return nil, err
	}
	reveal, err := RandaoReveal(bState, time.CurrentEpoch(bState), privs)
	if err != nil {
		return nil, err
	}

	idx, err := helpers.BeaconProposerIndex(ctx, bState)
	if err != nil {
		return nil, err
	}

	block := &ethpb.BeaconBlock{
		Slot:          slot,
		ParentRoot:    parentRoot[:],
		ProposerIndex: idx,
		Body: &ethpb.BeaconBlockBody{
			Eth1Data:          eth1Data,
			RandaoReveal:      reveal,
			ProposerSlashings: pSlashings,
			AttesterSlashings: aSlashings,
			Attestations:      atts,
			VoluntaryExits:    exits,
			Deposits:          newDeposits,
			Graffiti:          make([]byte, fieldparams.RootLength),
		},
	}
	if err := bState.SetSlot(currentSlot); err != nil {
		return nil, err
	}

	signature, err := BlockSignature(bState, block, privs)
	if err != nil {
		return nil, err
	}

	return &ethpb.SignedBeaconBlock{Block: block, Signature: signature.Marshal()}, nil
}

// GenerateProposerSlashingForValidator for a specific validator index.
func GenerateProposerSlashingForValidator(
	bState state.BeaconState,
	priv bls.SecretKey,
	idx primitives.ValidatorIndex,
) (*ethpb.ProposerSlashing, error) {
	header1 := HydrateSignedBeaconHeader(&ethpb.SignedBeaconBlockHeader{
		Header: &ethpb.BeaconBlockHeader{
			ProposerIndex: idx,
			Slot:          bState.Slot(),
			BodyRoot:      bytesutil.PadTo([]byte{0, 1, 0}, fieldparams.RootLength),
		},
	})
	currentEpoch := time.CurrentEpoch(bState)
	var err error
	header1.Signature, err = signing.ComputeDomainAndSign(bState, currentEpoch, header1.Header, params.BeaconConfig().DomainBeaconProposer, priv)
	if err != nil {
		return nil, err
	}

	header2 := &ethpb.SignedBeaconBlockHeader{
		Header: &ethpb.BeaconBlockHeader{
			ProposerIndex: idx,
			Slot:          bState.Slot(),
			BodyRoot:      bytesutil.PadTo([]byte{0, 2, 0}, fieldparams.RootLength),
			StateRoot:     make([]byte, fieldparams.RootLength),
			ParentRoot:    make([]byte, fieldparams.RootLength),
		},
	}
	header2.Signature, err = signing.ComputeDomainAndSign(bState, currentEpoch, header2.Header, params.BeaconConfig().DomainBeaconProposer, priv)
	if err != nil {
		return nil, err
	}

	return &ethpb.ProposerSlashing{
		Header_1: header1,
		Header_2: header2,
	}, nil
}

func generateProposerSlashings(
	bState state.BeaconState,
	privs []bls.SecretKey,
	numSlashings uint64,
) ([]*ethpb.ProposerSlashing, error) {
	proposerSlashings := make([]*ethpb.ProposerSlashing, numSlashings)
	for i := uint64(0); i < numSlashings; i++ {
		proposerIndex, err := randValIndex(bState)
		if err != nil {
			return nil, err
		}
		slashing, err := GenerateProposerSlashingForValidator(bState, privs[proposerIndex], proposerIndex)
		if err != nil {
			return nil, err
		}
		proposerSlashings[i] = slashing
	}
	return proposerSlashings, nil
}

// GenerateAttesterSlashingForValidator for a specific validator index.
func GenerateAttesterSlashingForValidator(
	bState state.BeaconState,
	priv bls.SecretKey,
	idx primitives.ValidatorIndex,
) (ethpb.AttSlashing, error) {
	currentEpoch := time.CurrentEpoch(bState)

	if bState.Version() >= version.Electra {
		att1 := &ethpb.IndexedAttestationElectra{
			Data: &ethpb.AttestationData{
				Slot:            bState.Slot(),
				CommitteeIndex:  0,
				BeaconBlockRoot: make([]byte, fieldparams.RootLength),
				Target: &ethpb.Checkpoint{
					Epoch: currentEpoch,
					Root:  params.BeaconConfig().ZeroHash[:],
				},
				Source: &ethpb.Checkpoint{
					Epoch: currentEpoch + 1,
					Root:  params.BeaconConfig().ZeroHash[:],
				},
			},
			AttestingIndices: []uint64{uint64(idx)},
		}
		var err error
		att1.Signature, err = signing.ComputeDomainAndSign(bState, currentEpoch, att1.Data, params.BeaconConfig().DomainBeaconAttester, priv)
		if err != nil {
			return nil, err
		}

		att2 := &ethpb.IndexedAttestationElectra{
			Data: &ethpb.AttestationData{
				Slot:            bState.Slot(),
				CommitteeIndex:  0,
				BeaconBlockRoot: make([]byte, fieldparams.RootLength),
				Target: &ethpb.Checkpoint{
					Epoch: currentEpoch,
					Root:  params.BeaconConfig().ZeroHash[:],
				},
				Source: &ethpb.Checkpoint{
					Epoch: currentEpoch,
					Root:  params.BeaconConfig().ZeroHash[:],
				},
			},
			AttestingIndices: []uint64{uint64(idx)},
		}
		att2.Signature, err = signing.ComputeDomainAndSign(bState, currentEpoch, att2.Data, params.BeaconConfig().DomainBeaconAttester, priv)
		if err != nil {
			return nil, err
		}

		return &ethpb.AttesterSlashingElectra{
			Attestation_1: att1,
			Attestation_2: att2,
		}, nil
	}

	att1 := &ethpb.IndexedAttestation{
		Data: &ethpb.AttestationData{
			Slot:            bState.Slot(),
			CommitteeIndex:  0,
			BeaconBlockRoot: make([]byte, fieldparams.RootLength),
			Target: &ethpb.Checkpoint{
				Epoch: currentEpoch,
				Root:  params.BeaconConfig().ZeroHash[:],
			},
			Source: &ethpb.Checkpoint{
				Epoch: currentEpoch + 1,
				Root:  params.BeaconConfig().ZeroHash[:],
			},
		},
		AttestingIndices: []uint64{uint64(idx)},
	}
	var err error
	att1.Signature, err = signing.ComputeDomainAndSign(bState, currentEpoch, att1.Data, params.BeaconConfig().DomainBeaconAttester, priv)
	if err != nil {
		return nil, err
	}

	att2 := &ethpb.IndexedAttestation{
		Data: &ethpb.AttestationData{
			Slot:            bState.Slot(),
			CommitteeIndex:  0,
			BeaconBlockRoot: make([]byte, fieldparams.RootLength),
			Target: &ethpb.Checkpoint{
				Epoch: currentEpoch,
				Root:  params.BeaconConfig().ZeroHash[:],
			},
			Source: &ethpb.Checkpoint{
				Epoch: currentEpoch,
				Root:  params.BeaconConfig().ZeroHash[:],
			},
		},
		AttestingIndices: []uint64{uint64(idx)},
	}
	att2.Signature, err = signing.ComputeDomainAndSign(bState, currentEpoch, att2.Data, params.BeaconConfig().DomainBeaconAttester, priv)
	if err != nil {
		return nil, err
	}

	return &ethpb.AttesterSlashing{
		Attestation_1: att1,
		Attestation_2: att2,
	}, nil
}

func generateAttesterSlashings(
	bState state.BeaconState,
	privs []bls.SecretKey,
	numSlashings uint64,
) ([]ethpb.AttSlashing, error) {
	attesterSlashings := make([]ethpb.AttSlashing, numSlashings)
	randGen := rand.NewDeterministicGenerator()
	for i := uint64(0); i < numSlashings; i++ {
		committeeIndex := randGen.Uint64() % helpers.SlotCommitteeCount(uint64(bState.NumValidators()))
		committee, err := helpers.BeaconCommitteeFromState(context.Background(), bState, bState.Slot(), primitives.CommitteeIndex(committeeIndex))
		if err != nil {
			return nil, err
		}
		randIndex := randGen.Uint64() % uint64(len(committee))
		valIndex := committee[randIndex]
		slashing, err := GenerateAttesterSlashingForValidator(bState, privs[valIndex], valIndex)
		if err != nil {
			return nil, err
		}
		attesterSlashings[i] = slashing
	}
	return attesterSlashings, nil
}

func generateDepositsAndEth1Data(
	bState state.BeaconState,
	numDeposits uint64,
) (
	[]*ethpb.Deposit,
	*ethpb.Eth1Data,
	error,
) {
	previousDepsLen := bState.Eth1DepositIndex()
	currentDeposits, _, err := DeterministicDepositsAndKeys(previousDepsLen + numDeposits)
	if err != nil {
		return nil, nil, errors.Wrap(err, "could not get deposits")
	}
	eth1Data, err := DeterministicEth1Data(len(currentDeposits))
	if err != nil {
		return nil, nil, errors.Wrap(err, "could not get eth1data")
	}
	return currentDeposits[previousDepsLen:], eth1Data, nil
}

func GenerateVoluntaryExits(bState state.BeaconState, k bls.SecretKey, idx primitives.ValidatorIndex) (*ethpb.SignedVoluntaryExit, error) {
	currentEpoch := time.CurrentEpoch(bState)
	exit := &ethpb.SignedVoluntaryExit{
		Exit: &ethpb.VoluntaryExit{
			Epoch:          time.PrevEpoch(bState),
			ValidatorIndex: idx,
		},
	}
	var err error
	exit.Signature, err = signing.ComputeDomainAndSign(bState, currentEpoch, exit.Exit, params.BeaconConfig().DomainVoluntaryExit, k)
	if err != nil {
		return nil, err
	}
	return exit, nil
}

func generateVoluntaryExits(
	bState state.BeaconState,
	privs []bls.SecretKey,
	numExits uint64,
) ([]*ethpb.SignedVoluntaryExit, error) {
	currentEpoch := time.CurrentEpoch(bState)

	voluntaryExits := make([]*ethpb.SignedVoluntaryExit, numExits)
	valMap := map[primitives.ValidatorIndex]bool{}
	for i := 0; i < len(voluntaryExits); i++ {
		valIndex, err := randValIndex(bState)
		if err != nil {
			return nil, err
		}
		// Retry if validator exit already exists.
		if valMap[valIndex] {
			i--
			continue
		}
		exit := &ethpb.SignedVoluntaryExit{
			Exit: &ethpb.VoluntaryExit{
				Epoch:          time.PrevEpoch(bState),
				ValidatorIndex: valIndex,
			},
		}
		exit.Signature, err = signing.ComputeDomainAndSign(bState, currentEpoch, exit.Exit, params.BeaconConfig().DomainVoluntaryExit, privs[valIndex])
		if err != nil {
			return nil, err
		}
		voluntaryExits[i] = exit
		valMap[valIndex] = true
	}
	return voluntaryExits, nil
}

func generateBailOuts(
	bState state.BeaconState,
	numBailouts uint64,
) ([]*ethpb.BailOut, error) {
	bailOuts := make([]*ethpb.BailOut, numBailouts)
	for i := 0; i < len(bailOuts); i++ {
		valIndex, err := randValIndex(bState)
		if err != nil {
			return nil, err
		}
		bailout := &ethpb.BailOut{
			ValidatorIndex: valIndex,
		}
		bailOuts[i] = bailout
	}
	return bailOuts, nil
}

func randValIndex(bState state.BeaconState) (primitives.ValidatorIndex, error) {
	activeCount, err := helpers.ActiveValidatorCount(context.Background(), bState, time.CurrentEpoch(bState))
	if err != nil {
		return 0, err
	}
	return primitives.ValidatorIndex(rand.NewGenerator().Uint64() % activeCount), nil
}

func generateWithdrawals(
	bState state.BeaconState,
	privs []bls.SecretKey,
	numWithdrawals uint64,
) ([]*enginev1.Withdrawal, error) {
	withdrawalRequests := make([]*enginev1.Withdrawal, numWithdrawals)
	for i := uint64(0); i < numWithdrawals; i++ {
		valIndex, err := randValIndex(bState)
		if err != nil {
			return nil, err
		}
		amount := uint64(10000)
		bal, err := bState.BalanceAtIndex(valIndex)
		if err != nil {
			return nil, err
		}
		amounts := []uint64{
			amount, // some smaller amount
			bal,    // the entire balance
		}
		// Get a random index
		nBig, err := rd.Int(rd.Reader, big.NewInt(int64(len(amounts))))
		if err != nil {
			return nil, err
		}
		randomIndex := nBig.Uint64()
		withdrawalRequests[i] = &enginev1.Withdrawal{
			ValidatorIndex: valIndex,
			Address:        make([]byte, common.AddressLength),
			Amount:         amounts[randomIndex],
		}
	}
	return withdrawalRequests, nil
}

// HydrateSignedBeaconHeader hydrates a signed beacon block header with correct field length sizes
// to comply with fssz marshalling and unmarshalling rules.
func HydrateSignedBeaconHeader(h *ethpb.SignedBeaconBlockHeader) *ethpb.SignedBeaconBlockHeader {
	if h.Signature == nil {
		h.Signature = make([]byte, fieldparams.BLSSignatureLength)
	}
	h.Header = HydrateBeaconHeader(h.Header)
	return h
}

// HydrateBeaconHeader hydrates a beacon block header with correct field length sizes
// to comply with fssz marshalling and unmarshalling rules.
func HydrateBeaconHeader(h *ethpb.BeaconBlockHeader) *ethpb.BeaconBlockHeader {
	if h == nil {
		h = &ethpb.BeaconBlockHeader{}
	}
	if h.BodyRoot == nil {
		h.BodyRoot = make([]byte, fieldparams.RootLength)
	}
	if h.StateRoot == nil {
		h.StateRoot = make([]byte, fieldparams.RootLength)
	}
	if h.ParentRoot == nil {
		h.ParentRoot = make([]byte, fieldparams.RootLength)
	}
	return h
}

// HydrateSignedBeaconBlock hydrates a signed beacon block with correct field length sizes
// to comply with fssz marshalling and unmarshalling rules.
func HydrateSignedBeaconBlock(b *ethpb.SignedBeaconBlock) *ethpb.SignedBeaconBlock {
	if b.Signature == nil {
		b.Signature = make([]byte, fieldparams.BLSSignatureLength)
	}
	b.Block = HydrateBeaconBlock(b.Block)
	return b
}

// HydrateBeaconBlock hydrates a beacon block with correct field length sizes
// to comply with fssz marshalling and unmarshalling rules.
func HydrateBeaconBlock(b *ethpb.BeaconBlock) *ethpb.BeaconBlock {
	if b == nil {
		b = &ethpb.BeaconBlock{}
	}
	if b.ParentRoot == nil {
		b.ParentRoot = make([]byte, fieldparams.RootLength)
	}
	if b.StateRoot == nil {
		b.StateRoot = make([]byte, fieldparams.RootLength)
	}
	b.Body = HydrateBeaconBlockBody(b.Body)
	return b
}

// HydrateBeaconBlockBody hydrates a beacon block body with correct field length sizes
// to comply with fssz marshalling and unmarshalling rules.
func HydrateBeaconBlockBody(b *ethpb.BeaconBlockBody) *ethpb.BeaconBlockBody {
	if b == nil {
		b = &ethpb.BeaconBlockBody{}
	}
	if b.RandaoReveal == nil {
		b.RandaoReveal = make([]byte, fieldparams.BLSSignatureLength)
	}
	if b.Graffiti == nil {
		b.Graffiti = make([]byte, fieldparams.RootLength)
	}
	if b.Eth1Data == nil {
		b.Eth1Data = &ethpb.Eth1Data{
			DepositRoot: make([]byte, fieldparams.RootLength),
			BlockHash:   make([]byte, fieldparams.RootLength),
		}
	}
	return b
}

// HydrateV1SignedBeaconBlock hydrates a signed beacon block with correct field length sizes
// to comply with fssz marshalling and unmarshalling rules.
func HydrateV1SignedBeaconBlock(b *v1.SignedBeaconBlock) *v1.SignedBeaconBlock {
	if b.Signature == nil {
		b.Signature = make([]byte, fieldparams.BLSSignatureLength)
	}
	b.Block = HydrateV1BeaconBlock(b.Block)
	return b
}

// HydrateV1BeaconBlock hydrates a beacon block with correct field length sizes
// to comply with fssz marshalling and unmarshalling rules.
func HydrateV1BeaconBlock(b *v1.BeaconBlock) *v1.BeaconBlock {
	if b == nil {
		b = &v1.BeaconBlock{}
	}
	if b.ParentRoot == nil {
		b.ParentRoot = make([]byte, fieldparams.RootLength)
	}
	if b.StateRoot == nil {
		b.StateRoot = make([]byte, fieldparams.RootLength)
	}
	b.Body = HydrateV1BeaconBlockBody(b.Body)
	return b
}

// HydrateV1BeaconBlockBody hydrates a beacon block body with correct field length sizes
// to comply with fssz marshalling and unmarshalling rules.
func HydrateV1BeaconBlockBody(b *v1.BeaconBlockBody) *v1.BeaconBlockBody {
	if b == nil {
		b = &v1.BeaconBlockBody{}
	}
	if b.RandaoReveal == nil {
		b.RandaoReveal = make([]byte, fieldparams.BLSSignatureLength)
	}
	if b.Graffiti == nil {
		b.Graffiti = make([]byte, fieldparams.RootLength)
	}
	if b.Eth1Data == nil {
		b.Eth1Data = &v1.Eth1Data{
			DepositRoot: make([]byte, fieldparams.RootLength),
			BlockHash:   make([]byte, fieldparams.RootLength),
		}
	}
	return b
}

// HydrateV2AltairSignedBeaconBlock hydrates a signed beacon block with correct field length sizes
// to comply with fssz marshalling and unmarshalling rules.
func HydrateV2AltairSignedBeaconBlock(b *v2.SignedBeaconBlockAltair) *v2.SignedBeaconBlockAltair {
	if b.Signature == nil {
		b.Signature = make([]byte, fieldparams.BLSSignatureLength)
	}
	b.Message = HydrateV2AltairBeaconBlock(b.Message)
	return b
}

// HydrateV2AltairBeaconBlock hydrates a beacon block with correct field length sizes
// to comply with fssz marshalling and unmarshalling rules.
func HydrateV2AltairBeaconBlock(b *v2.BeaconBlockAltair) *v2.BeaconBlockAltair {
	if b == nil {
		b = &v2.BeaconBlockAltair{}
	}
	if b.ParentRoot == nil {
		b.ParentRoot = make([]byte, fieldparams.RootLength)
	}
	if b.StateRoot == nil {
		b.StateRoot = make([]byte, fieldparams.RootLength)
	}
	b.Body = HydrateV2AltairBeaconBlockBody(b.Body)
	return b
}

// HydrateV2AltairBeaconBlockBody hydrates a beacon block body with correct field length sizes
// to comply with fssz marshalling and unmarshalling rules.
func HydrateV2AltairBeaconBlockBody(b *v2.BeaconBlockBodyAltair) *v2.BeaconBlockBodyAltair {
	if b == nil {
		b = &v2.BeaconBlockBodyAltair{}
	}
	if b.RandaoReveal == nil {
		b.RandaoReveal = make([]byte, fieldparams.BLSSignatureLength)
	}
	if b.Graffiti == nil {
		b.Graffiti = make([]byte, fieldparams.RootLength)
	}
	if b.Eth1Data == nil {
		b.Eth1Data = &v1.Eth1Data{
			DepositRoot: make([]byte, fieldparams.RootLength),
			BlockHash:   make([]byte, fieldparams.RootLength),
		}
	}
	if b.SyncAggregate == nil {
		b.SyncAggregate = &v1.SyncAggregate{
			SyncCommitteeBits:      make([]byte, 64),
			SyncCommitteeSignature: make([]byte, fieldparams.BLSSignatureLength),
		}
	}
	if b.BailOuts == nil {
		b.BailOuts = make([]*v1.BailOut, 0)
	}
	return b
}

// HydrateV2BellatrixSignedBeaconBlock hydrates a signed beacon block with correct field length sizes
// to comply with fssz marshalling and unmarshalling rules.
func HydrateV2BellatrixSignedBeaconBlock(b *v2.SignedBeaconBlockBellatrix) *v2.SignedBeaconBlockBellatrix {
	if b.Signature == nil {
		b.Signature = make([]byte, fieldparams.BLSSignatureLength)
	}
	b.Message = HydrateV2BellatrixBeaconBlock(b.Message)
	return b
}

// HydrateV2BellatrixBeaconBlock hydrates a beacon block with correct field length sizes
// to comply with fssz marshalling and unmarshalling rules.
func HydrateV2BellatrixBeaconBlock(b *v2.BeaconBlockBellatrix) *v2.BeaconBlockBellatrix {
	if b == nil {
		b = &v2.BeaconBlockBellatrix{}
	}
	if b.ParentRoot == nil {
		b.ParentRoot = make([]byte, fieldparams.RootLength)
	}
	if b.StateRoot == nil {
		b.StateRoot = make([]byte, fieldparams.RootLength)
	}
	b.Body = HydrateV2BellatrixBeaconBlockBody(b.Body)
	return b
}

// HydrateV2BellatrixBeaconBlockBody hydrates a beacon block body with correct field length sizes
// to comply with fssz marshalling and unmarshalling rules.
func HydrateV2BellatrixBeaconBlockBody(b *v2.BeaconBlockBodyBellatrix) *v2.BeaconBlockBodyBellatrix {
	if b == nil {
		b = &v2.BeaconBlockBodyBellatrix{}
	}
	if b.RandaoReveal == nil {
		b.RandaoReveal = make([]byte, fieldparams.BLSSignatureLength)
	}
	if b.Graffiti == nil {
		b.Graffiti = make([]byte, fieldparams.RootLength)
	}
	if b.Eth1Data == nil {
		b.Eth1Data = &v1.Eth1Data{
			DepositRoot: make([]byte, fieldparams.RootLength),
			BlockHash:   make([]byte, fieldparams.RootLength),
		}
	}
	if b.SyncAggregate == nil {
		b.SyncAggregate = &v1.SyncAggregate{
			SyncCommitteeBits:      make([]byte, 64),
			SyncCommitteeSignature: make([]byte, fieldparams.BLSSignatureLength),
		}
	}
	if b.BailOuts == nil {
		b.BailOuts = make([]*v1.BailOut, 0)
	}
	if b.ExecutionPayload == nil {
		b.ExecutionPayload = &enginev1.ExecutionPayload{
			ParentHash:    make([]byte, fieldparams.RootLength),
			FeeRecipient:  make([]byte, 20),
			StateRoot:     make([]byte, fieldparams.RootLength),
			ReceiptsRoot:  make([]byte, fieldparams.RootLength),
			LogsBloom:     make([]byte, 256),
			PrevRandao:    make([]byte, fieldparams.RootLength),
			ExtraData:     make([]byte, 0),
			BaseFeePerGas: make([]byte, fieldparams.RootLength),
			BlockHash:     make([]byte, fieldparams.RootLength),
			Transactions:  make([][]byte, 0),
		}
	}
	return b
}

// HydrateSignedBeaconBlockAltair hydrates a signed beacon block with correct field length sizes
// to comply with fssz marshalling and unmarshalling rules.
func HydrateSignedBeaconBlockAltair(b *ethpb.SignedBeaconBlockAltair) *ethpb.SignedBeaconBlockAltair {
	if b.Signature == nil {
		b.Signature = make([]byte, fieldparams.BLSSignatureLength)
	}
	b.Block = HydrateBeaconBlockAltair(b.Block)
	return b
}

// HydrateBeaconBlockAltair hydrates a beacon block with correct field length sizes
// to comply with fssz marshalling and unmarshalling rules.
func HydrateBeaconBlockAltair(b *ethpb.BeaconBlockAltair) *ethpb.BeaconBlockAltair {
	if b == nil {
		b = &ethpb.BeaconBlockAltair{}
	}
	if b.ParentRoot == nil {
		b.ParentRoot = make([]byte, fieldparams.RootLength)
	}
	if b.StateRoot == nil {
		b.StateRoot = make([]byte, fieldparams.RootLength)
	}
	b.Body = HydrateBeaconBlockBodyAltair(b.Body)
	return b
}

// HydrateBeaconBlockBodyAltair hydrates a beacon block body with correct field length sizes
// to comply with fssz marshalling and unmarshalling rules.
func HydrateBeaconBlockBodyAltair(b *ethpb.BeaconBlockBodyAltair) *ethpb.BeaconBlockBodyAltair {
	if b == nil {
		b = &ethpb.BeaconBlockBodyAltair{}
	}
	if b.RandaoReveal == nil {
		b.RandaoReveal = make([]byte, fieldparams.BLSSignatureLength)
	}
	if b.Graffiti == nil {
		b.Graffiti = make([]byte, fieldparams.RootLength)
	}
	if b.Eth1Data == nil {
		b.Eth1Data = &ethpb.Eth1Data{
			DepositRoot: make([]byte, fieldparams.RootLength),
			BlockHash:   make([]byte, fieldparams.RootLength),
		}
	}
	if b.SyncAggregate == nil {
		b.SyncAggregate = &ethpb.SyncAggregate{
			SyncCommitteeBits:      make([]byte, 64),
			SyncCommitteeSignature: make([]byte, fieldparams.BLSSignatureLength),
		}
	}
	if b.BailOuts == nil {
		b.BailOuts = make([]*ethpb.BailOut, 0)
	}
	return b
}

// HydrateSignedBeaconBlockBellatrix hydrates a signed beacon block with correct field length sizes
// to comply with fssz marshalling and unmarshalling rules.
func HydrateSignedBeaconBlockBellatrix(b *ethpb.SignedBeaconBlockBellatrix) *ethpb.SignedBeaconBlockBellatrix {
	if b.Signature == nil {
		b.Signature = make([]byte, fieldparams.BLSSignatureLength)
	}
	b.Block = HydrateBeaconBlockBellatrix(b.Block)
	return b
}

// HydrateBeaconBlockBellatrix hydrates a beacon block with correct field length sizes
// to comply with fssz marshalling and unmarshalling rules.
func HydrateBeaconBlockBellatrix(b *ethpb.BeaconBlockBellatrix) *ethpb.BeaconBlockBellatrix {
	if b == nil {
		b = &ethpb.BeaconBlockBellatrix{}
	}
	if b.ParentRoot == nil {
		b.ParentRoot = make([]byte, fieldparams.RootLength)
	}
	if b.StateRoot == nil {
		b.StateRoot = make([]byte, fieldparams.RootLength)
	}
	b.Body = HydrateBeaconBlockBodyBellatrix(b.Body)
	return b
}

// HydrateBeaconBlockBodyBellatrix hydrates a beacon block body with correct field length sizes
// to comply with fssz marshalling and unmarshalling rules.
func HydrateBeaconBlockBodyBellatrix(b *ethpb.BeaconBlockBodyBellatrix) *ethpb.BeaconBlockBodyBellatrix {
	if b == nil {
		b = &ethpb.BeaconBlockBodyBellatrix{}
	}
	if b.RandaoReveal == nil {
		b.RandaoReveal = make([]byte, fieldparams.BLSSignatureLength)
	}
	if b.Graffiti == nil {
		b.Graffiti = make([]byte, fieldparams.RootLength)
	}
	if b.Eth1Data == nil {
		b.Eth1Data = &ethpb.Eth1Data{
			DepositRoot: make([]byte, fieldparams.RootLength),
			BlockHash:   make([]byte, fieldparams.RootLength),
		}
	}
	if b.SyncAggregate == nil {
		b.SyncAggregate = &ethpb.SyncAggregate{
			SyncCommitteeBits:      make([]byte, fieldparams.SyncAggregateSyncCommitteeBytesLength),
			SyncCommitteeSignature: make([]byte, fieldparams.BLSSignatureLength),
		}
	}
	if b.BailOuts == nil {
		b.BailOuts = make([]*ethpb.BailOut, 0)
	}
	if b.ExecutionPayload == nil {
		b.ExecutionPayload = &enginev1.ExecutionPayload{
			ParentHash:    make([]byte, fieldparams.RootLength),
			FeeRecipient:  make([]byte, 20),
			StateRoot:     make([]byte, fieldparams.RootLength),
			ReceiptsRoot:  make([]byte, fieldparams.RootLength),
			LogsBloom:     make([]byte, 256),
			PrevRandao:    make([]byte, fieldparams.RootLength),
			ExtraData:     make([]byte, 0),
			BaseFeePerGas: make([]byte, fieldparams.RootLength),
			BlockHash:     make([]byte, fieldparams.RootLength),
			Transactions:  make([][]byte, 0),
		}
	}
	return b
}

// HydrateSignedBlindedBeaconBlockBellatrix hydrates a signed blinded beacon block with correct field length sizes
// to comply with fssz marshalling and unmarshalling rules.
func HydrateSignedBlindedBeaconBlockBellatrix(b *ethpb.SignedBlindedBeaconBlockBellatrix) *ethpb.SignedBlindedBeaconBlockBellatrix {
	if b.Signature == nil {
		b.Signature = make([]byte, fieldparams.BLSSignatureLength)
	}
	b.Block = HydrateBlindedBeaconBlockBellatrix(b.Block)
	return b
}

// HydrateBlindedBeaconBlockBellatrix hydrates a blinded beacon block with correct field length sizes
// to comply with fssz marshalling and unmarshalling rules.
func HydrateBlindedBeaconBlockBellatrix(b *ethpb.BlindedBeaconBlockBellatrix) *ethpb.BlindedBeaconBlockBellatrix {
	if b == nil {
		b = &ethpb.BlindedBeaconBlockBellatrix{}
	}
	if b.ParentRoot == nil {
		b.ParentRoot = make([]byte, fieldparams.RootLength)
	}
	if b.StateRoot == nil {
		b.StateRoot = make([]byte, fieldparams.RootLength)
	}
	b.Body = HydrateBlindedBeaconBlockBodyBellatrix(b.Body)
	return b
}

// HydrateBlindedBeaconBlockBodyBellatrix hydrates a blinded beacon block body with correct field length sizes
// to comply with fssz marshalling and unmarshalling rules.
func HydrateBlindedBeaconBlockBodyBellatrix(b *ethpb.BlindedBeaconBlockBodyBellatrix) *ethpb.BlindedBeaconBlockBodyBellatrix {
	if b == nil {
		b = &ethpb.BlindedBeaconBlockBodyBellatrix{}
	}
	if b.RandaoReveal == nil {
		b.RandaoReveal = make([]byte, fieldparams.BLSSignatureLength)
	}
	if b.Graffiti == nil {
		b.Graffiti = make([]byte, 32)
	}
	if b.Eth1Data == nil {
		b.Eth1Data = &ethpb.Eth1Data{
			DepositRoot: make([]byte, fieldparams.RootLength),
			BlockHash:   make([]byte, 32),
		}
	}
	if b.SyncAggregate == nil {
		b.SyncAggregate = &ethpb.SyncAggregate{
			SyncCommitteeBits:      make([]byte, fieldparams.SyncAggregateSyncCommitteeBytesLength),
			SyncCommitteeSignature: make([]byte, fieldparams.BLSSignatureLength),
		}
	}
	if b.BailOuts == nil {
		b.BailOuts = make([]*ethpb.BailOut, 0)
	}
	if b.ExecutionPayloadHeader == nil {
		b.ExecutionPayloadHeader = &enginev1.ExecutionPayloadHeader{
			ParentHash:       make([]byte, 32),
			FeeRecipient:     make([]byte, 20),
			StateRoot:        make([]byte, fieldparams.RootLength),
			ReceiptsRoot:     make([]byte, fieldparams.RootLength),
			LogsBloom:        make([]byte, 256),
			PrevRandao:       make([]byte, 32),
			ExtraData:        make([]byte, 0),
			BaseFeePerGas:    make([]byte, 32),
			BlockHash:        make([]byte, 32),
			TransactionsRoot: make([]byte, fieldparams.RootLength),
		}
	}
	return b
}

// HydrateV2SignedBlindedBeaconBlockBellatrix hydrates a signed blinded beacon block with correct field length sizes
// to comply with fssz marshalling and unmarshalling rules.
func HydrateV2SignedBlindedBeaconBlockBellatrix(b *v2.SignedBlindedBeaconBlockBellatrix) *v2.SignedBlindedBeaconBlockBellatrix {
	if b.Signature == nil {
		b.Signature = make([]byte, fieldparams.BLSSignatureLength)
	}
	b.Message = HydrateV2BlindedBeaconBlockBellatrix(b.Message)
	return b
}

// HydrateV2BlindedBeaconBlockBellatrix hydrates a blinded beacon block with correct field length sizes
// to comply with fssz marshalling and unmarshalling rules.
func HydrateV2BlindedBeaconBlockBellatrix(b *v2.BlindedBeaconBlockBellatrix) *v2.BlindedBeaconBlockBellatrix {
	if b == nil {
		b = &v2.BlindedBeaconBlockBellatrix{}
	}
	if b.ParentRoot == nil {
		b.ParentRoot = make([]byte, fieldparams.RootLength)
	}
	if b.StateRoot == nil {
		b.StateRoot = make([]byte, fieldparams.RootLength)
	}
	b.Body = HydrateV2BlindedBeaconBlockBodyBellatrix(b.Body)
	return b
}

// HydrateV2BlindedBeaconBlockBodyBellatrix hydrates a blinded beacon block body with correct field length sizes
// to comply with fssz marshalling and unmarshalling rules.
func HydrateV2BlindedBeaconBlockBodyBellatrix(b *v2.BlindedBeaconBlockBodyBellatrix) *v2.BlindedBeaconBlockBodyBellatrix {
	if b == nil {
		b = &v2.BlindedBeaconBlockBodyBellatrix{}
	}
	if b.RandaoReveal == nil {
		b.RandaoReveal = make([]byte, fieldparams.BLSSignatureLength)
	}
	if b.Graffiti == nil {
		b.Graffiti = make([]byte, 32)
	}
	if b.Eth1Data == nil {
		b.Eth1Data = &v1.Eth1Data{
			DepositRoot: make([]byte, fieldparams.RootLength),
			BlockHash:   make([]byte, 32),
		}
	}
	if b.SyncAggregate == nil {
		b.SyncAggregate = &v1.SyncAggregate{
			SyncCommitteeBits:      make([]byte, 64),
			SyncCommitteeSignature: make([]byte, fieldparams.BLSSignatureLength),
		}
	}
	if b.BailOuts == nil {
		b.BailOuts = make([]*v1.BailOut, 0)
	}
	if b.ExecutionPayloadHeader == nil {
		b.ExecutionPayloadHeader = &enginev1.ExecutionPayloadHeader{
			ParentHash:       make([]byte, 32),
			FeeRecipient:     make([]byte, 20),
			StateRoot:        make([]byte, fieldparams.RootLength),
			ReceiptsRoot:     make([]byte, fieldparams.RootLength),
			LogsBloom:        make([]byte, 256),
			PrevRandao:       make([]byte, 32),
			ExtraData:        make([]byte, 0),
			BaseFeePerGas:    make([]byte, 32),
			BlockHash:        make([]byte, 32),
			TransactionsRoot: make([]byte, fieldparams.RootLength),
		}
	}
	return b
}

// HydrateSignedBeaconBlockCapella hydrates a signed beacon block with correct field length sizes
// to comply with fssz marshalling and unmarshalling rules.
func HydrateSignedBeaconBlockCapella(b *ethpb.SignedBeaconBlockCapella) *ethpb.SignedBeaconBlockCapella {
	if b.Signature == nil {
		b.Signature = make([]byte, fieldparams.BLSSignatureLength)
	}
	b.Block = HydrateBeaconBlockCapella(b.Block)
	return b
}

// HydrateBeaconBlockCapella hydrates a beacon block with correct field length sizes
// to comply with fssz marshalling and unmarshalling rules.
func HydrateBeaconBlockCapella(b *ethpb.BeaconBlockCapella) *ethpb.BeaconBlockCapella {
	if b == nil {
		b = &ethpb.BeaconBlockCapella{}
	}
	if b.ParentRoot == nil {
		b.ParentRoot = make([]byte, fieldparams.RootLength)
	}
	if b.StateRoot == nil {
		b.StateRoot = make([]byte, fieldparams.RootLength)
	}
	b.Body = HydrateBeaconBlockBodyCapella(b.Body)
	return b
}

// HydrateBeaconBlockBodyCapella hydrates a beacon block body with correct field length sizes
// to comply with fssz marshalling and unmarshalling rules.
func HydrateBeaconBlockBodyCapella(b *ethpb.BeaconBlockBodyCapella) *ethpb.BeaconBlockBodyCapella {
	if b == nil {
		b = &ethpb.BeaconBlockBodyCapella{}
	}
	if b.RandaoReveal == nil {
		b.RandaoReveal = make([]byte, fieldparams.BLSSignatureLength)
	}
	if b.Graffiti == nil {
		b.Graffiti = make([]byte, fieldparams.RootLength)
	}
	if b.Eth1Data == nil {
		b.Eth1Data = &ethpb.Eth1Data{
			DepositRoot: make([]byte, fieldparams.RootLength),
			BlockHash:   make([]byte, fieldparams.RootLength),
		}
	}
	if b.SyncAggregate == nil {
		b.SyncAggregate = &ethpb.SyncAggregate{
			SyncCommitteeBits:      make([]byte, fieldparams.SyncAggregateSyncCommitteeBytesLength),
			SyncCommitteeSignature: make([]byte, fieldparams.BLSSignatureLength),
		}
	}
	if b.BailOuts == nil {
		b.BailOuts = make([]*ethpb.BailOut, 0)
	}
	if b.ExecutionPayload == nil {
		b.ExecutionPayload = &enginev1.ExecutionPayloadCapella{
			ParentHash:    make([]byte, fieldparams.RootLength),
			FeeRecipient:  make([]byte, 20),
			StateRoot:     make([]byte, fieldparams.RootLength),
			ReceiptsRoot:  make([]byte, fieldparams.RootLength),
			LogsBloom:     make([]byte, 256),
			PrevRandao:    make([]byte, fieldparams.RootLength),
			ExtraData:     make([]byte, 0),
			BaseFeePerGas: make([]byte, fieldparams.RootLength),
			BlockHash:     make([]byte, fieldparams.RootLength),
			Transactions:  make([][]byte, 0),
			Withdrawals:   make([]*enginev1.Withdrawal, 0),
		}
	}
	return b
}

// HydrateSignedBlindedBeaconBlockCapella hydrates a signed blinded beacon block with correct field length sizes
// to comply with fssz marshalling and unmarshalling rules.
func HydrateSignedBlindedBeaconBlockCapella(b *ethpb.SignedBlindedBeaconBlockCapella) *ethpb.SignedBlindedBeaconBlockCapella {
	if b.Signature == nil {
		b.Signature = make([]byte, fieldparams.BLSSignatureLength)
	}
	b.Block = HydrateBlindedBeaconBlockCapella(b.Block)
	return b
}

// HydrateBlindedBeaconBlockCapella hydrates a blinded beacon block with correct field length sizes
// to comply with fssz marshalling and unmarshalling rules.
func HydrateBlindedBeaconBlockCapella(b *ethpb.BlindedBeaconBlockCapella) *ethpb.BlindedBeaconBlockCapella {
	if b == nil {
		b = &ethpb.BlindedBeaconBlockCapella{}
	}
	if b.ParentRoot == nil {
		b.ParentRoot = make([]byte, fieldparams.RootLength)
	}
	if b.StateRoot == nil {
		b.StateRoot = make([]byte, fieldparams.RootLength)
	}
	b.Body = HydrateBlindedBeaconBlockBodyCapella(b.Body)
	return b
}

// HydrateBlindedBeaconBlockBodyCapella hydrates a blinded beacon block body with correct field length sizes
// to comply with fssz marshalling and unmarshalling rules.
func HydrateBlindedBeaconBlockBodyCapella(b *ethpb.BlindedBeaconBlockBodyCapella) *ethpb.BlindedBeaconBlockBodyCapella {
	if b == nil {
		b = &ethpb.BlindedBeaconBlockBodyCapella{}
	}
	if b.RandaoReveal == nil {
		b.RandaoReveal = make([]byte, fieldparams.BLSSignatureLength)
	}
	if b.Graffiti == nil {
		b.Graffiti = make([]byte, 32)
	}
	if b.Eth1Data == nil {
		b.Eth1Data = &ethpb.Eth1Data{
			DepositRoot: make([]byte, fieldparams.RootLength),
			BlockHash:   make([]byte, 32),
		}
	}
	if b.SyncAggregate == nil {
		b.SyncAggregate = &ethpb.SyncAggregate{
			SyncCommitteeBits:      make([]byte, fieldparams.SyncAggregateSyncCommitteeBytesLength),
			SyncCommitteeSignature: make([]byte, fieldparams.BLSSignatureLength),
		}
	}
	if b.BailOuts == nil {
		b.BailOuts = make([]*ethpb.BailOut, 0)
	}
	if b.ExecutionPayloadHeader == nil {
		b.ExecutionPayloadHeader = &enginev1.ExecutionPayloadHeaderCapella{
			ParentHash:       make([]byte, 32),
			FeeRecipient:     make([]byte, 20),
			StateRoot:        make([]byte, fieldparams.RootLength),
			ReceiptsRoot:     make([]byte, fieldparams.RootLength),
			LogsBloom:        make([]byte, 256),
			PrevRandao:       make([]byte, 32),
			ExtraData:        make([]byte, 0),
			BaseFeePerGas:    make([]byte, 32),
			BlockHash:        make([]byte, 32),
			TransactionsRoot: make([]byte, fieldparams.RootLength),
			WithdrawalsRoot:  make([]byte, fieldparams.RootLength),
		}
	}
	return b
}

// HydrateV2SignedBlindedBeaconBlockCapella hydrates a signed blinded beacon block with correct field length sizes
// to comply with fssz marshalling and unmarshalling rules.
func HydrateV2SignedBlindedBeaconBlockCapella(b *v2.SignedBlindedBeaconBlockCapella) *v2.SignedBlindedBeaconBlockCapella {
	if b.Signature == nil {
		b.Signature = make([]byte, fieldparams.BLSSignatureLength)
	}
	b.Message = HydrateV2BlindedBeaconBlockCapella(b.Message)
	return b
}

// HydrateV2BlindedBeaconBlockCapella hydrates a blinded beacon block with correct field length sizes
// to comply with fssz marshalling and unmarshalling rules.
func HydrateV2BlindedBeaconBlockCapella(b *v2.BlindedBeaconBlockCapella) *v2.BlindedBeaconBlockCapella {
	if b == nil {
		b = &v2.BlindedBeaconBlockCapella{}
	}
	if b.ParentRoot == nil {
		b.ParentRoot = make([]byte, fieldparams.RootLength)
	}
	if b.StateRoot == nil {
		b.StateRoot = make([]byte, fieldparams.RootLength)
	}
	b.Body = HydrateV2BlindedBeaconBlockBodyCapella(b.Body)
	return b
}

// HydrateV2BlindedBeaconBlockBodyCapella hydrates a blinded beacon block body with correct field length sizes
// to comply with fssz marshalling and unmarshalling rules.
func HydrateV2BlindedBeaconBlockBodyCapella(b *v2.BlindedBeaconBlockBodyCapella) *v2.BlindedBeaconBlockBodyCapella {
	if b == nil {
		b = &v2.BlindedBeaconBlockBodyCapella{}
	}
	if b.RandaoReveal == nil {
		b.RandaoReveal = make([]byte, fieldparams.BLSSignatureLength)
	}
	if b.Graffiti == nil {
		b.Graffiti = make([]byte, 32)
	}
	if b.Eth1Data == nil {
		b.Eth1Data = &v1.Eth1Data{
			DepositRoot: make([]byte, fieldparams.RootLength),
			BlockHash:   make([]byte, 32),
		}
	}
	if b.SyncAggregate == nil {
		b.SyncAggregate = &v1.SyncAggregate{
			SyncCommitteeBits:      make([]byte, 64),
			SyncCommitteeSignature: make([]byte, fieldparams.BLSSignatureLength),
		}
	}
	if b.BailOuts == nil {
		b.BailOuts = make([]*v1.BailOut, 0)
	}
	if b.ExecutionPayloadHeader == nil {
		b.ExecutionPayloadHeader = &enginev1.ExecutionPayloadHeaderCapella{
			ParentHash:       make([]byte, 32),
			FeeRecipient:     make([]byte, 20),
			StateRoot:        make([]byte, fieldparams.RootLength),
			ReceiptsRoot:     make([]byte, fieldparams.RootLength),
			LogsBloom:        make([]byte, 256),
			PrevRandao:       make([]byte, 32),
			ExtraData:        make([]byte, 0),
			BaseFeePerGas:    make([]byte, 32),
			BlockHash:        make([]byte, 32),
			TransactionsRoot: make([]byte, fieldparams.RootLength),
			WithdrawalsRoot:  make([]byte, fieldparams.RootLength),
		}
	}
	return b
}

func SaveBlock(tb assertions.AssertionTestingTB, ctx context.Context, db iface.NoHeadAccessDatabase, b interface{}) interfaces.SignedBeaconBlock {
	wsb, err := blocks.NewSignedBeaconBlock(b)
	require.NoError(tb, err)
	require.NoError(tb, db.SaveBlock(ctx, wsb))
	return wsb
}

// HydrateSignedBeaconBlockDeneb hydrates a signed beacon block with correct field length sizes
// to comply with fssz marshalling and unmarshalling rules.
func HydrateSignedBeaconBlockDeneb(b *ethpb.SignedBeaconBlockDeneb) *ethpb.SignedBeaconBlockDeneb {
	if b == nil {
		b = &ethpb.SignedBeaconBlockDeneb{}
	}
	if b.Signature == nil {
		b.Signature = make([]byte, fieldparams.BLSSignatureLength)
	}
	b.Block = HydrateBeaconBlockDeneb(b.Block)
	return b
}

// HydrateSignedBeaconBlockElectra hydrates a signed beacon block with correct field length sizes
// to comply with fssz marshalling and unmarshalling rules.
func HydrateSignedBeaconBlockElectra(b *ethpb.SignedBeaconBlockElectra) *ethpb.SignedBeaconBlockElectra {
	if b == nil {
		b = &ethpb.SignedBeaconBlockElectra{}
	}
	if b.Signature == nil {
		b.Signature = make([]byte, fieldparams.BLSSignatureLength)
	}
	b.Block = HydrateBeaconBlockElectra(b.Block)
	return b
}

// HydrateSignedBeaconBlockContentsDeneb hydrates a signed beacon block with correct field length sizes
// to comply with fssz marshalling and unmarshalling rules.
func HydrateSignedBeaconBlockContentsDeneb(b *ethpb.SignedBeaconBlockContentsDeneb) *ethpb.SignedBeaconBlockContentsDeneb {
	b.Block = HydrateSignedBeaconBlockDeneb(b.Block)
	return b
}

// HydrateSignedBeaconBlockContentsElectra hydrates a signed beacon block with correct field length sizes
// to comply with fssz marshalling and unmarshalling rules.
func HydrateSignedBeaconBlockContentsElectra(b *ethpb.SignedBeaconBlockContentsElectra) *ethpb.SignedBeaconBlockContentsElectra {
	b.Block = HydrateSignedBeaconBlockElectra(b.Block)
	return b
}

// HydrateV2SignedBeaconBlockDeneb hydrates a v2 signed beacon block with correct field length sizes
// to comply with fssz marshalling and unmarshalling rules.
func HydrateV2SignedBeaconBlockDeneb(b *v2.SignedBeaconBlockDeneb) *v2.SignedBeaconBlockDeneb {
	if b.Signature == nil {
		b.Signature = make([]byte, fieldparams.BLSSignatureLength)
	}
	b.Message = HydrateV2BeaconBlockDeneb(b.Message)
	return b
}

// HydrateBeaconBlockDeneb hydrates a beacon block with correct field length sizes
// to comply with fssz marshalling and unmarshalling rules.
func HydrateBeaconBlockDeneb(b *ethpb.BeaconBlockDeneb) *ethpb.BeaconBlockDeneb {
	if b == nil {
		b = &ethpb.BeaconBlockDeneb{}
	}
	if b.ParentRoot == nil {
		b.ParentRoot = make([]byte, fieldparams.RootLength)
	}
	if b.StateRoot == nil {
		b.StateRoot = make([]byte, fieldparams.RootLength)
	}
	b.Body = HydrateBeaconBlockBodyDeneb(b.Body)
	return b
}

// HydrateBeaconBlockElectra hydrates a beacon block with correct field length sizes
// to comply with fssz marshalling and unmarshalling rules.
func HydrateBeaconBlockElectra(b *ethpb.BeaconBlockElectra) *ethpb.BeaconBlockElectra {
	if b == nil {
		b = &ethpb.BeaconBlockElectra{}
	}
	if b.ParentRoot == nil {
		b.ParentRoot = make([]byte, fieldparams.RootLength)
	}
	if b.StateRoot == nil {
		b.StateRoot = make([]byte, fieldparams.RootLength)
	}
	b.Body = HydrateBeaconBlockBodyElectra(b.Body)
	return b
}

// HydrateV2BeaconBlockDeneb hydrates a v2 beacon block with correct field length sizes
// to comply with fssz marshalling and unmarshalling rules.
func HydrateV2BeaconBlockDeneb(b *v2.BeaconBlockDeneb) *v2.BeaconBlockDeneb {
	if b == nil {
		b = &v2.BeaconBlockDeneb{}
	}
	if b.ParentRoot == nil {
		b.ParentRoot = make([]byte, fieldparams.RootLength)
	}
	if b.StateRoot == nil {
		b.StateRoot = make([]byte, fieldparams.RootLength)
	}
	b.Body = HydrateV2BeaconBlockBodyDeneb(b.Body)
	return b
}

// HydrateBeaconBlockBodyDeneb hydrates a beacon block body with correct field length sizes
// to comply with fssz marshalling and unmarshalling rules.
func HydrateBeaconBlockBodyDeneb(b *ethpb.BeaconBlockBodyDeneb) *ethpb.BeaconBlockBodyDeneb {
	if b == nil {
		b = &ethpb.BeaconBlockBodyDeneb{}
	}
	if b.RandaoReveal == nil {
		b.RandaoReveal = make([]byte, fieldparams.BLSSignatureLength)
	}
	if b.Graffiti == nil {
		b.Graffiti = make([]byte, fieldparams.RootLength)
	}
	if b.Eth1Data == nil {
		b.Eth1Data = &ethpb.Eth1Data{
			DepositRoot: make([]byte, fieldparams.RootLength),
			BlockHash:   make([]byte, fieldparams.RootLength),
		}
	}
	if b.SyncAggregate == nil {
		b.SyncAggregate = &ethpb.SyncAggregate{
			SyncCommitteeBits:      make([]byte, fieldparams.SyncAggregateSyncCommitteeBytesLength),
			SyncCommitteeSignature: make([]byte, fieldparams.BLSSignatureLength),
		}
	}
	if b.BailOuts == nil {
		b.BailOuts = make([]*ethpb.BailOut, 0)
	}
	if b.ExecutionPayload == nil {
		b.ExecutionPayload = &enginev1.ExecutionPayloadDeneb{
			ParentHash:    make([]byte, fieldparams.RootLength),
			FeeRecipient:  make([]byte, 20),
			StateRoot:     make([]byte, fieldparams.RootLength),
			ReceiptsRoot:  make([]byte, fieldparams.RootLength),
			LogsBloom:     make([]byte, 256),
			PrevRandao:    make([]byte, fieldparams.RootLength),
			ExtraData:     make([]byte, 0),
			BaseFeePerGas: make([]byte, fieldparams.RootLength),
			BlockHash:     make([]byte, fieldparams.RootLength),
			Transactions:  make([][]byte, 0),
			Withdrawals:   make([]*enginev1.Withdrawal, 0),
		}
	}
	return b
}

// HydrateBeaconBlockBodyElectra hydrates a beacon block body with correct field length sizes
// to comply with fssz marshalling and unmarshalling rules.
func HydrateBeaconBlockBodyElectra(b *ethpb.BeaconBlockBodyElectra) *ethpb.BeaconBlockBodyElectra {
	if b == nil {
		b = &ethpb.BeaconBlockBodyElectra{}
	}
	if b.RandaoReveal == nil {
		b.RandaoReveal = make([]byte, fieldparams.BLSSignatureLength)
	}
	if b.Graffiti == nil {
		b.Graffiti = make([]byte, fieldparams.RootLength)
	}
	if b.Eth1Data == nil {
		b.Eth1Data = &ethpb.Eth1Data{
			DepositRoot: make([]byte, fieldparams.RootLength),
			BlockHash:   make([]byte, fieldparams.RootLength),
		}
	}
	if b.SyncAggregate == nil {
		b.SyncAggregate = &ethpb.SyncAggregate{
			SyncCommitteeBits:      make([]byte, fieldparams.SyncAggregateSyncCommitteeBytesLength),
			SyncCommitteeSignature: make([]byte, fieldparams.BLSSignatureLength),
		}
	}
	if b.BailOuts == nil {
		b.BailOuts = make([]*ethpb.BailOut, 0)
	}
	if b.ExecutionPayload == nil {
		b.ExecutionPayload = &enginev1.ExecutionPayloadElectra{
			ParentHash:    make([]byte, fieldparams.RootLength),
			FeeRecipient:  make([]byte, 20),
			StateRoot:     make([]byte, fieldparams.RootLength),
			ReceiptsRoot:  make([]byte, fieldparams.RootLength),
			LogsBloom:     make([]byte, 256),
			PrevRandao:    make([]byte, fieldparams.RootLength),
			ExtraData:     make([]byte, 0),
			BaseFeePerGas: make([]byte, fieldparams.RootLength),
			BlockHash:     make([]byte, fieldparams.RootLength),
			Transactions:  make([][]byte, 0),
			Withdrawals:   make([]*enginev1.Withdrawal, 0),
		}
	}
	b.ExecutionRequests = HydrateExecutionRequests(b.ExecutionRequests)
	return b
}

// HydrateExecutionRequests fills the exectution requests with the correct field
// lengths
func HydrateExecutionRequests(e *enginev1.ExecutionRequests) *enginev1.ExecutionRequests {
	if e == nil {
		e = &enginev1.ExecutionRequests{}
	}
	if e.Deposits == nil {
		e.Deposits = make([]*enginev1.DepositRequest, 0)
	}
	if e.Withdrawals == nil {
		e.Withdrawals = make([]*enginev1.WithdrawalRequest, 0)
	}
	if e.Consolidations == nil {
		e.Consolidations = make([]*enginev1.ConsolidationRequest, 0)
	}
	return e
}

// HydrateV2BeaconBlockBodyDeneb hydrates a v2 beacon block body with correct field length sizes
// to comply with fssz marshalling and unmarshalling rules.
func HydrateV2BeaconBlockBodyDeneb(b *v2.BeaconBlockBodyDeneb) *v2.BeaconBlockBodyDeneb {
	if b == nil {
		b = &v2.BeaconBlockBodyDeneb{}
	}
	if b.RandaoReveal == nil {
		b.RandaoReveal = make([]byte, fieldparams.BLSSignatureLength)
	}
	if b.Graffiti == nil {
		b.Graffiti = make([]byte, fieldparams.RootLength)
	}
	if b.Eth1Data == nil {
		b.Eth1Data = &v1.Eth1Data{
			DepositRoot: make([]byte, fieldparams.RootLength),
			BlockHash:   make([]byte, fieldparams.RootLength),
		}
	}
	if b.SyncAggregate == nil {
		b.SyncAggregate = &v1.SyncAggregate{
			SyncCommitteeBits:      make([]byte, fieldparams.SyncAggregateSyncCommitteeBytesLength),
			SyncCommitteeSignature: make([]byte, fieldparams.BLSSignatureLength),
		}
	}
	if b.BailOuts == nil {
		b.BailOuts = make([]*v1.BailOut, 0)
	}
	if b.ExecutionPayload == nil {
		b.ExecutionPayload = &enginev1.ExecutionPayloadDeneb{
			ParentHash:    make([]byte, fieldparams.RootLength),
			FeeRecipient:  make([]byte, 20),
			StateRoot:     make([]byte, fieldparams.RootLength),
			ReceiptsRoot:  make([]byte, fieldparams.RootLength),
			LogsBloom:     make([]byte, 256),
			PrevRandao:    make([]byte, fieldparams.RootLength),
			ExtraData:     make([]byte, 0),
			BaseFeePerGas: make([]byte, fieldparams.RootLength),
			BlockHash:     make([]byte, fieldparams.RootLength),
			Transactions:  make([][]byte, 0),
			Withdrawals:   make([]*enginev1.Withdrawal, 0),
		}
	}
	return b
}

// HydrateSignedBlindedBeaconBlockDeneb hydrates a signed blinded beacon block with correct field length sizes
// to comply with fssz marshalling and unmarshalling rules.
func HydrateSignedBlindedBeaconBlockDeneb(b *ethpb.SignedBlindedBeaconBlockDeneb) *ethpb.SignedBlindedBeaconBlockDeneb {
	if b.Signature == nil {
		b.Signature = make([]byte, fieldparams.BLSSignatureLength)
	}
	b.Message = HydrateBlindedBeaconBlockDeneb(b.Message)
	return b
}

// HydrateSignedBlindedBeaconBlockElectra hydrates a signed blinded beacon block with correct field length sizes
// to comply with fssz marshalling and unmarshalling rules.
func HydrateSignedBlindedBeaconBlockElectra(b *ethpb.SignedBlindedBeaconBlockElectra) *ethpb.SignedBlindedBeaconBlockElectra {
	if b.Signature == nil {
		b.Signature = make([]byte, fieldparams.BLSSignatureLength)
	}
	b.Message = HydrateBlindedBeaconBlockElectra(b.Message)
	return b
}

// HydrateV2SignedBlindedBeaconBlockDeneb hydrates a signed v2 blinded beacon block with correct field length sizes
// to comply with fssz marshalling and unmarshalling rules.
func HydrateV2SignedBlindedBeaconBlockDeneb(b *v2.SignedBlindedBeaconBlockDeneb) *v2.SignedBlindedBeaconBlockDeneb {
	if b.Signature == nil {
		b.Signature = make([]byte, fieldparams.BLSSignatureLength)
	}
	b.Message = HydrateV2BlindedBeaconBlockDeneb(b.Message)
	return b
}

// HydrateBlindedBeaconBlockDeneb hydrates a blinded beacon block with correct field length sizes
// to comply with fssz marshalling and unmarshalling rules.
func HydrateBlindedBeaconBlockDeneb(b *ethpb.BlindedBeaconBlockDeneb) *ethpb.BlindedBeaconBlockDeneb {
	if b == nil {
		b = &ethpb.BlindedBeaconBlockDeneb{}
	}
	if b.ParentRoot == nil {
		b.ParentRoot = make([]byte, fieldparams.RootLength)
	}
	if b.StateRoot == nil {
		b.StateRoot = make([]byte, fieldparams.RootLength)
	}
	b.Body = HydrateBlindedBeaconBlockBodyDeneb(b.Body)
	return b
}

// HydrateBlindedBeaconBlockElectra hydrates a blinded beacon block with correct field length sizes
// to comply with fssz marshalling and unmarshalling rules.
func HydrateBlindedBeaconBlockElectra(b *ethpb.BlindedBeaconBlockElectra) *ethpb.BlindedBeaconBlockElectra {
	if b == nil {
		b = &ethpb.BlindedBeaconBlockElectra{}
	}
	if b.ParentRoot == nil {
		b.ParentRoot = make([]byte, fieldparams.RootLength)
	}
	if b.StateRoot == nil {
		b.StateRoot = make([]byte, fieldparams.RootLength)
	}
	b.Body = HydrateBlindedBeaconBlockBodyElectra(b.Body)
	return b
}

// HydrateV2BlindedBeaconBlockDeneb hydrates a v2 blinded beacon block with correct field length sizes
// to comply with fssz marshalling and unmarshalling rules.
func HydrateV2BlindedBeaconBlockDeneb(b *v2.BlindedBeaconBlockDeneb) *v2.BlindedBeaconBlockDeneb {
	if b == nil {
		b = &v2.BlindedBeaconBlockDeneb{}
	}
	if b.ParentRoot == nil {
		b.ParentRoot = make([]byte, fieldparams.RootLength)
	}
	if b.StateRoot == nil {
		b.StateRoot = make([]byte, fieldparams.RootLength)
	}
	b.Body = HydrateV2BlindedBeaconBlockBodyDeneb(b.Body)
	return b
}

// HydrateBlindedBeaconBlockBodyDeneb hydrates a blinded beacon block body with correct field length sizes
// to comply with fssz marshalling and unmarshalling rules.
func HydrateBlindedBeaconBlockBodyDeneb(b *ethpb.BlindedBeaconBlockBodyDeneb) *ethpb.BlindedBeaconBlockBodyDeneb {
	if b == nil {
		b = &ethpb.BlindedBeaconBlockBodyDeneb{}
	}
	if b.RandaoReveal == nil {
		b.RandaoReveal = make([]byte, fieldparams.BLSSignatureLength)
	}
	if b.Graffiti == nil {
		b.Graffiti = make([]byte, 32)
	}
	if b.Eth1Data == nil {
		b.Eth1Data = &ethpb.Eth1Data{
			DepositRoot: make([]byte, fieldparams.RootLength),
			BlockHash:   make([]byte, 32),
		}
	}
	if b.SyncAggregate == nil {
		b.SyncAggregate = &ethpb.SyncAggregate{
			SyncCommitteeBits:      make([]byte, fieldparams.SyncAggregateSyncCommitteeBytesLength),
			SyncCommitteeSignature: make([]byte, fieldparams.BLSSignatureLength),
		}
	}
	if b.BailOuts == nil {
		b.BailOuts = make([]*ethpb.BailOut, 0)
	}
	if b.ExecutionPayloadHeader == nil {
		b.ExecutionPayloadHeader = &enginev1.ExecutionPayloadHeaderDeneb{
			ParentHash:       make([]byte, 32),
			FeeRecipient:     make([]byte, 20),
			StateRoot:        make([]byte, fieldparams.RootLength),
			ReceiptsRoot:     make([]byte, fieldparams.RootLength),
			LogsBloom:        make([]byte, 256),
			PrevRandao:       make([]byte, 32),
			ExtraData:        make([]byte, 0),
			BaseFeePerGas:    make([]byte, 32),
			BlockHash:        make([]byte, 32),
			TransactionsRoot: make([]byte, fieldparams.RootLength),
			WithdrawalsRoot:  make([]byte, fieldparams.RootLength),
		}
	}
	return b
}

// HydrateBlindedBeaconBlockBodyElectra hydrates a blinded beacon block body with correct field length sizes
// to comply with fssz marshalling and unmarshalling rules.
func HydrateBlindedBeaconBlockBodyElectra(b *ethpb.BlindedBeaconBlockBodyElectra) *ethpb.BlindedBeaconBlockBodyElectra {
	if b == nil {
		b = &ethpb.BlindedBeaconBlockBodyElectra{}
	}
	if b.RandaoReveal == nil {
		b.RandaoReveal = make([]byte, fieldparams.BLSSignatureLength)
	}
	if b.Graffiti == nil {
		b.Graffiti = make([]byte, 32)
	}
	if b.Eth1Data == nil {
		b.Eth1Data = &ethpb.Eth1Data{
			DepositRoot: make([]byte, fieldparams.RootLength),
			BlockHash:   make([]byte, 32),
		}
	}
	if b.SyncAggregate == nil {
		b.SyncAggregate = &ethpb.SyncAggregate{
			SyncCommitteeBits:      make([]byte, fieldparams.SyncAggregateSyncCommitteeBytesLength),
			SyncCommitteeSignature: make([]byte, fieldparams.BLSSignatureLength),
		}
	}
	if b.BailOuts == nil {
		b.BailOuts = make([]*ethpb.BailOut, 0)
	}
	if b.ExecutionPayloadHeader == nil {
		b.ExecutionPayloadHeader = &enginev1.ExecutionPayloadHeaderElectra{
			ParentHash:       make([]byte, 32),
			FeeRecipient:     make([]byte, 20),
			StateRoot:        make([]byte, fieldparams.RootLength),
			ReceiptsRoot:     make([]byte, fieldparams.RootLength),
			LogsBloom:        make([]byte, 256),
			PrevRandao:       make([]byte, 32),
			ExtraData:        make([]byte, 0),
			BaseFeePerGas:    make([]byte, 32),
			BlockHash:        make([]byte, 32),
			TransactionsRoot: make([]byte, fieldparams.RootLength),
			WithdrawalsRoot:  make([]byte, fieldparams.RootLength),
		}
	}
	b.ExecutionRequests = HydrateExecutionRequests(b.ExecutionRequests)
	return b
}

// HydrateV2BlindedBeaconBlockBodyDeneb hydrates a blinded v2 beacon block body with correct field length sizes
// to comply with fssz marshalling and unmarshalling rules.
func HydrateV2BlindedBeaconBlockBodyDeneb(b *v2.BlindedBeaconBlockBodyDeneb) *v2.BlindedBeaconBlockBodyDeneb {
	if b == nil {
		b = &v2.BlindedBeaconBlockBodyDeneb{}
	}
	if b.RandaoReveal == nil {
		b.RandaoReveal = make([]byte, fieldparams.BLSSignatureLength)
	}
	if b.Graffiti == nil {
		b.Graffiti = make([]byte, 32)
	}
	if b.Eth1Data == nil {
		b.Eth1Data = &v1.Eth1Data{
			DepositRoot: make([]byte, fieldparams.RootLength),
			BlockHash:   make([]byte, 32),
		}
	}
	if b.SyncAggregate == nil {
		b.SyncAggregate = &v1.SyncAggregate{
			SyncCommitteeBits:      make([]byte, fieldparams.SyncAggregateSyncCommitteeBytesLength),
			SyncCommitteeSignature: make([]byte, fieldparams.BLSSignatureLength),
		}
	}
	if b.BailOuts == nil {
		b.BailOuts = make([]*v1.BailOut, 0)
	}
	if b.ExecutionPayloadHeader == nil {
		b.ExecutionPayloadHeader = &enginev1.ExecutionPayloadHeaderDeneb{
			ParentHash:       make([]byte, 32),
			FeeRecipient:     make([]byte, 20),
			StateRoot:        make([]byte, fieldparams.RootLength),
			ReceiptsRoot:     make([]byte, fieldparams.RootLength),
			LogsBloom:        make([]byte, 256),
			PrevRandao:       make([]byte, 32),
			ExtraData:        make([]byte, 0),
			BaseFeePerGas:    make([]byte, 32),
			BlockHash:        make([]byte, 32),
			TransactionsRoot: make([]byte, fieldparams.RootLength),
			WithdrawalsRoot:  make([]byte, fieldparams.RootLength),
		}
	}
	return b
}<|MERGE_RESOLUTION|>--- conflicted
+++ resolved
@@ -38,10 +38,7 @@
 	NumAttestations          uint64
 	NumDeposits              uint64
 	NumVoluntaryExits        uint64
-<<<<<<< HEAD
 	NumBailOuts              uint64 // Only for post Altair blocks
-=======
->>>>>>> f4984638
 	NumTransactions          uint64 // Only for post Bellatrix blocks
 	FullSyncAggregate        bool
 	NumBLSChanges            uint64 // Only for post Capella blocks
@@ -60,10 +57,7 @@
 		NumAttestations:          1,
 		NumDeposits:              0,
 		NumVoluntaryExits:        0,
-<<<<<<< HEAD
 		NumBailOuts:              0,
-=======
->>>>>>> f4984638
 		NumTransactions:          0,
 		NumBLSChanges:            0,
 		NumWithdrawals:           0,
