--- conflicted
+++ resolved
@@ -194,19 +194,7 @@
 
 	bodyRoot, err := (&ethpb.BeaconBlockBodyElectra{
 		RandaoReveal: make([]byte, 96),
-<<<<<<< HEAD
 		Graffiti:     make([]byte, 32),
-		SyncAggregate: &ethpb.SyncAggregate{
-			SyncCommitteeBits:      scBits[:],
-			SyncCommitteeSignature: make([]byte, 96),
-		},
-=======
-		Eth1Data: &ethpb.Eth1Data{
-			DepositRoot: make([]byte, 32),
-			BlockHash:   make([]byte, 32),
-		},
-		Graffiti: make([]byte, 32),
->>>>>>> 6790b06a
 		ExecutionPayload: &enginev1.ExecutionPayloadElectra{
 			ParentHash:    make([]byte, 32),
 			FeeRecipient:  make([]byte, 20),
