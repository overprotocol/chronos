package util

import (
	"context"
	"crypto/rand"
	"fmt"
	"math/big"

	"github.com/ethereum/go-ethereum/common"
	"github.com/pkg/errors"
	"github.com/prysmaticlabs/go-bitfield"
	"github.com/prysmaticlabs/prysm/v5/beacon-chain/core/helpers"
	"github.com/prysmaticlabs/prysm/v5/beacon-chain/core/signing"
	"github.com/prysmaticlabs/prysm/v5/beacon-chain/core/time"
	"github.com/prysmaticlabs/prysm/v5/beacon-chain/core/transition"
	"github.com/prysmaticlabs/prysm/v5/beacon-chain/state"
	fieldparams "github.com/prysmaticlabs/prysm/v5/config/fieldparams"
	"github.com/prysmaticlabs/prysm/v5/config/params"
	"github.com/prysmaticlabs/prysm/v5/consensus-types/primitives"
	"github.com/prysmaticlabs/prysm/v5/crypto/bls"
	"github.com/prysmaticlabs/prysm/v5/encoding/bytesutil"
	v1 "github.com/prysmaticlabs/prysm/v5/proto/engine/v1"
	ethpb "github.com/prysmaticlabs/prysm/v5/proto/prysm/v1alpha1"
	"github.com/prysmaticlabs/prysm/v5/time/slots"
)

// GenerateFullBlockElectra generates a fully valid Electra block with the requested parameters.
// Use BlockGenConfig to declare the conditions you would like the block generated under.
// This function modifies the passed state as follows:
func GenerateFullBlockElectra(
	bState state.BeaconState,
	privs []bls.SecretKey,
	conf *BlockGenConfig,
	slot primitives.Slot,
) (*ethpb.SignedBeaconBlockElectra, error) {
	ctx := context.Background()
	currentSlot := bState.Slot()
	if currentSlot > slot {
		return nil, fmt.Errorf("current slot in state is larger than given slot. %d > %d", currentSlot, slot)
	}
	bState = bState.Copy()

	if conf == nil {
		conf = &BlockGenConfig{}
	}

	var err error
	var pSlashings []*ethpb.ProposerSlashing
	numToGen := conf.NumProposerSlashings
	if numToGen > 0 {
		pSlashings, err = generateProposerSlashings(bState, privs, numToGen)
		if err != nil {
			return nil, errors.Wrapf(err, "failed generating %d proposer slashings:", numToGen)
		}
	}

	numToGen = conf.NumAttesterSlashings
	var aSlashings []*ethpb.AttesterSlashingElectra
	if numToGen > 0 {
		generated, err := generateAttesterSlashings(bState, privs, numToGen)
		if err != nil {
			return nil, errors.Wrapf(err, "failed generating %d attester slashings:", numToGen)
		}
		aSlashings = make([]*ethpb.AttesterSlashingElectra, len(generated))
		var ok bool
		for i, s := range generated {
			aSlashings[i], ok = s.(*ethpb.AttesterSlashingElectra)
			if !ok {
				return nil, fmt.Errorf("attester slashing has the wrong type (expected %T, got %T)", &ethpb.AttesterSlashingElectra{}, s)
			}
		}
	}

	numToGen = conf.NumAttestations
	var atts []*ethpb.AttestationElectra
	if numToGen > 0 {
		generatedAtts, err := GenerateAttestations(bState, privs, numToGen, slot, false)
		if err != nil {
			return nil, errors.Wrapf(err, "failed generating %d attestations:", numToGen)
		}
		atts = make([]*ethpb.AttestationElectra, len(generatedAtts))
		var ok bool
		for i, a := range generatedAtts {
			atts[i], ok = a.(*ethpb.AttestationElectra)
			if !ok {
				return nil, fmt.Errorf("attestation has the wrong type (expected %T, got %T)", &ethpb.AttestationElectra{}, a)
			}
		}
	}

	numToGen = conf.NumDeposits
	var newDeposits []*ethpb.Deposit
	eth1Data := bState.Eth1Data()
	if numToGen > 0 {
		newDeposits, eth1Data, err = generateDepositsAndEth1Data(bState, numToGen)
		if err != nil {
			return nil, errors.Wrapf(err, "failed generating %d deposits:", numToGen)
		}
	}

	numToGen = conf.NumVoluntaryExits
	var exits []*ethpb.SignedVoluntaryExit
	if numToGen > 0 {
		exits, err = generateVoluntaryExits(bState, privs, numToGen)
		if err != nil {
			return nil, errors.Wrapf(err, "failed generating %d attester slashings:", numToGen)
		}
	}

	numToGen = conf.NumTransactions
	newTransactions := make([][]byte, numToGen)
	for i := uint64(0); i < numToGen; i++ {
		newTransactions[i] = bytesutil.Uint64ToBytesLittleEndian(i)
	}

	random, err := helpers.RandaoMix(bState, time.CurrentEpoch(bState))
	if err != nil {
		return nil, errors.Wrap(err, "could not process randao mix")
	}

	timestamp, err := slots.ToTime(bState.GenesisTime(), slot)
	if err != nil {
		return nil, errors.Wrap(err, "could not get current timestamp")
	}

	stCopy := bState.Copy()
	stCopy, err = transition.ProcessSlots(context.Background(), stCopy, slot)
	if err != nil {
		return nil, err
	}

	newWithdrawals := make([]*v1.Withdrawal, 0)
	if conf.NumWithdrawals > 0 {
		newWithdrawals, err = generateWithdrawals(bState, privs, numToGen)
		if err != nil {
			return nil, errors.Wrapf(err, "failed generating %d withdrawals:", numToGen)
		}
	}

	depositRequests := make([]*v1.DepositRequest, 0)
	if conf.NumDepositRequests > 0 {
		depositRequests, err = generateDepositRequests(bState, privs, conf.NumDepositRequests)
		if err != nil {
			return nil, errors.Wrapf(err, "failed generating %d deposit requests:", conf.NumDepositRequests)
		}
	}

	withdrawalRequests := make([]*v1.WithdrawalRequest, 0)
	if conf.NumWithdrawalRequests > 0 {
		withdrawalRequests, err = generateWithdrawalRequests(bState, privs, conf.NumWithdrawalRequests)
		if err != nil {
			return nil, errors.Wrapf(err, "failed generating %d withdrawal requests:", conf.NumWithdrawalRequests)
		}
	}

	consolidationRequests := make([]*v1.ConsolidationRequest, 0)
	if conf.NumConsolidationRequests > 0 {
		consolidationRequests, err = generateConsolidationRequests(bState, privs, conf.NumConsolidationRequests)
		if err != nil {
			return nil, errors.Wrapf(err, "failed generating %d consolidation requests:", conf.NumConsolidationRequests)
		}
	}
<<<<<<< HEAD
=======

	executionRequests := &v1.ExecutionRequests{
		Withdrawals:    withdrawalRequests,
		Deposits:       depositRequests,
		Consolidations: consolidationRequests,
	}

>>>>>>> f4984638
	parentExecution, err := stCopy.LatestExecutionPayloadHeader()
	if err != nil {
		return nil, err
	}
	blockHash := indexToHash(uint64(slot))
	newExecutionPayloadElectra := &v1.ExecutionPayloadElectra{
<<<<<<< HEAD
		ParentHash:            parentExecution.BlockHash(),
		FeeRecipient:          make([]byte, 20),
		StateRoot:             params.BeaconConfig().ZeroHash[:],
		ReceiptsRoot:          params.BeaconConfig().ZeroHash[:],
		LogsBloom:             make([]byte, 256),
		PrevRandao:            random,
		BlockNumber:           uint64(slot),
		ExtraData:             params.BeaconConfig().ZeroHash[:],
		BaseFeePerGas:         params.BeaconConfig().ZeroHash[:],
		BlockHash:             blockHash[:],
		Timestamp:             uint64(timestamp.Unix()),
		Transactions:          newTransactions,
		Withdrawals:           newWithdrawals,
		DepositRequests:       depositRequests,
		WithdrawalRequests:    withdrawalRequests,
		ConsolidationRequests: consolidationRequests,
=======
		ParentHash:    parentExecution.BlockHash(),
		FeeRecipient:  make([]byte, 20),
		StateRoot:     params.BeaconConfig().ZeroHash[:],
		ReceiptsRoot:  params.BeaconConfig().ZeroHash[:],
		LogsBloom:     make([]byte, 256),
		PrevRandao:    random,
		BlockNumber:   uint64(slot),
		ExtraData:     params.BeaconConfig().ZeroHash[:],
		BaseFeePerGas: params.BeaconConfig().ZeroHash[:],
		BlockHash:     blockHash[:],
		Timestamp:     uint64(timestamp.Unix()),
		Transactions:  newTransactions,
		Withdrawals:   newWithdrawals,
>>>>>>> f4984638
	}
	var syncCommitteeBits []byte
	currSize := new(ethpb.SyncAggregate).SyncCommitteeBits.Len()
	switch currSize {
	case 512:
		syncCommitteeBits = bitfield.NewBitvector512()
	case 32:
		syncCommitteeBits = bitfield.NewBitvector32()
	default:
		return nil, errors.New("invalid bit vector size")
	}
	newSyncAggregate := &ethpb.SyncAggregate{
		SyncCommitteeBits:      syncCommitteeBits,
		SyncCommitteeSignature: append([]byte{0xC0}, make([]byte, 95)...),
	}

	newHeader := bState.LatestBlockHeader()
	prevStateRoot, err := bState.HashTreeRoot(ctx)
	if err != nil {
		return nil, errors.Wrap(err, "could not hash state")
	}
	newHeader.StateRoot = prevStateRoot[:]
	parentRoot, err := newHeader.HashTreeRoot()
	if err != nil {
		return nil, errors.Wrap(err, "could not hash the new header")
	}

	if slot == currentSlot {
		slot = currentSlot + 1
	}

	reveal, err := RandaoReveal(stCopy, time.CurrentEpoch(stCopy), privs)
	if err != nil {
		return nil, errors.Wrap(err, "could not compute randao reveal")
	}

	idx, err := helpers.BeaconProposerIndex(ctx, stCopy)
	if err != nil {
		return nil, errors.Wrap(err, "could not compute beacon proposer index")
	}

	changes := make([]*ethpb.SignedBLSToExecutionChange, conf.NumBLSChanges)
	for i := uint64(0); i < conf.NumBLSChanges; i++ {
		changes[i], err = GenerateBLSToExecutionChange(bState, privs[i+1], primitives.ValidatorIndex(i))
		if err != nil {
			return nil, err
		}
	}

	block := &ethpb.BeaconBlockElectra{
		Slot:          slot,
		ParentRoot:    parentRoot[:],
		ProposerIndex: idx,
		Body: &ethpb.BeaconBlockBodyElectra{
			Eth1Data:              eth1Data,
			RandaoReveal:          reveal,
			ProposerSlashings:     pSlashings,
			AttesterSlashings:     aSlashings,
			Attestations:          atts,
			VoluntaryExits:        exits,
			Deposits:              newDeposits,
			Graffiti:              make([]byte, fieldparams.RootLength),
			SyncAggregate:         newSyncAggregate,
			ExecutionPayload:      newExecutionPayloadElectra,
			BlsToExecutionChanges: changes,
			ExecutionRequests:     executionRequests,
		},
	}

	// The fork can change after processing the state
	signature, err := BlockSignature(bState, block, privs)
	if err != nil {
		return nil, errors.Wrap(err, "could not compute block signature")
	}

	return &ethpb.SignedBeaconBlockElectra{Block: block, Signature: signature.Marshal()}, nil
}

func generateWithdrawalRequests(
	bState state.BeaconState,
	privs []bls.SecretKey,
	numRequests uint64,
) ([]*v1.WithdrawalRequest, error) {
	withdrawalRequests := make([]*v1.WithdrawalRequest, numRequests)
	for i := uint64(0); i < numRequests; i++ {
		valIndex, err := randValIndex(bState)
		if err != nil {
			return nil, err
		}
		// Get a random index
		nBig, err := rand.Int(rand.Reader, big.NewInt(60000))
		if err != nil {
			return nil, err
		}
		amount := nBig.Uint64() // random amount created
		bal, err := bState.BalanceAtIndex(valIndex)
		if err != nil {
			return nil, err
		}
		amounts := []uint64{
			amount, // some smaller amount
			bal,    // the entire balance
		}
		// Get a random index
		nBig, err = rand.Int(rand.Reader, big.NewInt(int64(len(amounts))))
		if err != nil {
			return nil, err
		}
		randomIndex := nBig.Uint64()
		withdrawalRequests[i] = &v1.WithdrawalRequest{
			ValidatorPubkey: privs[valIndex].PublicKey().Marshal(),
			SourceAddress:   make([]byte, common.AddressLength),
			Amount:          amounts[randomIndex],
		}
	}
	return withdrawalRequests, nil
}

func generateDepositRequests(
	bState state.BeaconState,
	privs []bls.SecretKey,
	numRequests uint64,
) ([]*v1.DepositRequest, error) {
	depositRequests := make([]*v1.DepositRequest, numRequests)
	for i := uint64(0); i < numRequests; i++ {
		valIndex, err := randValIndex(bState)
		if err != nil {
			return nil, err
		}
		// Get a random index
		nBig, err := rand.Int(rand.Reader, big.NewInt(60000))
		if err != nil {
			return nil, err
		}
		amount := nBig.Uint64() // random amount created
		prefixes := []byte{params.BeaconConfig().CompoundingWithdrawalPrefixByte, 0, params.BeaconConfig().BLSWithdrawalPrefixByte}
		withdrawalCred := make([]byte, 32)
		// Get a random index
		nBig, err = rand.Int(rand.Reader, big.NewInt(int64(len(prefixes))))
		if err != nil {
			return nil, err
		}
		randPrefixIndex := nBig.Uint64()
		withdrawalCred[0] = prefixes[randPrefixIndex]

		depositMessage := &ethpb.DepositMessage{
			PublicKey:             privs[valIndex].PublicKey().Marshal(),
			Amount:                amount,
			WithdrawalCredentials: withdrawalCred,
		}
		domain, err := signing.ComputeDomain(params.BeaconConfig().DomainDeposit, nil, nil)
		if err != nil {
			return nil, err
		}
		sr, err := signing.ComputeSigningRoot(depositMessage, domain)
		if err != nil {
			return nil, err
		}
		sig := privs[i].Sign(sr[:])
		depositRequests[i] = &v1.DepositRequest{
			Pubkey:                depositMessage.PublicKey,
			Index:                 uint64(valIndex),
			WithdrawalCredentials: depositMessage.WithdrawalCredentials,
			Amount:                depositMessage.Amount,
			Signature:             sig.Marshal(),
		}
	}
	return depositRequests, nil
}

func generateConsolidationRequests(
	bState state.BeaconState,
	privs []bls.SecretKey,
	numRequests uint64,
) ([]*v1.ConsolidationRequest, error) {
	consolidationRequests := make([]*v1.ConsolidationRequest, numRequests)
	for i := uint64(0); i < numRequests; i++ {
		valIndex, err := randValIndex(bState)
		if err != nil {
			return nil, err
		}
		valIndex2, err := randValIndex(bState)
		if err != nil {
			return nil, err
		}
		source, err := randomAddress()
		if err != nil {
			return nil, err
		}
		consolidationRequests[i] = &v1.ConsolidationRequest{
			TargetPubkey:  privs[valIndex2].PublicKey().Marshal(),
			SourceAddress: source.Bytes(),
			SourcePubkey:  privs[valIndex].PublicKey().Marshal(),
		}
	}
	return consolidationRequests, nil
}

func randomAddress() (common.Address, error) {
	b := make([]byte, 20)
	_, err := rand.Read(b)
	if err != nil {
		return common.Address{}, err
	}
	return common.BytesToAddress(b), nil
}<|MERGE_RESOLUTION|>--- conflicted
+++ resolved
@@ -160,8 +160,6 @@
 			return nil, errors.Wrapf(err, "failed generating %d consolidation requests:", conf.NumConsolidationRequests)
 		}
 	}
-<<<<<<< HEAD
-=======
 
 	executionRequests := &v1.ExecutionRequests{
 		Withdrawals:    withdrawalRequests,
@@ -169,31 +167,12 @@
 		Consolidations: consolidationRequests,
 	}
 
->>>>>>> f4984638
 	parentExecution, err := stCopy.LatestExecutionPayloadHeader()
 	if err != nil {
 		return nil, err
 	}
 	blockHash := indexToHash(uint64(slot))
 	newExecutionPayloadElectra := &v1.ExecutionPayloadElectra{
-<<<<<<< HEAD
-		ParentHash:            parentExecution.BlockHash(),
-		FeeRecipient:          make([]byte, 20),
-		StateRoot:             params.BeaconConfig().ZeroHash[:],
-		ReceiptsRoot:          params.BeaconConfig().ZeroHash[:],
-		LogsBloom:             make([]byte, 256),
-		PrevRandao:            random,
-		BlockNumber:           uint64(slot),
-		ExtraData:             params.BeaconConfig().ZeroHash[:],
-		BaseFeePerGas:         params.BeaconConfig().ZeroHash[:],
-		BlockHash:             blockHash[:],
-		Timestamp:             uint64(timestamp.Unix()),
-		Transactions:          newTransactions,
-		Withdrawals:           newWithdrawals,
-		DepositRequests:       depositRequests,
-		WithdrawalRequests:    withdrawalRequests,
-		ConsolidationRequests: consolidationRequests,
-=======
 		ParentHash:    parentExecution.BlockHash(),
 		FeeRecipient:  make([]byte, 20),
 		StateRoot:     params.BeaconConfig().ZeroHash[:],
@@ -207,7 +186,6 @@
 		Timestamp:     uint64(timestamp.Unix()),
 		Transactions:  newTransactions,
 		Withdrawals:   newWithdrawals,
->>>>>>> f4984638
 	}
 	var syncCommitteeBits []byte
 	currSize := new(ethpb.SyncAggregate).SyncCommitteeBits.Len()
