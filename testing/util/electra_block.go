--- conflicted
+++ resolved
@@ -210,29 +210,14 @@
 		ParentRoot:    parentRoot[:],
 		ProposerIndex: idx,
 		Body: &ethpb.BeaconBlockBodyElectra{
-<<<<<<< HEAD
 			RandaoReveal:      reveal,
 			ProposerSlashings: pSlashings,
 			AttesterSlashings: aSlashings,
 			Attestations:      atts,
 			VoluntaryExits:    exits,
 			Graffiti:          make([]byte, fieldparams.RootLength),
-			SyncAggregate:     newSyncAggregate,
 			ExecutionPayload:  newExecutionPayloadElectra,
 			ExecutionRequests: executionRequests,
-=======
-			Eth1Data:              eth1Data,
-			RandaoReveal:          reveal,
-			ProposerSlashings:     pSlashings,
-			AttesterSlashings:     aSlashings,
-			Attestations:          atts,
-			VoluntaryExits:        exits,
-			Deposits:              newDeposits,
-			Graffiti:              make([]byte, fieldparams.RootLength),
-			ExecutionPayload:      newExecutionPayloadElectra,
-			BlsToExecutionChanges: changes,
-			ExecutionRequests:     executionRequests,
->>>>>>> 6790b06a
 		},
 	}
 
