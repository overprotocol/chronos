package beacon_api

import (
	"bytes"
	"context"
	"encoding/json"
	"errors"
	"fmt"
	"math"
	"strconv"
	"testing"

	"github.com/ethereum/go-ethereum/common/hexutil"
	"github.com/prysmaticlabs/prysm/v5/api/server/structs"
	"github.com/prysmaticlabs/prysm/v5/consensus-types/primitives"
	"github.com/prysmaticlabs/prysm/v5/encoding/bytesutil"
	ethpb "github.com/prysmaticlabs/prysm/v5/proto/prysm/v1alpha1"
	"github.com/prysmaticlabs/prysm/v5/testing/assert"
	"github.com/prysmaticlabs/prysm/v5/testing/require"
	"github.com/prysmaticlabs/prysm/v5/time/slots"
	"github.com/prysmaticlabs/prysm/v5/validator/client/beacon-api/mock"
	"go.uber.org/mock/gomock"
	"google.golang.org/protobuf/types/known/emptypb"
)

func TestListValidators(t *testing.T) {
	const blockHeaderEndpoint = "/eth/v1/beacon/headers/head"

	t.Run("invalid token", func(t *testing.T) {
		ctrl := gomock.NewController(t)
		defer ctrl.Finish()
		ctx := context.Background()

		beaconChainClient := beaconApiChainClient{}
<<<<<<< HEAD
		_, err := beaconChainClient.ListValidators(ctx, &ethpb.ListValidatorsRequest{
=======
		_, err := beaconChainClient.Validators(ctx, &ethpb.ListValidatorsRequest{
>>>>>>> b8cd7794
			PageToken: "foo",
		})
		assert.ErrorContains(t, "failed to parse page token `foo`", err)
	})

	t.Run("query filter epoch overflow", func(t *testing.T) {
		ctrl := gomock.NewController(t)
		defer ctrl.Finish()
		ctx := context.Background()

		beaconChainClient := beaconApiChainClient{}
<<<<<<< HEAD
		_, err := beaconChainClient.ListValidators(ctx, &ethpb.ListValidatorsRequest{
=======
		_, err := beaconChainClient.Validators(ctx, &ethpb.ListValidatorsRequest{
>>>>>>> b8cd7794
			QueryFilter: &ethpb.ListValidatorsRequest_Epoch{
				Epoch: math.MaxUint64,
			},
		})
		assert.ErrorContains(t, fmt.Sprintf("failed to get first slot for epoch `%d`", uint64(math.MaxUint64)), err)
	})

	t.Run("fails to get validators for epoch filter", func(t *testing.T) {
		ctrl := gomock.NewController(t)
		defer ctrl.Finish()
		ctx := context.Background()

		stateValidatorsProvider := mock.NewMockStateValidatorsProvider(ctrl)
		stateValidatorsProvider.EXPECT().StateValidatorsForSlot(gomock.Any(), gomock.Any(), gomock.Any(), gomock.Any(), gomock.Any()).Return(
			nil,
			errors.New("foo error"),
		)

		beaconChainClient := beaconApiChainClient{stateValidatorsProvider: stateValidatorsProvider}
<<<<<<< HEAD
		_, err := beaconChainClient.ListValidators(ctx, &ethpb.ListValidatorsRequest{
=======
		_, err := beaconChainClient.Validators(ctx, &ethpb.ListValidatorsRequest{
>>>>>>> b8cd7794
			QueryFilter: &ethpb.ListValidatorsRequest_Epoch{
				Epoch: 0,
			},
		})
		assert.ErrorContains(t, "failed to get state validators for slot `0`: foo error", err)
	})

	t.Run("fails to get validators for genesis filter", func(t *testing.T) {
		ctrl := gomock.NewController(t)
		defer ctrl.Finish()
		ctx := context.Background()

		stateValidatorsProvider := mock.NewMockStateValidatorsProvider(ctrl)
		stateValidatorsProvider.EXPECT().StateValidatorsForSlot(gomock.Any(), gomock.Any(), gomock.Any(), gomock.Any(), gomock.Any()).Return(
			nil,
			errors.New("bar error"),
		)

		beaconChainClient := beaconApiChainClient{stateValidatorsProvider: stateValidatorsProvider}
<<<<<<< HEAD
		_, err := beaconChainClient.ListValidators(ctx, &ethpb.ListValidatorsRequest{
=======
		_, err := beaconChainClient.Validators(ctx, &ethpb.ListValidatorsRequest{
>>>>>>> b8cd7794
			QueryFilter: &ethpb.ListValidatorsRequest_Genesis{},
		})
		assert.ErrorContains(t, "failed to get genesis state validators: bar error", err)
	})

	t.Run("fails to get validators for nil filter", func(t *testing.T) {
		ctrl := gomock.NewController(t)
		defer ctrl.Finish()
		ctx := context.Background()

		stateValidatorsProvider := mock.NewMockStateValidatorsProvider(ctrl)
		stateValidatorsProvider.EXPECT().StateValidatorsForHead(gomock.Any(), gomock.Any(), gomock.Any(), gomock.Any()).Return(
			nil,
			errors.New("foo error"),
		)

		beaconChainClient := beaconApiChainClient{stateValidatorsProvider: stateValidatorsProvider}
<<<<<<< HEAD
		_, err := beaconChainClient.ListValidators(ctx, &ethpb.ListValidatorsRequest{
=======
		_, err := beaconChainClient.Validators(ctx, &ethpb.ListValidatorsRequest{
>>>>>>> b8cd7794
			QueryFilter: nil,
		})
		assert.ErrorContains(t, "failed to get head state validators: foo error", err)
	})

	t.Run("fails to get latest block header for nil filter", func(t *testing.T) {
		ctrl := gomock.NewController(t)
		defer ctrl.Finish()
		ctx := context.Background()

		stateValidatorsProvider := mock.NewMockStateValidatorsProvider(ctrl)
		stateValidatorsProvider.EXPECT().StateValidatorsForHead(gomock.Any(), gomock.Any(), gomock.Any(), gomock.Any()).Return(
			nil,
			nil,
		)

		jsonRestHandler := mock.NewMockJsonRestHandler(ctrl)
		jsonRestHandler.EXPECT().Get(gomock.Any(), blockHeaderEndpoint, gomock.Any()).Return(errors.New("bar error"))

		beaconChainClient := beaconApiChainClient{
			stateValidatorsProvider: stateValidatorsProvider,
			jsonRestHandler:         jsonRestHandler,
		}
		_, err := beaconChainClient.Validators(ctx, &ethpb.ListValidatorsRequest{
			QueryFilter: nil,
		})
		assert.ErrorContains(t, "bar error", err)
	})

	t.Run("fails to read block header response", func(t *testing.T) {
		testCases := []struct {
			name                string
			expectedError       string
			blockHeaderResponse structs.GetBlockHeaderResponse
		}{
			{
				name: "nil data",
				blockHeaderResponse: structs.GetBlockHeaderResponse{
					Data: nil,
				},
				expectedError: "block header data is nil",
			},
			{
				name: "nil data header",
				blockHeaderResponse: structs.GetBlockHeaderResponse{
					Data: &structs.SignedBeaconBlockHeaderContainer{
						Header: nil,
					},
				},
				expectedError: "block header data is nil",
			},
			{
				name: "nil message",
				blockHeaderResponse: structs.GetBlockHeaderResponse{
					Data: &structs.SignedBeaconBlockHeaderContainer{
						Header: &structs.SignedBeaconBlockHeader{
							Message: nil,
						},
					},
				},
				expectedError: "block header message is nil",
			},
			{
				name: "invalid header slot",
				blockHeaderResponse: structs.GetBlockHeaderResponse{
					Data: &structs.SignedBeaconBlockHeaderContainer{
						Header: &structs.SignedBeaconBlockHeader{
							Message: &structs.BeaconBlockHeader{
								Slot: "foo",
							},
						},
					},
				},
				expectedError: "failed to parse header slot `foo`",
			},
		}

		for _, testCase := range testCases {
			t.Run(testCase.name, func(t *testing.T) {
				ctrl := gomock.NewController(t)
				defer ctrl.Finish()
				ctx := context.Background()

				stateValidatorsProvider := mock.NewMockStateValidatorsProvider(ctrl)
				stateValidatorsProvider.EXPECT().StateValidatorsForHead(gomock.Any(), gomock.Any(), gomock.Any(), gomock.Any()).Return(
					nil,
					nil,
				)

				jsonRestHandler := mock.NewMockJsonRestHandler(ctrl)
				jsonRestHandler.EXPECT().Get(gomock.Any(), blockHeaderEndpoint, gomock.Any()).Return(
					nil,
				).SetArg(
					2,
					testCase.blockHeaderResponse,
				)

				beaconChainClient := beaconApiChainClient{
					stateValidatorsProvider: stateValidatorsProvider,
					jsonRestHandler:         jsonRestHandler,
				}
				_, err := beaconChainClient.Validators(ctx, &ethpb.ListValidatorsRequest{
					QueryFilter: nil,
				})
				assert.ErrorContains(t, testCase.expectedError, err)
			})
		}
	})

	t.Run("fails to get validators for genesis filter", func(t *testing.T) {
		generateValidStateValidatorsResponse := func() *structs.GetValidatorsResponse {
			return &structs.GetValidatorsResponse{
				Data: []*structs.ValidatorContainer{
					{
						Index: "1",
						Validator: &structs.Validator{
							Pubkey:                     hexutil.Encode([]byte{3}),
							WithdrawalCredentials:      hexutil.Encode([]byte{4}),
							EffectiveBalance:           "5",
							Slashed:                    true,
							ActivationEligibilityEpoch: "6",
							ActivationEpoch:            "7",
							ExitEpoch:                  "8",
							WithdrawableEpoch:          "9",
						},
					},
				},
			}
		}

		testCases := []struct {
			name                            string
			generateStateValidatorsResponse func() *structs.GetValidatorsResponse
			expectedError                   string
		}{
			{
				name: "nil validator",
				generateStateValidatorsResponse: func() *structs.GetValidatorsResponse {
					validatorsResponse := generateValidStateValidatorsResponse()
					validatorsResponse.Data[0].Validator = nil
					return validatorsResponse
				},
				expectedError: "state validator at index `0` is nil",
			},
			{
				name: "invalid pubkey",
				generateStateValidatorsResponse: func() *structs.GetValidatorsResponse {
					validatorsResponse := generateValidStateValidatorsResponse()
					validatorsResponse.Data[0].Validator.Pubkey = "foo"
					return validatorsResponse
				},
				expectedError: "failed to decode validator pubkey `foo`",
			},
			{
				name: "invalid withdrawal credentials",
				generateStateValidatorsResponse: func() *structs.GetValidatorsResponse {
					validatorsResponse := generateValidStateValidatorsResponse()
					validatorsResponse.Data[0].Validator.WithdrawalCredentials = "bar"
					return validatorsResponse
				},
				expectedError: "failed to decode validator withdrawal credentials `bar`",
			},
			{
				name: "invalid effective balance",
				generateStateValidatorsResponse: func() *structs.GetValidatorsResponse {
					validatorsResponse := generateValidStateValidatorsResponse()
					validatorsResponse.Data[0].Validator.EffectiveBalance = "foo"
					return validatorsResponse
				},
				expectedError: "failed to parse validator effective balance `foo`",
			},
			{
				name: "invalid validator index",
				generateStateValidatorsResponse: func() *structs.GetValidatorsResponse {
					validatorsResponse := generateValidStateValidatorsResponse()
					validatorsResponse.Data[0].Index = "bar"
					return validatorsResponse
				},
				expectedError: "failed to parse validator index `bar`",
			},
			{
				name: "invalid activation eligibility epoch",
				generateStateValidatorsResponse: func() *structs.GetValidatorsResponse {
					validatorsResponse := generateValidStateValidatorsResponse()
					validatorsResponse.Data[0].Validator.ActivationEligibilityEpoch = "foo"
					return validatorsResponse
				},
				expectedError: "failed to parse validator activation eligibility epoch `foo`",
			},
			{
				name: "invalid activation epoch",
				generateStateValidatorsResponse: func() *structs.GetValidatorsResponse {
					validatorsResponse := generateValidStateValidatorsResponse()
					validatorsResponse.Data[0].Validator.ActivationEpoch = "bar"
					return validatorsResponse
				},
				expectedError: "failed to parse validator activation epoch `bar`",
			},
			{
				name: "invalid exit epoch",
				generateStateValidatorsResponse: func() *structs.GetValidatorsResponse {
					validatorsResponse := generateValidStateValidatorsResponse()
					validatorsResponse.Data[0].Validator.ExitEpoch = "foo"
					return validatorsResponse
				},
				expectedError: "failed to parse validator exit epoch `foo`",
			},
			{
				name: "invalid withdrawable epoch",
				generateStateValidatorsResponse: func() *structs.GetValidatorsResponse {
					validatorsResponse := generateValidStateValidatorsResponse()
					validatorsResponse.Data[0].Validator.WithdrawableEpoch = "bar"
					return validatorsResponse
				},
				expectedError: "failed to parse validator withdrawable epoch `bar`",
			},
		}

		for _, testCase := range testCases {
			t.Run(testCase.name, func(t *testing.T) {
				ctrl := gomock.NewController(t)
				defer ctrl.Finish()
				ctx := context.Background()

				stateValidatorsProvider := mock.NewMockStateValidatorsProvider(ctrl)
				stateValidatorsProvider.EXPECT().StateValidatorsForSlot(gomock.Any(), gomock.Any(), gomock.Any(), gomock.Any(), gomock.Any()).Return(
					testCase.generateStateValidatorsResponse(),
					nil,
				)

				beaconChainClient := beaconApiChainClient{stateValidatorsProvider: stateValidatorsProvider}
<<<<<<< HEAD
				_, err := beaconChainClient.ListValidators(ctx, &ethpb.ListValidatorsRequest{
=======
				_, err := beaconChainClient.Validators(ctx, &ethpb.ListValidatorsRequest{
>>>>>>> b8cd7794
					QueryFilter: &ethpb.ListValidatorsRequest_Genesis{},
				})
				assert.ErrorContains(t, testCase.expectedError, err)
			})
		}
	})

	t.Run("correctly returns the expected validators", func(t *testing.T) {
		generateValidStateValidatorsResponse := func() *structs.GetValidatorsResponse {
			return &structs.GetValidatorsResponse{
				Data: []*structs.ValidatorContainer{
					{
						Index: "1",
						Validator: &structs.Validator{
							Pubkey:                     hexutil.Encode([]byte{2}),
							WithdrawalCredentials:      hexutil.Encode([]byte{3}),
							EffectiveBalance:           "4",
							Slashed:                    true,
							ActivationEligibilityEpoch: "5",
							ActivationEpoch:            "6",
							ExitEpoch:                  "7",
							WithdrawableEpoch:          "8",
						},
					},
					{
						Index: "9",
						Validator: &structs.Validator{
							Pubkey:                     hexutil.Encode([]byte{10}),
							WithdrawalCredentials:      hexutil.Encode([]byte{11}),
							EffectiveBalance:           "12",
							Slashed:                    false,
							ActivationEligibilityEpoch: "13",
							ActivationEpoch:            "14",
							ExitEpoch:                  "15",
							WithdrawableEpoch:          "16",
						},
					},
				},
			}
		}

		testCases := []struct {
			name                                string
			generateJsonStateValidatorsResponse func() *structs.GetValidatorsResponse
			generateProtoValidatorsResponse     func() *ethpb.Validators
			pubkeys                             [][]byte
			pubkeyStrings                       []string
			indices                             []primitives.ValidatorIndex
			statuses                            []string
			pageSize                            int32
			pageToken                           string
		}{
			{
				name: "page size 0",
				generateJsonStateValidatorsResponse: func() *structs.GetValidatorsResponse {
					validValidatorsResponse := generateValidStateValidatorsResponse()

					// Generate more than 250 validators, but expect only 250 to be returned
					validators := make([]*structs.ValidatorContainer, 267)
					for idx := 0; idx < len(validators); idx++ {
						validators[idx] = validValidatorsResponse.Data[0]
					}

					validatorsResponse := &structs.GetValidatorsResponse{
						Data: validators,
					}

					return validatorsResponse
				},
				generateProtoValidatorsResponse: func() *ethpb.Validators {
					validators := make([]*ethpb.Validators_ValidatorContainer, 250)
					for idx := 0; idx < len(validators); idx++ {
						validators[idx] = &ethpb.Validators_ValidatorContainer{
							Index: 1,
							Validator: &ethpb.Validator{
								PublicKey:                  []byte{2},
								WithdrawalCredentials:      []byte{3},
								EffectiveBalance:           4,
								Slashed:                    true,
								ActivationEligibilityEpoch: 5,
								ActivationEpoch:            6,
								ExitEpoch:                  7,
								WithdrawableEpoch:          8,
							},
						}
					}

					return &ethpb.Validators{
						ValidatorList: validators,
						TotalSize:     267,
						Epoch:         0,
						NextPageToken: "1",
					}
				},
				pubkeys:       [][]byte{},
				pubkeyStrings: make([]string, 0),
				indices:       []primitives.ValidatorIndex{},
				statuses:      nil,
				pageSize:      0,
				pageToken:     "",
			},
			{
				name:                                "pageSize==1 and pageToken==0",
				generateJsonStateValidatorsResponse: generateValidStateValidatorsResponse,
				generateProtoValidatorsResponse: func() *ethpb.Validators {
					return &ethpb.Validators{
						ValidatorList: []*ethpb.Validators_ValidatorContainer{
							{
								Index: 1,
								Validator: &ethpb.Validator{
									PublicKey:                  []byte{2},
									WithdrawalCredentials:      []byte{3},
									EffectiveBalance:           4,
									Slashed:                    true,
									ActivationEligibilityEpoch: 5,
									ActivationEpoch:            6,
									ExitEpoch:                  7,
									WithdrawableEpoch:          8,
								},
							},
						},
						TotalSize:     2,
						Epoch:         0,
						NextPageToken: "1",
					}
				},
				pageSize:  1,
				pageToken: "0",
			},
			{
				name:                                "pageSize==2 and pageToken==0",
				generateJsonStateValidatorsResponse: generateValidStateValidatorsResponse,
				generateProtoValidatorsResponse: func() *ethpb.Validators {
					return &ethpb.Validators{
						ValidatorList: []*ethpb.Validators_ValidatorContainer{
							{
								Index: 1,
								Validator: &ethpb.Validator{
									PublicKey:                  []byte{2},
									WithdrawalCredentials:      []byte{3},
									EffectiveBalance:           4,
									Slashed:                    true,
									ActivationEligibilityEpoch: 5,
									ActivationEpoch:            6,
									ExitEpoch:                  7,
									WithdrawableEpoch:          8,
								},
							},
							{
								Index: 9,
								Validator: &ethpb.Validator{
									PublicKey:                  []byte{10},
									WithdrawalCredentials:      []byte{11},
									EffectiveBalance:           12,
									Slashed:                    false,
									ActivationEligibilityEpoch: 13,
									ActivationEpoch:            14,
									ExitEpoch:                  15,
									WithdrawableEpoch:          16,
								},
							},
						},
						TotalSize:     2,
						Epoch:         0,
						NextPageToken: "",
					}
				},
				pageSize:  2,
				pageToken: "0",
			},
			{
				name:                                "pageSize==1 and pageToken==1",
				generateJsonStateValidatorsResponse: generateValidStateValidatorsResponse,
				generateProtoValidatorsResponse: func() *ethpb.Validators {
					return &ethpb.Validators{
						ValidatorList: []*ethpb.Validators_ValidatorContainer{
							{
								Index: 9,
								Validator: &ethpb.Validator{
									PublicKey:                  []byte{10},
									WithdrawalCredentials:      []byte{11},
									EffectiveBalance:           12,
									Slashed:                    false,
									ActivationEligibilityEpoch: 13,
									ActivationEpoch:            14,
									ExitEpoch:                  15,
									WithdrawableEpoch:          16,
								},
							},
						},
						TotalSize:     2,
						Epoch:         0,
						NextPageToken: "",
					}
				},
				pageSize:  1,
				pageToken: "1",
			},
			{
				name:                                "pageSize==1 and pageToken==2",
				generateJsonStateValidatorsResponse: generateValidStateValidatorsResponse,
				generateProtoValidatorsResponse: func() *ethpb.Validators {
					return &ethpb.Validators{
						ValidatorList: []*ethpb.Validators_ValidatorContainer{},
						TotalSize:     2,
						Epoch:         0,
						NextPageToken: "",
					}
				},
				pageSize:  1,
				pageToken: "2",
			},
		}

		for _, testCase := range testCases {
			t.Run(testCase.name, func(t *testing.T) {
				ctrl := gomock.NewController(t)
				defer ctrl.Finish()
				ctx := context.Background()

				stateValidatorsProvider := mock.NewMockStateValidatorsProvider(ctrl)
				stateValidatorsProvider.EXPECT().StateValidatorsForSlot(gomock.Any(), primitives.Slot(0), make([]string, 0), []primitives.ValidatorIndex{}, nil).Return(
					testCase.generateJsonStateValidatorsResponse(),
					nil,
				)

				beaconChainClient := beaconApiChainClient{stateValidatorsProvider: stateValidatorsProvider}
<<<<<<< HEAD
				validators, err := beaconChainClient.ListValidators(ctx, &ethpb.ListValidatorsRequest{
=======
				validators, err := beaconChainClient.Validators(ctx, &ethpb.ListValidatorsRequest{
>>>>>>> b8cd7794
					QueryFilter: &ethpb.ListValidatorsRequest_Genesis{},
					PublicKeys:  [][]byte{},
					Indices:     []primitives.ValidatorIndex{},
					Active:      false,
					PageSize:    testCase.pageSize,
					PageToken:   testCase.pageToken,
				})
				require.NoError(t, err)
				require.NotNil(t, validators)

				expectedValidators := testCase.generateProtoValidatorsResponse()
				assert.DeepEqual(t, expectedValidators, validators)
			})
		}
	})
}

func TestGetChainHead(t *testing.T) {
	const finalityCheckpointsEndpoint = "/eth/v1/beacon/states/head/finality_checkpoints"
	const headBlockHeadersEndpoint = "/eth/v1/beacon/headers/head"

	generateValidFinalityCheckpointsResponse := func() structs.GetFinalityCheckpointsResponse {
		return structs.GetFinalityCheckpointsResponse{
			Data: &structs.FinalityCheckpoints{
				PreviousJustified: &structs.Checkpoint{
					Epoch: "1",
					Root:  hexutil.Encode([]byte{2}),
				},
				CurrentJustified: &structs.Checkpoint{
					Epoch: "3",
					Root:  hexutil.Encode([]byte{4}),
				},
				Finalized: &structs.Checkpoint{
					Epoch: "5",
					Root:  hexutil.Encode([]byte{6}),
				},
			},
		}
	}

	t.Run("fails to get finality checkpoints", func(t *testing.T) {
		testCases := []struct {
			name                                string
			generateFinalityCheckpointsResponse func() structs.GetFinalityCheckpointsResponse
			finalityCheckpointsError            error
			expectedError                       string
		}{
			{
				name:                     "query failed",
				finalityCheckpointsError: errors.New("foo error"),
				expectedError:            "foo error",
				generateFinalityCheckpointsResponse: func() structs.GetFinalityCheckpointsResponse {
					return structs.GetFinalityCheckpointsResponse{}
				},
			},
			{
				name:          "nil finality checkpoints data",
				expectedError: "finality checkpoints data is nil",
				generateFinalityCheckpointsResponse: func() structs.GetFinalityCheckpointsResponse {
					validResponse := generateValidFinalityCheckpointsResponse()
					validResponse.Data = nil
					return validResponse
				},
			},
			{
				name:          "nil finalized checkpoint",
				expectedError: "finalized checkpoint is nil",
				generateFinalityCheckpointsResponse: func() structs.GetFinalityCheckpointsResponse {
					validResponse := generateValidFinalityCheckpointsResponse()
					validResponse.Data.Finalized = nil
					return validResponse
				},
			},
			{
				name:          "invalid finalized epoch",
				expectedError: "failed to parse finalized epoch `foo`",
				generateFinalityCheckpointsResponse: func() structs.GetFinalityCheckpointsResponse {
					validResponse := generateValidFinalityCheckpointsResponse()
					validResponse.Data.Finalized.Epoch = "foo"
					return validResponse
				},
			},
			{
				name:          "failed to get first slot of finalized epoch",
				expectedError: fmt.Sprintf("failed to get first slot for epoch `%d`", uint64(math.MaxUint64)),
				generateFinalityCheckpointsResponse: func() structs.GetFinalityCheckpointsResponse {
					validResponse := generateValidFinalityCheckpointsResponse()
					validResponse.Data.Finalized.Epoch = strconv.FormatUint(uint64(math.MaxUint64), 10)
					return validResponse
				},
			},
			{
				name:          "invalid finalized root",
				expectedError: "failed to decode finalized checkpoint root `bar`",
				generateFinalityCheckpointsResponse: func() structs.GetFinalityCheckpointsResponse {
					validResponse := generateValidFinalityCheckpointsResponse()
					validResponse.Data.Finalized.Root = "bar"
					return validResponse
				},
			},
			{
				name:          "nil current justified checkpoint",
				expectedError: "current justified checkpoint is nil",
				generateFinalityCheckpointsResponse: func() structs.GetFinalityCheckpointsResponse {
					validResponse := generateValidFinalityCheckpointsResponse()
					validResponse.Data.CurrentJustified = nil
					return validResponse
				},
			},
			{
				name:          "nil current justified epoch",
				expectedError: "failed to parse current justified checkpoint epoch `foo`",
				generateFinalityCheckpointsResponse: func() structs.GetFinalityCheckpointsResponse {
					validResponse := generateValidFinalityCheckpointsResponse()
					validResponse.Data.CurrentJustified.Epoch = "foo"
					return validResponse
				},
			},
			{
				name:          "failed to get first slot of current justified epoch",
				expectedError: fmt.Sprintf("failed to get first slot for epoch `%d`", uint64(math.MaxUint64)),
				generateFinalityCheckpointsResponse: func() structs.GetFinalityCheckpointsResponse {
					validResponse := generateValidFinalityCheckpointsResponse()
					validResponse.Data.CurrentJustified.Epoch = strconv.FormatUint(uint64(math.MaxUint64), 10)
					return validResponse
				},
			},
			{
				name:          "invalid current justified root",
				expectedError: "failed to decode current justified checkpoint root `bar`",
				generateFinalityCheckpointsResponse: func() structs.GetFinalityCheckpointsResponse {
					validResponse := generateValidFinalityCheckpointsResponse()
					validResponse.Data.CurrentJustified.Root = "bar"
					return validResponse
				},
			},
			{
				name:          "nil previous justified checkpoint",
				expectedError: "previous justified checkpoint is nil",
				generateFinalityCheckpointsResponse: func() structs.GetFinalityCheckpointsResponse {
					validResponse := generateValidFinalityCheckpointsResponse()
					validResponse.Data.PreviousJustified = nil
					return validResponse
				},
			},
			{
				name:          "nil previous justified epoch",
				expectedError: "failed to parse previous justified checkpoint epoch `foo`",
				generateFinalityCheckpointsResponse: func() structs.GetFinalityCheckpointsResponse {
					validResponse := generateValidFinalityCheckpointsResponse()
					validResponse.Data.PreviousJustified.Epoch = "foo"
					return validResponse
				},
			},
			{
				name:          "failed to get first slot of previous justified epoch",
				expectedError: fmt.Sprintf("failed to get first slot for epoch `%d`", uint64(math.MaxUint64)),
				generateFinalityCheckpointsResponse: func() structs.GetFinalityCheckpointsResponse {
					validResponse := generateValidFinalityCheckpointsResponse()
					validResponse.Data.PreviousJustified.Epoch = strconv.FormatUint(uint64(math.MaxUint64), 10)
					return validResponse
				},
			},
			{
				name:          "invalid previous justified root",
				expectedError: "failed to decode previous justified checkpoint root `bar`",
				generateFinalityCheckpointsResponse: func() structs.GetFinalityCheckpointsResponse {
					validResponse := generateValidFinalityCheckpointsResponse()
					validResponse.Data.PreviousJustified.Root = "bar"
					return validResponse
				},
			},
		}

		for _, testCase := range testCases {
			t.Run(testCase.name, func(t *testing.T) {
				ctrl := gomock.NewController(t)
				defer ctrl.Finish()
				ctx := context.Background()

				finalityCheckpointsResponse := structs.GetFinalityCheckpointsResponse{}
				jsonRestHandler := mock.NewMockJsonRestHandler(ctrl)
				jsonRestHandler.EXPECT().Get(gomock.Any(), finalityCheckpointsEndpoint, &finalityCheckpointsResponse).Return(
					testCase.finalityCheckpointsError,
				).SetArg(
					2,
					testCase.generateFinalityCheckpointsResponse(),
				)

				beaconChainClient := beaconApiChainClient{jsonRestHandler: jsonRestHandler}
<<<<<<< HEAD
				_, err := beaconChainClient.GetChainHead(ctx, &emptypb.Empty{})
=======
				_, err := beaconChainClient.ChainHead(ctx, &emptypb.Empty{})
>>>>>>> b8cd7794
				assert.ErrorContains(t, testCase.expectedError, err)
			})
		}
	})

	generateValidBlockHeadersResponse := func() structs.GetBlockHeaderResponse {
		return structs.GetBlockHeaderResponse{
			Data: &structs.SignedBeaconBlockHeaderContainer{
				Root: hexutil.Encode([]byte{7}),
				Header: &structs.SignedBeaconBlockHeader{
					Message: &structs.BeaconBlockHeader{
						Slot: "8",
					},
				},
			},
		}
	}

	t.Run("fails to get head block headers", func(t *testing.T) {
		testCases := []struct {
			name                             string
			generateHeadBlockHeadersResponse func() structs.GetBlockHeaderResponse
			headBlockHeadersError            error
			expectedError                    string
		}{
			{
				name:                  "query failed",
				headBlockHeadersError: errors.New("foo error"),
				expectedError:         "failed to get head block header",
				generateHeadBlockHeadersResponse: func() structs.GetBlockHeaderResponse {
					return structs.GetBlockHeaderResponse{}
				},
			},
			{
				name:          "nil block header data",
				expectedError: "block header data is nil",
				generateHeadBlockHeadersResponse: func() structs.GetBlockHeaderResponse {
					validResponse := generateValidBlockHeadersResponse()
					validResponse.Data = nil
					return validResponse
				},
			},
			{
				name:          "nil block header data header",
				expectedError: "block header data is nil",
				generateHeadBlockHeadersResponse: func() structs.GetBlockHeaderResponse {
					validResponse := generateValidBlockHeadersResponse()
					validResponse.Data.Header = nil
					return validResponse
				},
			},
			{
				name:          "nil block header message",
				expectedError: "block header message is nil",
				generateHeadBlockHeadersResponse: func() structs.GetBlockHeaderResponse {
					validResponse := generateValidBlockHeadersResponse()
					validResponse.Data.Header.Message = nil
					return validResponse
				},
			},
			{
				name:          "invalid message slot",
				expectedError: "failed to parse head block slot `foo`",
				generateHeadBlockHeadersResponse: func() structs.GetBlockHeaderResponse {
					validResponse := generateValidBlockHeadersResponse()
					validResponse.Data.Header.Message.Slot = "foo"
					return validResponse
				},
			},

			{
				name:          "invalid root",
				expectedError: "failed to decode head block root `bar`",
				generateHeadBlockHeadersResponse: func() structs.GetBlockHeaderResponse {
					validResponse := generateValidBlockHeadersResponse()
					validResponse.Data.Root = "bar"
					return validResponse
				},
			},
		}

		for _, testCase := range testCases {
			t.Run(testCase.name, func(t *testing.T) {
				ctrl := gomock.NewController(t)
				defer ctrl.Finish()
				ctx := context.Background()

				jsonRestHandler := mock.NewMockJsonRestHandler(ctrl)

				finalityCheckpointsResponse := structs.GetFinalityCheckpointsResponse{}
				jsonRestHandler.EXPECT().Get(gomock.Any(), finalityCheckpointsEndpoint, &finalityCheckpointsResponse).Return(
					nil,
				).SetArg(
					2,
					generateValidFinalityCheckpointsResponse(),
				)

				headBlockHeadersResponse := structs.GetBlockHeaderResponse{}
				jsonRestHandler.EXPECT().Get(gomock.Any(), headBlockHeadersEndpoint, &headBlockHeadersResponse).Return(
					testCase.headBlockHeadersError,
				).SetArg(
					2,
					testCase.generateHeadBlockHeadersResponse(),
				)

				beaconChainClient := beaconApiChainClient{jsonRestHandler: jsonRestHandler}
<<<<<<< HEAD
				_, err := beaconChainClient.GetChainHead(ctx, &emptypb.Empty{})
=======
				_, err := beaconChainClient.ChainHead(ctx, &emptypb.Empty{})
>>>>>>> b8cd7794
				assert.ErrorContains(t, testCase.expectedError, err)
			})
		}
	})

	t.Run("returns a valid chain head", func(t *testing.T) {
		ctrl := gomock.NewController(t)
		defer ctrl.Finish()
		ctx := context.Background()

		jsonRestHandler := mock.NewMockJsonRestHandler(ctrl)

		finalityCheckpointsResponse := structs.GetFinalityCheckpointsResponse{}
		jsonRestHandler.EXPECT().Get(gomock.Any(), finalityCheckpointsEndpoint, &finalityCheckpointsResponse).Return(
			nil,
		).SetArg(
			2,
			generateValidFinalityCheckpointsResponse(),
		)

		headBlockHeadersResponse := structs.GetBlockHeaderResponse{}
		jsonRestHandler.EXPECT().Get(gomock.Any(), headBlockHeadersEndpoint, &headBlockHeadersResponse).Return(
			nil,
		).SetArg(
			2,
			generateValidBlockHeadersResponse(),
		)

		expectedPreviousJustifiedSlot, err := slots.EpochStart(1)
		require.NoError(t, err)

		expectedCurrentJustifiedSlot, err := slots.EpochStart(3)
		require.NoError(t, err)

		expectedFinalizedSlot, err := slots.EpochStart(5)
		require.NoError(t, err)

		expectedChainHead := &ethpb.ChainHead{
			PreviousJustifiedEpoch:     1,
			PreviousJustifiedBlockRoot: []byte{2},
			PreviousJustifiedSlot:      expectedPreviousJustifiedSlot,
			JustifiedEpoch:             3,
			JustifiedBlockRoot:         []byte{4},
			JustifiedSlot:              expectedCurrentJustifiedSlot,
			FinalizedEpoch:             5,
			FinalizedBlockRoot:         []byte{6},
			FinalizedSlot:              expectedFinalizedSlot,
			HeadBlockRoot:              []byte{7},
			HeadSlot:                   8,
			HeadEpoch:                  slots.ToEpoch(8),
		}

		beaconChainClient := beaconApiChainClient{jsonRestHandler: jsonRestHandler}
<<<<<<< HEAD
		chainHead, err := beaconChainClient.GetChainHead(ctx, &emptypb.Empty{})
=======
		chainHead, err := beaconChainClient.ChainHead(ctx, &emptypb.Empty{})
>>>>>>> b8cd7794
		require.NoError(t, err)
		assert.DeepEqual(t, expectedChainHead, chainHead)
	})
}

func Test_beaconApiBeaconChainClient_GetValidatorPerformance(t *testing.T) {
	publicKeys := [][48]byte{
		bytesutil.ToBytes48([]byte{1}),
		bytesutil.ToBytes48([]byte{2}),
		bytesutil.ToBytes48([]byte{3}),
	}

	ctx := context.Background()
	ctrl := gomock.NewController(t)
	defer ctrl.Finish()

	request, err := json.Marshal(structs.GetValidatorPerformanceRequest{
		PublicKeys: [][]byte{publicKeys[0][:], publicKeys[2][:], publicKeys[1][:]},
	})
	require.NoError(t, err)

	wantResponse := &structs.GetValidatorPerformanceResponse{}
	want := &ethpb.ValidatorPerformanceResponse{}
	jsonRestHandler := mock.NewMockJsonRestHandler(ctrl)
	jsonRestHandler.EXPECT().Post(
		gomock.Any(),
		getValidatorPerformanceEndpoint,
		nil,
		bytes.NewBuffer(request),
		wantResponse,
	).Return(
		nil,
	)

	c := beaconApiChainClient{
		jsonRestHandler: jsonRestHandler,
	}

	got, err := c.ValidatorPerformance(ctx, &ethpb.ValidatorPerformanceRequest{
		PublicKeys: [][]byte{publicKeys[0][:], publicKeys[2][:], publicKeys[1][:]},
	})
	require.NoError(t, err)
	require.DeepEqual(t, want.PublicKeys, got.PublicKeys)
}<|MERGE_RESOLUTION|>--- conflicted
+++ resolved
@@ -32,11 +32,7 @@
 		ctx := context.Background()
 
 		beaconChainClient := beaconApiChainClient{}
-<<<<<<< HEAD
-		_, err := beaconChainClient.ListValidators(ctx, &ethpb.ListValidatorsRequest{
-=======
 		_, err := beaconChainClient.Validators(ctx, &ethpb.ListValidatorsRequest{
->>>>>>> b8cd7794
 			PageToken: "foo",
 		})
 		assert.ErrorContains(t, "failed to parse page token `foo`", err)
@@ -48,11 +44,7 @@
 		ctx := context.Background()
 
 		beaconChainClient := beaconApiChainClient{}
-<<<<<<< HEAD
-		_, err := beaconChainClient.ListValidators(ctx, &ethpb.ListValidatorsRequest{
-=======
 		_, err := beaconChainClient.Validators(ctx, &ethpb.ListValidatorsRequest{
->>>>>>> b8cd7794
 			QueryFilter: &ethpb.ListValidatorsRequest_Epoch{
 				Epoch: math.MaxUint64,
 			},
@@ -72,11 +64,7 @@
 		)
 
 		beaconChainClient := beaconApiChainClient{stateValidatorsProvider: stateValidatorsProvider}
-<<<<<<< HEAD
-		_, err := beaconChainClient.ListValidators(ctx, &ethpb.ListValidatorsRequest{
-=======
 		_, err := beaconChainClient.Validators(ctx, &ethpb.ListValidatorsRequest{
->>>>>>> b8cd7794
 			QueryFilter: &ethpb.ListValidatorsRequest_Epoch{
 				Epoch: 0,
 			},
@@ -96,11 +84,7 @@
 		)
 
 		beaconChainClient := beaconApiChainClient{stateValidatorsProvider: stateValidatorsProvider}
-<<<<<<< HEAD
-		_, err := beaconChainClient.ListValidators(ctx, &ethpb.ListValidatorsRequest{
-=======
 		_, err := beaconChainClient.Validators(ctx, &ethpb.ListValidatorsRequest{
->>>>>>> b8cd7794
 			QueryFilter: &ethpb.ListValidatorsRequest_Genesis{},
 		})
 		assert.ErrorContains(t, "failed to get genesis state validators: bar error", err)
@@ -118,11 +102,7 @@
 		)
 
 		beaconChainClient := beaconApiChainClient{stateValidatorsProvider: stateValidatorsProvider}
-<<<<<<< HEAD
-		_, err := beaconChainClient.ListValidators(ctx, &ethpb.ListValidatorsRequest{
-=======
 		_, err := beaconChainClient.Validators(ctx, &ethpb.ListValidatorsRequest{
->>>>>>> b8cd7794
 			QueryFilter: nil,
 		})
 		assert.ErrorContains(t, "failed to get head state validators: foo error", err)
@@ -354,11 +334,7 @@
 				)
 
 				beaconChainClient := beaconApiChainClient{stateValidatorsProvider: stateValidatorsProvider}
-<<<<<<< HEAD
-				_, err := beaconChainClient.ListValidators(ctx, &ethpb.ListValidatorsRequest{
-=======
 				_, err := beaconChainClient.Validators(ctx, &ethpb.ListValidatorsRequest{
->>>>>>> b8cd7794
 					QueryFilter: &ethpb.ListValidatorsRequest_Genesis{},
 				})
 				assert.ErrorContains(t, testCase.expectedError, err)
@@ -586,11 +562,7 @@
 				)
 
 				beaconChainClient := beaconApiChainClient{stateValidatorsProvider: stateValidatorsProvider}
-<<<<<<< HEAD
-				validators, err := beaconChainClient.ListValidators(ctx, &ethpb.ListValidatorsRequest{
-=======
 				validators, err := beaconChainClient.Validators(ctx, &ethpb.ListValidatorsRequest{
->>>>>>> b8cd7794
 					QueryFilter: &ethpb.ListValidatorsRequest_Genesis{},
 					PublicKeys:  [][]byte{},
 					Indices:     []primitives.ValidatorIndex{},
@@ -781,11 +753,7 @@
 				)
 
 				beaconChainClient := beaconApiChainClient{jsonRestHandler: jsonRestHandler}
-<<<<<<< HEAD
-				_, err := beaconChainClient.GetChainHead(ctx, &emptypb.Empty{})
-=======
 				_, err := beaconChainClient.ChainHead(ctx, &emptypb.Empty{})
->>>>>>> b8cd7794
 				assert.ErrorContains(t, testCase.expectedError, err)
 			})
 		}
@@ -892,11 +860,7 @@
 				)
 
 				beaconChainClient := beaconApiChainClient{jsonRestHandler: jsonRestHandler}
-<<<<<<< HEAD
-				_, err := beaconChainClient.GetChainHead(ctx, &emptypb.Empty{})
-=======
 				_, err := beaconChainClient.ChainHead(ctx, &emptypb.Empty{})
->>>>>>> b8cd7794
 				assert.ErrorContains(t, testCase.expectedError, err)
 			})
 		}
@@ -950,11 +914,7 @@
 		}
 
 		beaconChainClient := beaconApiChainClient{jsonRestHandler: jsonRestHandler}
-<<<<<<< HEAD
-		chainHead, err := beaconChainClient.GetChainHead(ctx, &emptypb.Empty{})
-=======
 		chainHead, err := beaconChainClient.ChainHead(ctx, &emptypb.Empty{})
->>>>>>> b8cd7794
 		require.NoError(t, err)
 		assert.DeepEqual(t, expectedChainHead, chainHead)
 	})
