--- conflicted
+++ resolved
@@ -25,11 +25,7 @@
 
 const getValidatorPerformanceEndpoint = "/prysm/validators/performance"
 
-<<<<<<< HEAD
-func (c beaconApiChainClient) getHeadBlockHeaders(ctx context.Context) (*structs.GetBlockHeaderResponse, error) {
-=======
 func (c beaconApiChainClient) headBlockHeaders(ctx context.Context) (*structs.GetBlockHeaderResponse, error) {
->>>>>>> b8cd7794
 	blockHeader := structs.GetBlockHeaderResponse{}
 	err := c.jsonRestHandler.Get(ctx, "/eth/v1/beacon/headers/head", &blockHeader)
 	if err != nil {
@@ -47,11 +43,7 @@
 	return &blockHeader, nil
 }
 
-<<<<<<< HEAD
-func (c beaconApiChainClient) GetChainHead(ctx context.Context, _ *empty.Empty) (*ethpb.ChainHead, error) {
-=======
 func (c beaconApiChainClient) ChainHead(ctx context.Context, _ *empty.Empty) (*ethpb.ChainHead, error) {
->>>>>>> b8cd7794
 	const endpoint = "/eth/v1/beacon/states/head/finality_checkpoints"
 
 	finalityCheckpoints := structs.GetFinalityCheckpointsResponse{}
@@ -154,27 +146,16 @@
 	}, nil
 }
 
-<<<<<<< HEAD
-func (c beaconApiChainClient) ListValidatorBalances(ctx context.Context, in *ethpb.ListValidatorBalancesRequest) (*ethpb.ValidatorBalances, error) {
-=======
 func (c beaconApiChainClient) ValidatorBalances(ctx context.Context, in *ethpb.ListValidatorBalancesRequest) (*ethpb.ValidatorBalances, error) {
->>>>>>> b8cd7794
 	if c.fallbackClient != nil {
 		return c.fallbackClient.ValidatorBalances(ctx, in)
 	}
 
 	// TODO: Implement me
-<<<<<<< HEAD
-	panic("beaconApiChainClient.ListValidatorBalances is not implemented. To use a fallback client, pass a fallback client as the last argument of NewBeaconApiChainClientWithFallback.")
-}
-
-func (c beaconApiChainClient) ListValidators(ctx context.Context, in *ethpb.ListValidatorsRequest) (*ethpb.Validators, error) {
-=======
 	panic("beaconApiChainClient.ValidatorBalances is not implemented. To use a fallback client, pass a fallback client as the last argument of NewBeaconApiChainClientWithFallback.")
 }
 
 func (c beaconApiChainClient) Validators(ctx context.Context, in *ethpb.ListValidatorsRequest) (*ethpb.Validators, error) {
->>>>>>> b8cd7794
 	pageSize := in.PageSize
 
 	// We follow the gRPC behavior here, which returns a maximum of 250 results when pageSize == 0
@@ -329,27 +310,16 @@
 	}, nil
 }
 
-<<<<<<< HEAD
-func (c beaconApiChainClient) GetValidatorQueue(ctx context.Context, in *empty.Empty) (*ethpb.ValidatorQueue, error) {
-=======
 func (c beaconApiChainClient) ValidatorQueue(ctx context.Context, in *empty.Empty) (*ethpb.ValidatorQueue, error) {
->>>>>>> b8cd7794
 	if c.fallbackClient != nil {
 		return c.fallbackClient.ValidatorQueue(ctx, in)
 	}
 
 	// TODO: Implement me
-<<<<<<< HEAD
-	panic("beaconApiChainClient.GetValidatorQueue is not implemented. To use a fallback client, pass a fallback client as the last argument of NewBeaconApiChainClientWithFallback.")
-}
-
-func (c beaconApiChainClient) GetValidatorPerformance(ctx context.Context, in *ethpb.ValidatorPerformanceRequest) (*ethpb.ValidatorPerformanceResponse, error) {
-=======
 	panic("beaconApiChainClient.ValidatorQueue is not implemented. To use a fallback client, pass a fallback client as the last argument of NewBeaconApiChainClientWithFallback.")
 }
 
 func (c beaconApiChainClient) ValidatorPerformance(ctx context.Context, in *ethpb.ValidatorPerformanceRequest) (*ethpb.ValidatorPerformanceResponse, error) {
->>>>>>> b8cd7794
 	request, err := json.Marshal(structs.GetValidatorPerformanceRequest{
 		PublicKeys: in.PublicKeys,
 		Indices:    in.Indices,
@@ -375,21 +345,13 @@
 	}, nil
 }
 
-<<<<<<< HEAD
-func (c beaconApiChainClient) GetValidatorParticipation(ctx context.Context, in *ethpb.GetValidatorParticipationRequest) (*ethpb.ValidatorParticipationResponse, error) {
-=======
 func (c beaconApiChainClient) ValidatorParticipation(ctx context.Context, in *ethpb.GetValidatorParticipationRequest) (*ethpb.ValidatorParticipationResponse, error) {
->>>>>>> b8cd7794
 	if c.fallbackClient != nil {
 		return c.fallbackClient.ValidatorParticipation(ctx, in)
 	}
 
 	// TODO: Implement me
-<<<<<<< HEAD
-	panic("beaconApiChainClient.GetValidatorParticipation is not implemented. To use a fallback client, pass a fallback client as the last argument of NewBeaconApiChainClientWithFallback.")
-=======
 	panic("beaconApiChainClient.ValidatorParticipation is not implemented. To use a fallback client, pass a fallback client as the last argument of NewBeaconApiChainClientWithFallback.")
->>>>>>> b8cd7794
 }
 
 func NewBeaconApiChainClientWithFallback(jsonRestHandler JsonRestHandler, fallbackClient iface.ChainClient) iface.ChainClient {
