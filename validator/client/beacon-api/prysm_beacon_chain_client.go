--- conflicted
+++ resolved
@@ -26,11 +26,7 @@
 	nodeClient      iface.NodeClient
 }
 
-<<<<<<< HEAD
-func (c prysmChainClient) GetValidatorCount(ctx context.Context, stateID string, statuses []validator2.Status) ([]iface.ValidatorCount, error) {
-=======
 func (c prysmChainClient) ValidatorCount(ctx context.Context, stateID string, statuses []validator2.Status) ([]iface.ValidatorCount, error) {
->>>>>>> b8cd7794
 	// Check node version for prysm beacon node as it is a custom endpoint for prysm beacon node.
 	nodeVersion, err := c.nodeClient.Version(ctx, nil)
 	if err != nil {
