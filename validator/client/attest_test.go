package client

import (
	"context"
	"encoding/hex"
	"errors"
	"fmt"
	"reflect"
	"sync"
	"testing"
	"time"

	"github.com/prysmaticlabs/go-bitfield"
	"github.com/prysmaticlabs/prysm/v5/async/event"
	"github.com/prysmaticlabs/prysm/v5/beacon-chain/core/signing"
	"github.com/prysmaticlabs/prysm/v5/config/features"
	fieldparams "github.com/prysmaticlabs/prysm/v5/config/fieldparams"
	"github.com/prysmaticlabs/prysm/v5/config/params"
	"github.com/prysmaticlabs/prysm/v5/consensus-types/primitives"
	"github.com/prysmaticlabs/prysm/v5/encoding/bytesutil"
	ethpb "github.com/prysmaticlabs/prysm/v5/proto/prysm/v1alpha1"
	validatorpb "github.com/prysmaticlabs/prysm/v5/proto/prysm/v1alpha1/validator-client"
	"github.com/prysmaticlabs/prysm/v5/testing/assert"
	"github.com/prysmaticlabs/prysm/v5/testing/require"
	"github.com/prysmaticlabs/prysm/v5/testing/util"
	prysmTime "github.com/prysmaticlabs/prysm/v5/time"
	logTest "github.com/sirupsen/logrus/hooks/test"
	"go.uber.org/mock/gomock"
	"gopkg.in/d4l3k/messagediff.v1"
)

func TestRequestAttestation_ValidatorDutiesRequestFailure(t *testing.T) {
	for _, isSlashingProtectionMinimal := range [...]bool{false, true} {
		t.Run(fmt.Sprintf("SlashingProtectionMinimal:%v", isSlashingProtectionMinimal), func(t *testing.T) {
			hook := logTest.NewGlobal()
			validator, _, validatorKey, finish := setup(t, isSlashingProtectionMinimal)
			validator.duties = &ethpb.DutiesResponse{CurrentEpochDuties: []*ethpb.DutiesResponse_Duty{}}
			defer finish()

			var pubKey [fieldparams.BLSPubkeyLength]byte
			copy(pubKey[:], validatorKey.PublicKey().Marshal())
			validator.SubmitAttestation(context.Background(), 30, pubKey)
			require.LogsContain(t, hook, "Could not fetch validator assignment")
		})
	}
}

func TestAttestToBlockHead_SubmitAttestation_EmptyCommittee(t *testing.T) {
	for _, isSlashingProtectionMinimal := range [...]bool{false, true} {
		t.Run(fmt.Sprintf("SlashingProtectionMinimal:%v", isSlashingProtectionMinimal), func(t *testing.T) {
			hook := logTest.NewGlobal()

			validator, _, validatorKey, finish := setup(t, isSlashingProtectionMinimal)
			defer finish()
			var pubKey [fieldparams.BLSPubkeyLength]byte
			copy(pubKey[:], validatorKey.PublicKey().Marshal())
			validator.duties = &ethpb.DutiesResponse{CurrentEpochDuties: []*ethpb.DutiesResponse_Duty{
				{
					PublicKey:      validatorKey.PublicKey().Marshal(),
					CommitteeIndex: 0,
					Committee:      make([]primitives.ValidatorIndex, 0),
					ValidatorIndex: 0,
				}}}
			validator.SubmitAttestation(context.Background(), 0, pubKey)
			require.LogsContain(t, hook, "Empty committee")
		})
	}
}

func TestAttestToBlockHead_SubmitAttestation_RequestFailure(t *testing.T) {
	for _, isSlashingProtectionMinimal := range [...]bool{false, true} {
		t.Run(fmt.Sprintf("SlashingProtectionMinimal:%v", isSlashingProtectionMinimal), func(t *testing.T) {
			hook := logTest.NewGlobal()

			validator, m, validatorKey, finish := setup(t, isSlashingProtectionMinimal)
			defer finish()
			validator.duties = &ethpb.DutiesResponse{CurrentEpochDuties: []*ethpb.DutiesResponse_Duty{
				{
					PublicKey:      validatorKey.PublicKey().Marshal(),
					CommitteeIndex: 5,
					Committee:      make([]primitives.ValidatorIndex, 111),
					ValidatorIndex: 0,
				}}}
			m.validatorClient.EXPECT().AttestationData(
				gomock.Any(), // ctx
				gomock.AssignableToTypeOf(&ethpb.AttestationDataRequest{}),
			).Return(&ethpb.AttestationData{
				BeaconBlockRoot: make([]byte, fieldparams.RootLength),
				Target:          &ethpb.Checkpoint{Root: make([]byte, fieldparams.RootLength)},
				Source:          &ethpb.Checkpoint{Root: make([]byte, fieldparams.RootLength)},
			}, nil)
			m.validatorClient.EXPECT().DomainData(
				gomock.Any(), // ctx
				gomock.Any(), // epoch2
			).Times(2).Return(&ethpb.DomainResponse{SignatureDomain: make([]byte, 32)}, nil /*err*/)
			m.validatorClient.EXPECT().ProposeAttestation(
				gomock.Any(), // ctx
				gomock.AssignableToTypeOf(&ethpb.Attestation{}),
			).Return(nil, errors.New("something went wrong"))

			var pubKey [fieldparams.BLSPubkeyLength]byte
			copy(pubKey[:], validatorKey.PublicKey().Marshal())
			validator.SubmitAttestation(context.Background(), 30, pubKey)
			require.LogsContain(t, hook, "Could not submit attestation to beacon node")
		})
	}
}

func TestAttestToBlockHead_AttestsCorrectly(t *testing.T) {
	for _, isSlashingProtectionMinimal := range [...]bool{false, true} {
		t.Run(fmt.Sprintf("Phase 0 (SlashingProtectionMinimal:%v)", isSlashingProtectionMinimal), func(t *testing.T) {
			validator, m, validatorKey, finish := setup(t, isSlashingProtectionMinimal)
			defer finish()
			hook := logTest.NewGlobal()
			validatorIndex := primitives.ValidatorIndex(7)
			committee := []primitives.ValidatorIndex{0, 3, 4, 2, validatorIndex, 6, 8, 9, 10}
			var pubKey [fieldparams.BLSPubkeyLength]byte
			copy(pubKey[:], validatorKey.PublicKey().Marshal())
			validator.duties = &ethpb.DutiesResponse{CurrentEpochDuties: []*ethpb.DutiesResponse_Duty{
				{
					PublicKey:      validatorKey.PublicKey().Marshal(),
					CommitteeIndex: 5,
					Committee:      committee,
					ValidatorIndex: validatorIndex,
				},
			}}

			beaconBlockRoot := bytesutil.ToBytes32([]byte("A"))
			targetRoot := bytesutil.ToBytes32([]byte("B"))
			sourceRoot := bytesutil.ToBytes32([]byte("C"))
			m.validatorClient.EXPECT().AttestationData(
				gomock.Any(), // ctx
				gomock.AssignableToTypeOf(&ethpb.AttestationDataRequest{}),
			).Return(&ethpb.AttestationData{
				BeaconBlockRoot: beaconBlockRoot[:],
				Target:          &ethpb.Checkpoint{Root: targetRoot[:]},
				Source:          &ethpb.Checkpoint{Root: sourceRoot[:], Epoch: 3},
			}, nil)

			m.validatorClient.EXPECT().DomainData(
				gomock.Any(), // ctx
				gomock.Any(), // epoch
			).Times(2).Return(&ethpb.DomainResponse{SignatureDomain: make([]byte, 32)}, nil /*err*/)

			var generatedAttestation *ethpb.Attestation
			m.validatorClient.EXPECT().ProposeAttestation(
				gomock.Any(), // ctx
				gomock.AssignableToTypeOf(&ethpb.Attestation{}),
			).Do(func(_ context.Context, att *ethpb.Attestation) {
				generatedAttestation = att
			}).Return(&ethpb.AttestResponse{}, nil /* error */)

			validator.SubmitAttestation(context.Background(), 30, pubKey)

			aggregationBitfield := bitfield.NewBitlist(uint64(len(committee)))
			aggregationBitfield.SetBitAt(4, true)
			expectedAttestation := &ethpb.Attestation{
				Data: &ethpb.AttestationData{
					BeaconBlockRoot: beaconBlockRoot[:],
					Target:          &ethpb.Checkpoint{Root: targetRoot[:]},
					Source:          &ethpb.Checkpoint{Root: sourceRoot[:], Epoch: 3},
				},
				AggregationBits: aggregationBitfield,
				Signature:       make([]byte, 96),
			}

			root, err := signing.ComputeSigningRoot(expectedAttestation.Data, make([]byte, 32))
			require.NoError(t, err)

			sig, err := validator.km.Sign(context.Background(), &validatorpb.SignRequest{
<<<<<<< HEAD
=======
				PublicKey:   validatorKey.PublicKey().Marshal(),
				SigningRoot: root[:],
			})
			require.NoError(t, err)
			expectedAttestation.Signature = sig.Marshal()
			if !reflect.DeepEqual(generatedAttestation, expectedAttestation) {
				t.Errorf("Incorrectly attested head, wanted %v, received %v", expectedAttestation, generatedAttestation)
				diff, _ := messagediff.PrettyDiff(expectedAttestation, generatedAttestation)
				t.Log(diff)
			}
			require.LogsDoNotContain(t, hook, "Could not")
		})
	}
	for _, isSlashingProtectionMinimal := range [...]bool{false, true} {
		t.Run(fmt.Sprintf("Electra (SlashingProtectionMinimal:%v)", isSlashingProtectionMinimal), func(t *testing.T) {
			electraForkEpoch := uint64(1)
			params.SetupTestConfigCleanup(t)
			cfg := params.BeaconConfig().Copy()
			cfg.ElectraForkEpoch = primitives.Epoch(electraForkEpoch)
			params.OverrideBeaconConfig(cfg)

			validator, m, validatorKey, finish := setup(t, isSlashingProtectionMinimal)
			defer finish()
			hook := logTest.NewGlobal()
			validatorIndex := primitives.ValidatorIndex(7)
			committee := []primitives.ValidatorIndex{0, 3, 4, 2, validatorIndex, 6, 8, 9, 10}
			var pubKey [fieldparams.BLSPubkeyLength]byte
			copy(pubKey[:], validatorKey.PublicKey().Marshal())
			validator.duties = &ethpb.DutiesResponse{CurrentEpochDuties: []*ethpb.DutiesResponse_Duty{
				{
					PublicKey:      validatorKey.PublicKey().Marshal(),
					CommitteeIndex: 5,
					Committee:      committee,
					ValidatorIndex: validatorIndex,
				},
			}}

			beaconBlockRoot := bytesutil.ToBytes32([]byte("A"))
			targetRoot := bytesutil.ToBytes32([]byte("B"))
			sourceRoot := bytesutil.ToBytes32([]byte("C"))
			m.validatorClient.EXPECT().AttestationData(
				gomock.Any(), // ctx
				gomock.AssignableToTypeOf(&ethpb.AttestationDataRequest{}),
			).Return(&ethpb.AttestationData{
				BeaconBlockRoot: beaconBlockRoot[:],
				Target:          &ethpb.Checkpoint{Root: targetRoot[:]},
				Source:          &ethpb.Checkpoint{Root: sourceRoot[:], Epoch: 3},
			}, nil)

			m.validatorClient.EXPECT().DomainData(
				gomock.Any(), // ctx
				gomock.Any(), // epoch
			).Times(2).Return(&ethpb.DomainResponse{SignatureDomain: make([]byte, 32)}, nil /*err*/)

			var generatedAttestation *ethpb.AttestationElectra
			m.validatorClient.EXPECT().ProposeAttestationElectra(
				gomock.Any(), // ctx
				gomock.AssignableToTypeOf(&ethpb.AttestationElectra{}),
			).Do(func(_ context.Context, att *ethpb.AttestationElectra) {
				generatedAttestation = att
			}).Return(&ethpb.AttestResponse{}, nil /* error */)

			validator.SubmitAttestation(context.Background(), params.BeaconConfig().SlotsPerEpoch.Mul(electraForkEpoch), pubKey)

			aggregationBitfield := bitfield.NewBitlist(uint64(len(committee)))
			aggregationBitfield.SetBitAt(4, true)
			committeeBits := primitives.NewAttestationCommitteeBits()
			committeeBits.SetBitAt(5, true)
			expectedAttestation := &ethpb.AttestationElectra{
				Data: &ethpb.AttestationData{
					BeaconBlockRoot: beaconBlockRoot[:],
					Target:          &ethpb.Checkpoint{Root: targetRoot[:]},
					Source:          &ethpb.Checkpoint{Root: sourceRoot[:], Epoch: 3},
				},
				AggregationBits: aggregationBitfield,
				CommitteeBits:   committeeBits,
				Signature:       make([]byte, 96),
			}

			root, err := signing.ComputeSigningRoot(expectedAttestation.Data, make([]byte, 32))
			require.NoError(t, err)

			sig, err := validator.km.Sign(context.Background(), &validatorpb.SignRequest{
>>>>>>> b8cd7794
				PublicKey:   validatorKey.PublicKey().Marshal(),
				SigningRoot: root[:],
			})
			require.NoError(t, err)
			expectedAttestation.Signature = sig.Marshal()
			if !reflect.DeepEqual(generatedAttestation, expectedAttestation) {
				t.Errorf("Incorrectly attested head, wanted %v, received %v", expectedAttestation, generatedAttestation)
				diff, _ := messagediff.PrettyDiff(expectedAttestation, generatedAttestation)
				t.Log(diff)
			}
			require.LogsDoNotContain(t, hook, "Could not")
		})
	}
}

func TestAttestToBlockHead_BlocksDoubleAtt(t *testing.T) {
	for _, isSlashingProtectionMinimal := range [...]bool{false, true} {
		t.Run(fmt.Sprintf("SlashingProtectionMinimal:%v", isSlashingProtectionMinimal), func(t *testing.T) {
			hook := logTest.NewGlobal()
			validator, m, validatorKey, finish := setup(t, isSlashingProtectionMinimal)
			defer finish()
			validatorIndex := primitives.ValidatorIndex(7)
			committee := []primitives.ValidatorIndex{0, 3, 4, 2, validatorIndex, 6, 8, 9, 10}
			var pubKey [fieldparams.BLSPubkeyLength]byte
			copy(pubKey[:], validatorKey.PublicKey().Marshal())
			validator.duties = &ethpb.DutiesResponse{CurrentEpochDuties: []*ethpb.DutiesResponse_Duty{
				{
					PublicKey:      validatorKey.PublicKey().Marshal(),
					CommitteeIndex: 5,
					Committee:      committee,
					ValidatorIndex: validatorIndex,
				},
			}}
			beaconBlockRoot := bytesutil.ToBytes32([]byte("A"))
			targetRoot := bytesutil.ToBytes32([]byte("B"))
			sourceRoot := bytesutil.ToBytes32([]byte("C"))
			beaconBlockRoot2 := bytesutil.ToBytes32([]byte("D"))

			m.validatorClient.EXPECT().AttestationData(
				gomock.Any(), // ctx
				gomock.AssignableToTypeOf(&ethpb.AttestationDataRequest{}),
			).Return(&ethpb.AttestationData{
				BeaconBlockRoot: beaconBlockRoot[:],
				Target:          &ethpb.Checkpoint{Root: targetRoot[:], Epoch: 4},
				Source:          &ethpb.Checkpoint{Root: sourceRoot[:], Epoch: 3},
			}, nil)
			m.validatorClient.EXPECT().AttestationData(
				gomock.Any(), // ctx
				gomock.AssignableToTypeOf(&ethpb.AttestationDataRequest{}),
			).Return(&ethpb.AttestationData{
				BeaconBlockRoot: beaconBlockRoot2[:],
				Target:          &ethpb.Checkpoint{Root: targetRoot[:], Epoch: 4},
				Source:          &ethpb.Checkpoint{Root: sourceRoot[:], Epoch: 3},
			}, nil)
			m.validatorClient.EXPECT().DomainData(
				gomock.Any(), // ctx
				gomock.Any(), // epoch
			).Times(4).Return(&ethpb.DomainResponse{SignatureDomain: make([]byte, 32)}, nil /*err*/)

			m.validatorClient.EXPECT().ProposeAttestation(
				gomock.Any(), // ctx
				gomock.AssignableToTypeOf(&ethpb.Attestation{}),
			).Return(&ethpb.AttestResponse{AttestationDataRoot: make([]byte, 32)}, nil /* error */)

			validator.SubmitAttestation(context.Background(), 30, pubKey)
			validator.SubmitAttestation(context.Background(), 30, pubKey)
			require.LogsContain(t, hook, "Failed attestation slashing protection")
		})
	}
}

func TestAttestToBlockHead_BlocksSurroundAtt(t *testing.T) {
	for _, isSlashingProtectionMinimal := range [...]bool{false, true} {
		t.Run(fmt.Sprintf("SlashingProtectionMinimal:%v", isSlashingProtectionMinimal), func(t *testing.T) {
			hook := logTest.NewGlobal()
			validator, m, validatorKey, finish := setup(t, isSlashingProtectionMinimal)
			defer finish()
			validatorIndex := primitives.ValidatorIndex(7)
			committee := []primitives.ValidatorIndex{0, 3, 4, 2, validatorIndex, 6, 8, 9, 10}
			var pubKey [fieldparams.BLSPubkeyLength]byte
			copy(pubKey[:], validatorKey.PublicKey().Marshal())
			validator.duties = &ethpb.DutiesResponse{CurrentEpochDuties: []*ethpb.DutiesResponse_Duty{
				{
					PublicKey:      validatorKey.PublicKey().Marshal(),
					CommitteeIndex: 5,
					Committee:      committee,
					ValidatorIndex: validatorIndex,
				},
			}}
			beaconBlockRoot := bytesutil.ToBytes32([]byte("A"))
			targetRoot := bytesutil.ToBytes32([]byte("B"))
			sourceRoot := bytesutil.ToBytes32([]byte("C"))

			m.validatorClient.EXPECT().AttestationData(
				gomock.Any(), // ctx
				gomock.AssignableToTypeOf(&ethpb.AttestationDataRequest{}),
			).Return(&ethpb.AttestationData{
				BeaconBlockRoot: beaconBlockRoot[:],
				Target:          &ethpb.Checkpoint{Root: targetRoot[:], Epoch: 2},
				Source:          &ethpb.Checkpoint{Root: sourceRoot[:], Epoch: 1},
			}, nil)
			m.validatorClient.EXPECT().AttestationData(
				gomock.Any(), // ctx
				gomock.AssignableToTypeOf(&ethpb.AttestationDataRequest{}),
			).Return(&ethpb.AttestationData{
				BeaconBlockRoot: beaconBlockRoot[:],
				Target:          &ethpb.Checkpoint{Root: targetRoot[:], Epoch: 3},
				Source:          &ethpb.Checkpoint{Root: sourceRoot[:], Epoch: 0},
			}, nil)

			m.validatorClient.EXPECT().DomainData(
				gomock.Any(), // ctx
				gomock.Any(), // epoch
			).Times(4).Return(&ethpb.DomainResponse{SignatureDomain: make([]byte, 32)}, nil /*err*/)

			m.validatorClient.EXPECT().ProposeAttestation(
				gomock.Any(), // ctx
				gomock.AssignableToTypeOf(&ethpb.Attestation{}),
			).Return(&ethpb.AttestResponse{}, nil /* error */)

			validator.SubmitAttestation(context.Background(), 30, pubKey)
			validator.SubmitAttestation(context.Background(), 30, pubKey)
			require.LogsContain(t, hook, "Failed attestation slashing protection")
		})
	}
}

func TestAttestToBlockHead_BlocksSurroundedAtt(t *testing.T) {
	for _, isSlashingProtectionMinimal := range [...]bool{false, true} {
		t.Run(fmt.Sprintf("SlashingProtectionMinimal:%v", isSlashingProtectionMinimal), func(t *testing.T) {
			hook := logTest.NewGlobal()
			validator, m, validatorKey, finish := setup(t, isSlashingProtectionMinimal)
			defer finish()
			validatorIndex := primitives.ValidatorIndex(7)
			var pubKey [fieldparams.BLSPubkeyLength]byte
			copy(pubKey[:], validatorKey.PublicKey().Marshal())
			committee := []primitives.ValidatorIndex{0, 3, 4, 2, validatorIndex, 6, 8, 9, 10}
			validator.duties = &ethpb.DutiesResponse{CurrentEpochDuties: []*ethpb.DutiesResponse_Duty{
				{
					PublicKey:      validatorKey.PublicKey().Marshal(),
					CommitteeIndex: 5,
					Committee:      committee,
					ValidatorIndex: validatorIndex,
				},
			}}
			beaconBlockRoot := bytesutil.ToBytes32([]byte("A"))
			targetRoot := bytesutil.ToBytes32([]byte("B"))
			sourceRoot := bytesutil.ToBytes32([]byte("C"))

			m.validatorClient.EXPECT().AttestationData(
				gomock.Any(), // ctx
				gomock.AssignableToTypeOf(&ethpb.AttestationDataRequest{}),
			).Return(&ethpb.AttestationData{
				BeaconBlockRoot: beaconBlockRoot[:],
				Target:          &ethpb.Checkpoint{Root: targetRoot[:], Epoch: 3},
				Source:          &ethpb.Checkpoint{Root: sourceRoot[:], Epoch: 0},
			}, nil)

			m.validatorClient.EXPECT().DomainData(
				gomock.Any(), // ctx
				gomock.Any(), // epoch
			).Times(4).Return(&ethpb.DomainResponse{SignatureDomain: make([]byte, 32)}, nil /*err*/)

			m.validatorClient.EXPECT().ProposeAttestation(
				gomock.Any(), // ctx
				gomock.AssignableToTypeOf(&ethpb.Attestation{}),
			).Return(&ethpb.AttestResponse{}, nil /* error */)

			validator.SubmitAttestation(context.Background(), 30, pubKey)
			require.LogsDoNotContain(t, hook, failedAttLocalProtectionErr)

			m.validatorClient.EXPECT().AttestationData(
				gomock.Any(), // ctx
				gomock.AssignableToTypeOf(&ethpb.AttestationDataRequest{}),
			).Return(&ethpb.AttestationData{
				BeaconBlockRoot: bytesutil.PadTo([]byte("A"), 32),
				Target:          &ethpb.Checkpoint{Root: bytesutil.PadTo([]byte("B"), 32), Epoch: 2},
				Source:          &ethpb.Checkpoint{Root: bytesutil.PadTo([]byte("C"), 32), Epoch: 1},
			}, nil)

			validator.SubmitAttestation(context.Background(), 30, pubKey)
			require.LogsContain(t, hook, "Failed attestation slashing protection")
		})
	}
}

func TestAttestToBlockHead_DoesNotAttestBeforeDelay(t *testing.T) {
	for _, isSlashingProtectionMinimal := range [...]bool{false, true} {
		t.Run(fmt.Sprintf("SlashingProtectionMinimal:%v", isSlashingProtectionMinimal), func(t *testing.T) {
			validator, m, validatorKey, finish := setup(t, isSlashingProtectionMinimal)
			defer finish()

			var pubKey [fieldparams.BLSPubkeyLength]byte
			copy(pubKey[:], validatorKey.PublicKey().Marshal())
			validator.genesisTime = uint64(prysmTime.Now().Unix())
			m.validatorClient.EXPECT().Duties(
				gomock.Any(), // ctx
				gomock.AssignableToTypeOf(&ethpb.DutiesRequest{}),
			).Times(0)

			m.validatorClient.EXPECT().AttestationData(
				gomock.Any(), // ctx
				gomock.AssignableToTypeOf(&ethpb.AttestationDataRequest{}),
			).Times(0)

			m.validatorClient.EXPECT().ProposeAttestation(
				gomock.Any(), // ctx
				gomock.AssignableToTypeOf(&ethpb.Attestation{}),
			).Return(&ethpb.AttestResponse{}, nil /* error */).Times(0)

			timer := time.NewTimer(1 * time.Second)
			go validator.SubmitAttestation(context.Background(), 0, pubKey)
			<-timer.C
		})
	}
}

func TestAttestToBlockHead_DoesAttestAfterDelay(t *testing.T) {
	for _, isSlashingProtectionMinimal := range [...]bool{false, true} {
		t.Run(fmt.Sprintf("SlashingProtectionMinimal:%v", isSlashingProtectionMinimal), func(t *testing.T) {
			validator, m, validatorKey, finish := setup(t, isSlashingProtectionMinimal)
			defer finish()

			var wg sync.WaitGroup
			wg.Add(1)
			defer wg.Wait()

			validator.genesisTime = uint64(prysmTime.Now().Unix())
			validatorIndex := primitives.ValidatorIndex(5)
			committee := []primitives.ValidatorIndex{0, 3, 4, 2, validatorIndex, 6, 8, 9, 10}
			var pubKey [fieldparams.BLSPubkeyLength]byte
			copy(pubKey[:], validatorKey.PublicKey().Marshal())
			validator.duties = &ethpb.DutiesResponse{CurrentEpochDuties: []*ethpb.DutiesResponse_Duty{
				{
					PublicKey:      validatorKey.PublicKey().Marshal(),
					CommitteeIndex: 5,
					Committee:      committee,
					ValidatorIndex: validatorIndex,
				}}}

			m.validatorClient.EXPECT().AttestationData(
				gomock.Any(), // ctx
				gomock.AssignableToTypeOf(&ethpb.AttestationDataRequest{}),
			).Return(&ethpb.AttestationData{
				BeaconBlockRoot: bytesutil.PadTo([]byte("A"), 32),
				Target:          &ethpb.Checkpoint{Root: bytesutil.PadTo([]byte("B"), 32)},
				Source:          &ethpb.Checkpoint{Root: bytesutil.PadTo([]byte("C"), 32), Epoch: 3},
			}, nil).Do(func(arg0, arg1 interface{}) {
				wg.Done()
			})

			m.validatorClient.EXPECT().DomainData(
				gomock.Any(), // ctx
				gomock.Any(), // epoch
			).Times(2).Return(&ethpb.DomainResponse{SignatureDomain: make([]byte, 32)}, nil /*err*/)

			m.validatorClient.EXPECT().ProposeAttestation(
				gomock.Any(), // ctx
				gomock.Any(),
			).Return(&ethpb.AttestResponse{}, nil).Times(1)

			validator.SubmitAttestation(context.Background(), 0, pubKey)
		})
	}
}

func TestAttestToBlockHead_CorrectBitfieldLength(t *testing.T) {
	for _, isSlashingProtectionMinimal := range [...]bool{false, true} {
		t.Run(fmt.Sprintf("SlashingProtectionMinimal:%v", isSlashingProtectionMinimal), func(t *testing.T) {
			validator, m, validatorKey, finish := setup(t, isSlashingProtectionMinimal)
			defer finish()
			validatorIndex := primitives.ValidatorIndex(2)
			committee := []primitives.ValidatorIndex{0, 3, 4, 2, validatorIndex, 6, 8, 9, 10}
			var pubKey [fieldparams.BLSPubkeyLength]byte
			copy(pubKey[:], validatorKey.PublicKey().Marshal())
			validator.duties = &ethpb.DutiesResponse{CurrentEpochDuties: []*ethpb.DutiesResponse_Duty{
				{
					PublicKey:      validatorKey.PublicKey().Marshal(),
					CommitteeIndex: 5,
					Committee:      committee,
					ValidatorIndex: validatorIndex,
				}}}
			m.validatorClient.EXPECT().AttestationData(
				gomock.Any(), // ctx
				gomock.AssignableToTypeOf(&ethpb.AttestationDataRequest{}),
			).Return(&ethpb.AttestationData{
				Target:          &ethpb.Checkpoint{Root: bytesutil.PadTo([]byte("B"), 32)},
				Source:          &ethpb.Checkpoint{Root: bytesutil.PadTo([]byte("C"), 32), Epoch: 3},
				BeaconBlockRoot: make([]byte, fieldparams.RootLength),
			}, nil)

			m.validatorClient.EXPECT().DomainData(
				gomock.Any(), // ctx
				gomock.Any(), // epoch
			).Times(2).Return(&ethpb.DomainResponse{SignatureDomain: make([]byte, 32)}, nil /*err*/)

			var generatedAttestation *ethpb.Attestation
			m.validatorClient.EXPECT().ProposeAttestation(
				gomock.Any(), // ctx
				gomock.AssignableToTypeOf(&ethpb.Attestation{}),
			).Do(func(_ context.Context, att *ethpb.Attestation) {
				generatedAttestation = att
			}).Return(&ethpb.AttestResponse{}, nil /* error */)

			validator.SubmitAttestation(context.Background(), 30, pubKey)

			assert.Equal(t, 2, len(generatedAttestation.AggregationBits))
		})
	}
}

func TestSignAttestation(t *testing.T) {
	for _, isSlashingProtectionMinimal := range [...]bool{false, true} {
		t.Run(fmt.Sprintf("SlashingProtectionMinimal:%v", isSlashingProtectionMinimal), func(t *testing.T) {
			validator, m, _, finish := setup(t, isSlashingProtectionMinimal)
			defer finish()

			wantedFork := &ethpb.Fork{
				PreviousVersion: []byte{'a', 'b', 'c', 'd'},
				CurrentVersion:  []byte{'d', 'e', 'f', 'f'},
				Epoch:           0,
			}
			genesisValidatorsRoot := [32]byte{0x01, 0x02}
			attesterDomain, err := signing.Domain(wantedFork, 0, params.BeaconConfig().DomainBeaconAttester, genesisValidatorsRoot[:])
			require.NoError(t, err)
			m.validatorClient.EXPECT().
				DomainData(gomock.Any(), gomock.Any()).
				Return(&ethpb.DomainResponse{SignatureDomain: attesterDomain}, nil)
			ctx := context.Background()
			att := util.NewAttestation()
			att.Data.Source.Epoch = 100
			att.Data.Target.Epoch = 200
			att.Data.Slot = 999
			att.Data.BeaconBlockRoot = bytesutil.PadTo([]byte("blockRoot"), 32)

			pk := testKeyFromBytes(t, []byte{1})
			validator.km = newMockKeymanager(t, pk)
			sig, sr, err := validator.signAtt(ctx, pk.pub, att.Data, att.Data.Slot)
			require.NoError(t, err, "%x,%x,%v", sig, sr, err)
			require.Equal(t, "b6a60f8497bd328908be83634d045"+
				"dd7a32f5e246b2c4031fc2f316983f362e36fc27fd3d6d5a2b15"+
				"b4dbff38804ffb10b1719b7ebc54e9cbf3293fd37082bc0fc91f"+
				"79d70ce5b04ff13de3c8e10bb41305bfdbe921a43792c12624f2"+
				"25ee865", hex.EncodeToString(sig))
			// proposer domain
			require.DeepEqual(t, "02bbdb88056d6cbafd6e94575540"+
				"e74b8cf2c0f2c1b79b8e17e7b21ed1694305", hex.EncodeToString(sr[:]))
		})
	}
}

func TestServer_WaitToSlotOneThird_CanWait(t *testing.T) {
	currentTime := uint64(time.Now().Unix())
	currentSlot := primitives.Slot(4)
	genesisTime := currentTime - uint64(currentSlot.Mul(params.BeaconConfig().SecondsPerSlot))

	v := &validator{
		genesisTime: genesisTime,
		slotFeed:    new(event.Feed),
	}

	timeToSleep := params.BeaconConfig().SecondsPerSlot / 3
	oneThird := currentTime + timeToSleep
	v.waitOneThirdOrValidBlock(context.Background(), currentSlot)

	if oneThird != uint64(time.Now().Unix()) {
		t.Errorf("Wanted %d time for slot one third but got %d", oneThird, currentTime)
	}
}

func TestServer_WaitToSlotOneThird_SameReqSlot(t *testing.T) {
	currentTime := uint64(time.Now().Unix())
	currentSlot := primitives.Slot(4)
	genesisTime := currentTime - uint64(currentSlot.Mul(params.BeaconConfig().SecondsPerSlot))

	v := &validator{
		genesisTime:      genesisTime,
		slotFeed:         new(event.Feed),
		highestValidSlot: currentSlot,
	}

	v.waitOneThirdOrValidBlock(context.Background(), currentSlot)

	if currentTime != uint64(time.Now().Unix()) {
		t.Errorf("Wanted %d time for slot one third but got %d", uint64(time.Now().Unix()), currentTime)
	}
}

func TestServer_WaitToSlotOneThird_ReceiveBlockSlot(t *testing.T) {
	resetCfg := features.InitWithReset(&features.Flags{AttestTimely: true})
	defer resetCfg()

	currentTime := uint64(time.Now().Unix())
	currentSlot := primitives.Slot(4)
	genesisTime := currentTime - uint64(currentSlot.Mul(params.BeaconConfig().SecondsPerSlot))

	v := &validator{
		genesisTime: genesisTime,
		slotFeed:    new(event.Feed),
	}

	wg := &sync.WaitGroup{}
	wg.Add(1)
	go func() {
		time.Sleep(100 * time.Millisecond)
		v.slotFeed.Send(currentSlot)
		wg.Done()
	}()

	v.waitOneThirdOrValidBlock(context.Background(), currentSlot)

	if currentTime != uint64(time.Now().Unix()) {
		t.Errorf("Wanted %d time for slot one third but got %d", uint64(time.Now().Unix()), currentTime)
	}
}

func Test_slashableAttestationCheck(t *testing.T) {
	for _, isSlashingProtectionMinimal := range [...]bool{false, true} {
		t.Run(fmt.Sprintf("SlashingProtectionMinimal:%v", isSlashingProtectionMinimal), func(t *testing.T) {
			validator, _, validatorKey, finish := setup(t, isSlashingProtectionMinimal)
			defer finish()
			var pubKey [fieldparams.BLSPubkeyLength]byte
			copy(pubKey[:], validatorKey.PublicKey().Marshal())
			att := &ethpb.IndexedAttestation{
				AttestingIndices: []uint64{1, 2},
				Data: &ethpb.AttestationData{
					Slot:            5,
					CommitteeIndex:  2,
					BeaconBlockRoot: bytesutil.PadTo([]byte("great block"), 32),
					Source: &ethpb.Checkpoint{
						Epoch: 4,
						Root:  bytesutil.PadTo([]byte("good source"), 32),
					},
					Target: &ethpb.Checkpoint{
						Epoch: 10,
						Root:  bytesutil.PadTo([]byte("good target"), 32),
					},
				},
			}

			err := validator.db.SlashableAttestationCheck(context.Background(), att, pubKey, [32]byte{1}, false, nil)
			require.NoError(t, err, "Expected allowed attestation not to throw error")
		})
	}
}

func Test_slashableAttestationCheck_UpdatesLowestSignedEpochs(t *testing.T) {
	for _, isSlashingProtectionMinimal := range [...]bool{false, true} {
		t.Run(fmt.Sprintf("SlashingProtectionMinimal:%v", isSlashingProtectionMinimal), func(t *testing.T) {
			validator, m, validatorKey, finish := setup(t, isSlashingProtectionMinimal)
			defer finish()
			ctx := context.Background()
			var pubKey [fieldparams.BLSPubkeyLength]byte
			copy(pubKey[:], validatorKey.PublicKey().Marshal())
			att := &ethpb.IndexedAttestation{
				AttestingIndices: []uint64{1, 2},
				Data: &ethpb.AttestationData{
					Slot:            5,
					CommitteeIndex:  2,
					BeaconBlockRoot: bytesutil.PadTo([]byte("great block"), 32),
					Source: &ethpb.Checkpoint{
						Epoch: 4,
						Root:  bytesutil.PadTo([]byte("good source"), 32),
					},
					Target: &ethpb.Checkpoint{
						Epoch: 10,
						Root:  bytesutil.PadTo([]byte("good target"), 32),
					},
				},
			}

			m.validatorClient.EXPECT().DomainData(
				gomock.Any(), // ctx
				&ethpb.DomainRequest{Epoch: 10, Domain: []byte{1, 0, 0, 0}},
			).Return(&ethpb.DomainResponse{SignatureDomain: make([]byte, 32)}, nil /*err*/)
			_, sr, err := validator.domainAndSigningRoot(ctx, att.Data)
			require.NoError(t, err)

			err = validator.db.SlashableAttestationCheck(context.Background(), att, pubKey, sr, false, nil)
			require.NoError(t, err)
			differentSigningRoot := [32]byte{2}

			err = validator.db.SlashableAttestationCheck(context.Background(), att, pubKey, differentSigningRoot, false, nil)
			require.ErrorContains(t, "could not sign attestation", err)

			e, exists, err := validator.db.LowestSignedSourceEpoch(context.Background(), pubKey)
			require.NoError(t, err)
			require.Equal(t, true, exists)
			require.Equal(t, primitives.Epoch(4), e)
			e, exists, err = validator.db.LowestSignedTargetEpoch(context.Background(), pubKey)
			require.NoError(t, err)
			require.Equal(t, true, exists)
			require.Equal(t, primitives.Epoch(10), e)
		})
	}
}

func Test_slashableAttestationCheck_OK(t *testing.T) {
	for _, isSlashingProtectionMinimal := range [...]bool{false, true} {
		t.Run(fmt.Sprintf("SlashingProtectionMinimal:%v", isSlashingProtectionMinimal), func(t *testing.T) {
			ctx := context.Background()
			validator, _, _, finish := setup(t, isSlashingProtectionMinimal)
			defer finish()
			att := &ethpb.IndexedAttestation{
				AttestingIndices: []uint64{1, 2},
				Data: &ethpb.AttestationData{
					Slot:            5,
					CommitteeIndex:  2,
					BeaconBlockRoot: []byte("great block"),
					Source: &ethpb.Checkpoint{
						Epoch: 4,
						Root:  []byte("good source"),
					},
					Target: &ethpb.Checkpoint{
						Epoch: 10,
						Root:  []byte("good target"),
					},
				},
			}
			sr := [32]byte{1}
			fakePubkey := bytesutil.ToBytes48([]byte("test"))

			err := validator.db.SlashableAttestationCheck(ctx, att, fakePubkey, sr, false, nil)
			require.NoError(t, err, "Expected allowed attestation not to throw error")
		})
	}
}

func Test_slashableAttestationCheck_GenesisEpoch(t *testing.T) {
	for _, isSlashingProtectionMinimal := range [...]bool{false, true} {
		t.Run(fmt.Sprintf("SlashingProtectionMinimal:%v", isSlashingProtectionMinimal), func(t *testing.T) {
			ctx := context.Background()
			validator, _, _, finish := setup(t, isSlashingProtectionMinimal)
			defer finish()
			att := &ethpb.IndexedAttestation{
				AttestingIndices: []uint64{1, 2},
				Data: &ethpb.AttestationData{
					Slot:            5,
					CommitteeIndex:  2,
					BeaconBlockRoot: bytesutil.PadTo([]byte("great block root"), 32),
					Source: &ethpb.Checkpoint{
						Epoch: 0,
						Root:  bytesutil.PadTo([]byte("great root"), 32),
					},
					Target: &ethpb.Checkpoint{
						Epoch: 0,
						Root:  bytesutil.PadTo([]byte("great root"), 32),
					},
				},
			}

			fakePubkey := bytesutil.ToBytes48([]byte("test"))
			err := validator.db.SlashableAttestationCheck(ctx, att, fakePubkey, [32]byte{}, false, nil)
			require.NoError(t, err, "Expected allowed attestation not to throw error")
			e, exists, err := validator.db.LowestSignedSourceEpoch(context.Background(), fakePubkey)
			require.NoError(t, err)
			require.Equal(t, true, exists)
			require.Equal(t, primitives.Epoch(0), e)
			e, exists, err = validator.db.LowestSignedTargetEpoch(context.Background(), fakePubkey)
			require.NoError(t, err)
			require.Equal(t, true, exists)
			require.Equal(t, primitives.Epoch(0), e)
		})
	}
}<|MERGE_RESOLUTION|>--- conflicted
+++ resolved
@@ -168,8 +168,6 @@
 			require.NoError(t, err)
 
 			sig, err := validator.km.Sign(context.Background(), &validatorpb.SignRequest{
-<<<<<<< HEAD
-=======
 				PublicKey:   validatorKey.PublicKey().Marshal(),
 				SigningRoot: root[:],
 			})
@@ -253,7 +251,6 @@
 			require.NoError(t, err)
 
 			sig, err := validator.km.Sign(context.Background(), &validatorpb.SignRequest{
->>>>>>> b8cd7794
 				PublicKey:   validatorKey.PublicKey().Marshal(),
 				SigningRoot: root[:],
 			})
