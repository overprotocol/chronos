--- conflicted
+++ resolved
@@ -291,13 +291,8 @@
 	return nil
 }
 
-<<<<<<< HEAD
-// GetGraffiti for mocking
-func (fv *FakeValidator) GetGraffiti(_ context.Context, _ [fieldparams.BLSPubkeyLength]byte) ([]byte, error) {
-=======
 // Graffiti for mocking
 func (fv *FakeValidator) Graffiti(_ context.Context, _ [fieldparams.BLSPubkeyLength]byte) ([]byte, error) {
->>>>>>> b8cd7794
 	return []byte(fv.graffiti), nil
 }
 
