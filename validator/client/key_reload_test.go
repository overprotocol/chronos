package client

import (
	"context"
	"testing"

	"github.com/pkg/errors"
	fieldparams "github.com/prysmaticlabs/prysm/v5/config/fieldparams"
	validator2 "github.com/prysmaticlabs/prysm/v5/consensus-types/validator"
	ethpb "github.com/prysmaticlabs/prysm/v5/proto/prysm/v1alpha1"
	"github.com/prysmaticlabs/prysm/v5/testing/assert"
	"github.com/prysmaticlabs/prysm/v5/testing/require"
	validatormock "github.com/prysmaticlabs/prysm/v5/testing/validator-mock"
	"github.com/prysmaticlabs/prysm/v5/validator/client/iface"
	"github.com/prysmaticlabs/prysm/v5/validator/client/testutil"
	logTest "github.com/sirupsen/logrus/hooks/test"
	"go.uber.org/mock/gomock"
)

func TestValidator_HandleKeyReload(t *testing.T) {
	ctrl := gomock.NewController(t)
	defer ctrl.Finish()

	t.Run("active", func(t *testing.T) {
		hook := logTest.NewGlobal()

		inactive := randKeypair(t)
		active := randKeypair(t)

		client := validatormock.NewMockValidatorClient(ctrl)
		chainClient := validatormock.NewMockChainClient(ctrl)
		prysmChainClient := validatormock.NewMockPrysmChainClient(ctrl)
		v := validator{
			validatorClient:  client,
			km:               newMockKeymanager(t, inactive),
			genesisTime:      1,
			chainClient:      chainClient,
			prysmChainClient: prysmChainClient,
		}

		resp := testutil.GenerateMultipleValidatorStatusResponse([][]byte{inactive.pub[:], active.pub[:]})
		resp.Statuses[0].Status = ethpb.ValidatorStatus_UNKNOWN_STATUS
		resp.Statuses[1].Status = ethpb.ValidatorStatus_ACTIVE
		client.EXPECT().MultipleValidatorStatus(
			gomock.Any(),
			&ethpb.MultipleValidatorStatusRequest{
				PublicKeys: [][]byte{inactive.pub[:], active.pub[:]},
			},
		).Return(resp, nil)
<<<<<<< HEAD
		prysmChainClient.EXPECT().GetValidatorCount(
=======
		prysmChainClient.EXPECT().ValidatorCount(
>>>>>>> b8cd7794
			gomock.Any(),
			"head",
			[]validator2.Status{validator2.Active},
		).Return([]iface.ValidatorCount{}, nil)

		anyActive, err := v.HandleKeyReload(context.Background(), [][fieldparams.BLSPubkeyLength]byte{inactive.pub, active.pub})
		require.NoError(t, err)
		assert.Equal(t, true, anyActive)
		assert.LogsContain(t, hook, "Waiting for deposit to be observed by beacon node")
		assert.LogsContain(t, hook, "Validator activated")
	})

	t.Run("no active", func(t *testing.T) {
		hook := logTest.NewGlobal()

		client := validatormock.NewMockValidatorClient(ctrl)
		chainClient := validatormock.NewMockChainClient(ctrl)
		prysmChainClient := validatormock.NewMockPrysmChainClient(ctrl)
		kp := randKeypair(t)
		v := validator{
			validatorClient:  client,
			km:               newMockKeymanager(t, kp),
			genesisTime:      1,
			chainClient:      chainClient,
			prysmChainClient: prysmChainClient,
		}

		resp := testutil.GenerateMultipleValidatorStatusResponse([][]byte{kp.pub[:]})
		resp.Statuses[0].Status = ethpb.ValidatorStatus_UNKNOWN_STATUS
		client.EXPECT().MultipleValidatorStatus(
			gomock.Any(),
			&ethpb.MultipleValidatorStatusRequest{
				PublicKeys: [][]byte{kp.pub[:]},
			},
		).Return(resp, nil)
<<<<<<< HEAD
		prysmChainClient.EXPECT().GetValidatorCount(
=======
		prysmChainClient.EXPECT().ValidatorCount(
>>>>>>> b8cd7794
			gomock.Any(),
			"head",
			[]validator2.Status{validator2.Active},
		).Return([]iface.ValidatorCount{}, nil)

		anyActive, err := v.HandleKeyReload(context.Background(), [][fieldparams.BLSPubkeyLength]byte{kp.pub})
		require.NoError(t, err)
		assert.Equal(t, false, anyActive)
		assert.LogsContain(t, hook, "Waiting for deposit to be observed by beacon node")
		assert.LogsDoNotContain(t, hook, "Validator activated")
	})

	t.Run("error when getting status", func(t *testing.T) {
		kp := randKeypair(t)
		client := validatormock.NewMockValidatorClient(ctrl)
		v := validator{
			validatorClient: client,
			km:              newMockKeymanager(t, kp),
			genesisTime:     1,
		}

		client.EXPECT().MultipleValidatorStatus(
			gomock.Any(),
			&ethpb.MultipleValidatorStatusRequest{
				PublicKeys: [][]byte{kp.pub[:]},
			},
		).Return(nil, errors.New("error"))

		_, err := v.HandleKeyReload(context.Background(), [][fieldparams.BLSPubkeyLength]byte{kp.pub})
		assert.ErrorContains(t, "error", err)
	})
}<|MERGE_RESOLUTION|>--- conflicted
+++ resolved
@@ -47,11 +47,7 @@
 				PublicKeys: [][]byte{inactive.pub[:], active.pub[:]},
 			},
 		).Return(resp, nil)
-<<<<<<< HEAD
-		prysmChainClient.EXPECT().GetValidatorCount(
-=======
 		prysmChainClient.EXPECT().ValidatorCount(
->>>>>>> b8cd7794
 			gomock.Any(),
 			"head",
 			[]validator2.Status{validator2.Active},
@@ -87,11 +83,7 @@
 				PublicKeys: [][]byte{kp.pub[:]},
 			},
 		).Return(resp, nil)
-<<<<<<< HEAD
-		prysmChainClient.EXPECT().GetValidatorCount(
-=======
 		prysmChainClient.EXPECT().ValidatorCount(
->>>>>>> b8cd7794
 			gomock.Any(),
 			"head",
 			[]validator2.Status{validator2.Active},
