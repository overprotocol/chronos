package client

import (
	"context"
	"fmt"
	"net/http"
	"time"

	"github.com/pkg/errors"
	"github.com/prysmaticlabs/prysm/v5/beacon-chain/core/signing"
	fieldparams "github.com/prysmaticlabs/prysm/v5/config/fieldparams"
	"github.com/prysmaticlabs/prysm/v5/config/params"
	"github.com/prysmaticlabs/prysm/v5/consensus-types/primitives"
	"github.com/prysmaticlabs/prysm/v5/crypto/bls"
	"github.com/prysmaticlabs/prysm/v5/monitoring/tracing"
	"github.com/prysmaticlabs/prysm/v5/network/httputil"
	ethpb "github.com/prysmaticlabs/prysm/v5/proto/prysm/v1alpha1"
	validatorpb "github.com/prysmaticlabs/prysm/v5/proto/prysm/v1alpha1/validator-client"
	"github.com/prysmaticlabs/prysm/v5/runtime/version"
	prysmTime "github.com/prysmaticlabs/prysm/v5/time"
	"github.com/prysmaticlabs/prysm/v5/time/slots"
	"go.opencensus.io/trace"
	"google.golang.org/grpc/codes"
	"google.golang.org/grpc/status"
)

// SubmitAggregateAndProof submits the validator's signed slot signature to the beacon node
// via gRPC. Beacon node will verify the slot signature and determine if the validator is also
// an aggregator. If yes, then beacon node will broadcast aggregated signature and
// proof on the validator's behalf.
func (v *validator) SubmitAggregateAndProof(ctx context.Context, slot primitives.Slot, pubKey [fieldparams.BLSPubkeyLength]byte) {
	ctx, span := trace.StartSpan(ctx, "validator.SubmitAggregateAndProof")
	defer span.End()

	span.AddAttributes(trace.StringAttribute("validator", fmt.Sprintf("%#x", pubKey)))
	fmtKey := fmt.Sprintf("%#x", pubKey[:])

	duty, err := v.duty(pubKey)
	if err != nil {
		log.WithError(err).Error("Could not fetch validator assignment")
		if v.emitAccountMetrics {
			ValidatorAggFailVec.WithLabelValues(fmtKey).Inc()
		}
		return
	}

	// Avoid sending beacon node duplicated aggregation requests.
	k := validatorSubnetSubscriptionKey(slot, duty.CommitteeIndex)
	v.aggregatedSlotCommitteeIDCacheLock.Lock()
	if v.aggregatedSlotCommitteeIDCache.Contains(k) {
		v.aggregatedSlotCommitteeIDCacheLock.Unlock()
		return
	}
	v.aggregatedSlotCommitteeIDCache.Add(k, true)
	v.aggregatedSlotCommitteeIDCacheLock.Unlock()

	var slotSig []byte
	if v.distributed {
		slotSig, err = v.attSelection(attSelectionKey{slot: slot, index: duty.ValidatorIndex})
		if err != nil {
			log.WithError(err).Error("Could not find aggregated selection proof")
			if v.emitAccountMetrics {
				ValidatorAggFailVec.WithLabelValues(fmtKey).Inc()
			}
			return
		}
	} else {
		slotSig, err = v.signSlotWithSelectionProof(ctx, pubKey, slot)
		if err != nil {
			log.WithError(err).Error("Could not sign slot")
			if v.emitAccountMetrics {
				ValidatorAggFailVec.WithLabelValues(fmtKey).Inc()
			}
			return
		}
	}

	// As specified in spec, an aggregator should wait until two thirds of the way through slot
	// to broadcast the best aggregate to the global aggregate channel.
	// https://github.com/ethereum/consensus-specs/blob/v0.9.3/specs/validator/0_beacon-chain-validator.md#broadcast-aggregate
	v.waitToSlotTwoThirds(ctx, slot)

	postElectra := slots.ToEpoch(slot) >= params.BeaconConfig().ElectraForkEpoch

	aggSelectionRequest := &ethpb.AggregateSelectionRequest{
		Slot:           slot,
		CommitteeIndex: duty.CommitteeIndex,
		PublicKey:      pubKey[:],
		SlotSignature:  slotSig,
	}
	var agg ethpb.AggregateAttAndProof
	if postElectra {
		res, err := v.validatorClient.SubmitAggregateSelectionProofElectra(ctx, aggSelectionRequest, duty.ValidatorIndex, uint64(len(duty.Committee)))
		if err != nil {
			v.handleSubmitAggSelectionProofError(err, slot, fmtKey)
			return
		}
		agg = res.AggregateAndProof
	} else {
		res, err := v.validatorClient.SubmitAggregateSelectionProof(ctx, aggSelectionRequest, duty.ValidatorIndex, uint64(len(duty.Committee)))
		if err != nil {
			v.handleSubmitAggSelectionProofError(err, slot, fmtKey)
			return
		}
		agg = res.AggregateAndProof
	}

	sig, err := v.aggregateAndProofSig(ctx, pubKey, agg, slot)
	if err != nil {
		log.WithError(err).Error("Could not sign aggregate and proof")
		return
	}

	if postElectra {
		msg, ok := agg.(*ethpb.AggregateAttestationAndProofElectra)
		if !ok {
			log.Errorf("Message is not %T", &ethpb.AggregateAttestationAndProofElectra{})
			if v.emitAccountMetrics {
				ValidatorAggFailVec.WithLabelValues(fmtKey).Inc()
			}
			return
		}
		_, err = v.validatorClient.SubmitSignedAggregateSelectionProofElectra(ctx, &ethpb.SignedAggregateSubmitElectraRequest{
			SignedAggregateAndProof: &ethpb.SignedAggregateAttestationAndProofElectra{
				Message:   msg,
				Signature: sig,
			},
		})
		if err != nil {
			log.WithError(err).Error("Could not submit signed aggregate and proof to beacon node")
			if v.emitAccountMetrics {
				ValidatorAggFailVec.WithLabelValues(fmtKey).Inc()
			}
			return
		}
	} else {
		msg, ok := agg.(*ethpb.AggregateAttestationAndProof)
		if !ok {
			log.Errorf("Message is not %T", &ethpb.AggregateAttestationAndProof{})
			if v.emitAccountMetrics {
				ValidatorAggFailVec.WithLabelValues(fmtKey).Inc()
			}
			return
		}
		_, err = v.validatorClient.SubmitSignedAggregateSelectionProof(ctx, &ethpb.SignedAggregateSubmitRequest{
			SignedAggregateAndProof: &ethpb.SignedAggregateAttestationAndProof{
				Message:   msg,
				Signature: sig,
			},
		})
		if err != nil {
			log.WithError(err).Error("Could not submit signed aggregate and proof to beacon node")
			if v.emitAccountMetrics {
				ValidatorAggFailVec.WithLabelValues(fmtKey).Inc()
			}
			return
		}
	}

	if err := v.saveSubmittedAtt(agg.AggregateVal().GetData(), pubKey[:], true); err != nil {
		log.WithError(err).Error("Could not add aggregator indices to logs")
		if v.emitAccountMetrics {
			ValidatorAggFailVec.WithLabelValues(fmtKey).Inc()
		}
		return
	}
	if v.emitAccountMetrics {
		ValidatorAggSuccessVec.WithLabelValues(fmtKey).Inc()
	}
}

// Signs input slot with domain selection proof. This is used to create the signature for aggregator selection.
func (v *validator) signSlotWithSelectionProof(ctx context.Context, pubKey [fieldparams.BLSPubkeyLength]byte, slot primitives.Slot) (signature []byte, err error) {
	ctx, span := trace.StartSpan(ctx, "validator.signSlotWithSelectionProof")
	defer span.End()

	domain, err := v.domainData(ctx, slots.ToEpoch(slot), params.BeaconConfig().DomainSelectionProof[:])
	if err != nil {
		return nil, err
	}

	var sig bls.Signature
	sszUint := primitives.SSZUint64(slot)
	root, err := signing.ComputeSigningRoot(&sszUint, domain.SignatureDomain)
	if err != nil {
		return nil, err
	}
	sig, err = v.km.Sign(ctx, &validatorpb.SignRequest{
		PublicKey:       pubKey[:],
		SigningRoot:     root[:],
		SignatureDomain: domain.SignatureDomain,
		Object:          &validatorpb.SignRequest_Slot{Slot: slot},
		SigningSlot:     slot,
	})
	if err != nil {
		return nil, err
	}

	return sig.Marshal(), nil
}

// waitToSlotTwoThirds waits until two third through the current slot period
// such that any attestations from this slot have time to reach the beacon node
// before creating the aggregated attestation.
func (v *validator) waitToSlotTwoThirds(ctx context.Context, slot primitives.Slot) {
	ctx, span := trace.StartSpan(ctx, "validator.waitToSlotTwoThirds")
	defer span.End()

	oneThird := slots.DivideSlotBy(3 /* one third of slot duration */)
	twoThird := oneThird + oneThird
	delay := twoThird

	startTime := slots.StartTime(v.genesisTime, slot)
	finalTime := startTime.Add(delay)
	wait := prysmTime.Until(finalTime)
	if wait <= 0 {
		return
	}
	t := time.NewTimer(wait)
	defer t.Stop()
	select {
	case <-ctx.Done():
		tracing.AnnotateError(span, ctx.Err())
		return
	case <-t.C:
		return
	}
}

// This returns the signature of validator signing over aggregate and
// proof object.
func (v *validator) aggregateAndProofSig(ctx context.Context, pubKey [fieldparams.BLSPubkeyLength]byte, agg ethpb.AggregateAttAndProof, slot primitives.Slot) ([]byte, error) {
	ctx, span := trace.StartSpan(ctx, "validator.aggregateAndProofSig")
	defer span.End()

	d, err := v.domainData(ctx, slots.ToEpoch(agg.AggregateVal().GetData().Slot), params.BeaconConfig().DomainAggregateAndProof[:])
	if err != nil {
		return nil, err
	}
	root, err := signing.ComputeSigningRoot(agg, d.SignatureDomain)
	if err != nil {
		return nil, err
	}
<<<<<<< HEAD
	sig, err = v.km.Sign(ctx, &validatorpb.SignRequest{
=======

	signRequest := &validatorpb.SignRequest{
>>>>>>> b8cd7794
		PublicKey:       pubKey[:],
		SigningRoot:     root[:],
		SignatureDomain: d.SignatureDomain,
		SigningSlot:     slot,
	}
	if agg.Version() >= version.Electra {
		aggregate, ok := agg.(*ethpb.AggregateAttestationAndProofElectra)
		if !ok {
			return nil, fmt.Errorf("wrong aggregate type (expected %T, got %T)", &ethpb.AggregateAttestationAndProofElectra{}, agg)
		}
		signRequest.Object = &validatorpb.SignRequest_AggregateAttestationAndProofElectra{AggregateAttestationAndProofElectra: aggregate}
	} else {
		aggregate, ok := agg.(*ethpb.AggregateAttestationAndProof)
		if !ok {
			return nil, fmt.Errorf("wrong aggregate type (expected %T, got %T)", &ethpb.AggregateAttestationAndProof{}, agg)
		}
		signRequest.Object = &validatorpb.SignRequest_AggregateAttestationAndProof{AggregateAttestationAndProof: aggregate}
	}

	sig, err := v.km.Sign(ctx, signRequest)
	if err != nil {
		return nil, err
	}

	return sig.Marshal(), nil
}

func (v *validator) handleSubmitAggSelectionProofError(err error, slot primitives.Slot, hexPubkey string) {
	// handle grpc not found
	s, ok := status.FromError(err)
	grpcNotFound := ok && s.Code() == codes.NotFound
	// handle http not found
	jsonErr := &httputil.DefaultJsonError{}
	httpNotFound := errors.As(err, &jsonErr) && jsonErr.Code == http.StatusNotFound

	if grpcNotFound || httpNotFound {
		log.WithField("slot", slot).WithError(err).Warn("No attestations to aggregate")
	} else {
		log.WithField("slot", slot).WithError(err).Error("Could not submit aggregate selection proof to beacon node")
		if v.emitAccountMetrics {
			ValidatorAggFailVec.WithLabelValues(hexPubkey).Inc()
		}
	}
}<|MERGE_RESOLUTION|>--- conflicted
+++ resolved
@@ -241,12 +241,8 @@
 	if err != nil {
 		return nil, err
 	}
-<<<<<<< HEAD
-	sig, err = v.km.Sign(ctx, &validatorpb.SignRequest{
-=======
 
 	signRequest := &validatorpb.SignRequest{
->>>>>>> b8cd7794
 		PublicKey:       pubKey[:],
 		SigningRoot:     root[:],
 		SignatureDomain: d.SignatureDomain,
