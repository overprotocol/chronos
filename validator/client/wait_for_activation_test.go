package client

import (
	"bytes"
	"context"
	"fmt"
	"testing"
	"time"

	"github.com/pkg/errors"
	fieldparams "github.com/prysmaticlabs/prysm/v5/config/fieldparams"
	"github.com/prysmaticlabs/prysm/v5/config/params"
	validatorType "github.com/prysmaticlabs/prysm/v5/consensus-types/validator"
	ethpb "github.com/prysmaticlabs/prysm/v5/proto/prysm/v1alpha1"
	"github.com/prysmaticlabs/prysm/v5/testing/assert"
	"github.com/prysmaticlabs/prysm/v5/testing/mock"
	"github.com/prysmaticlabs/prysm/v5/testing/require"
	validatormock "github.com/prysmaticlabs/prysm/v5/testing/validator-mock"
	walletMock "github.com/prysmaticlabs/prysm/v5/validator/accounts/testing"
	"github.com/prysmaticlabs/prysm/v5/validator/client/iface"
	"github.com/prysmaticlabs/prysm/v5/validator/keymanager/derived"
	constant "github.com/prysmaticlabs/prysm/v5/validator/testing"
	logTest "github.com/sirupsen/logrus/hooks/test"
	mock2 "github.com/stretchr/testify/mock"
	"github.com/tyler-smith/go-bip39"
	util "github.com/wealdtech/go-eth2-util"
	"go.uber.org/mock/gomock"
)

func TestWaitActivation_ContextCanceled(t *testing.T) {
	ctrl := gomock.NewController(t)
	defer ctrl.Finish()
	validatorClient := validatormock.NewMockValidatorClient(ctrl)
	chainClient := validatormock.NewMockChainClient(ctrl)
	kp := randKeypair(t)
	v := validator{
		validatorClient: validatorClient,
		km:              newMockKeymanager(t, kp),
		chainClient:     chainClient,
	}
	clientStream := mock.NewMockBeaconNodeValidator_WaitForActivationClient(ctrl)
	ctx, cancel := context.WithCancel(context.Background())
	validatorClient.EXPECT().WaitForActivation(
		gomock.Any(),
		&ethpb.ValidatorActivationRequest{
			PublicKeys: [][]byte{kp.pub[:]},
		},
	).Return(clientStream, nil)
	clientStream.EXPECT().Recv().Return(
		&ethpb.ValidatorActivationResponse{},
		nil,
	).Do(func() { cancel() })
	assert.ErrorContains(t, cancelledCtx, v.WaitForActivation(ctx, nil))
}

func TestWaitActivation_StreamSetupFails_AttemptsToReconnect(t *testing.T) {
	ctrl := gomock.NewController(t)
	defer ctrl.Finish()
	validatorClient := validatormock.NewMockValidatorClient(ctrl)
	chainClient := validatormock.NewMockChainClient(ctrl)
	prysmChainClient := validatormock.NewMockPrysmChainClient(ctrl)
	kp := randKeypair(t)
	v := validator{
		validatorClient:  validatorClient,
		km:               newMockKeymanager(t, kp),
		chainClient:      chainClient,
		prysmChainClient: prysmChainClient,
	}
	clientStream := mock.NewMockBeaconNodeValidator_WaitForActivationClient(ctrl)
	validatorClient.EXPECT().WaitForActivation(
		gomock.Any(),
		&ethpb.ValidatorActivationRequest{
			PublicKeys: [][]byte{kp.pub[:]},
		},
	).Return(clientStream, errors.New("failed stream")).Return(clientStream, nil)
<<<<<<< HEAD
	prysmChainClient.EXPECT().GetValidatorCount(
=======
	prysmChainClient.EXPECT().ValidatorCount(
>>>>>>> b8cd7794
		gomock.Any(),
		"head",
		[]validatorType.Status{validatorType.Active},
	).Return([]iface.ValidatorCount{}, nil)
	resp := generateMockStatusResponse([][]byte{kp.pub[:]})
	resp.Statuses[0].Status.Status = ethpb.ValidatorStatus_ACTIVE
	clientStream.EXPECT().Recv().Return(resp, nil)
	assert.NoError(t, v.WaitForActivation(context.Background(), nil))
}

func TestWaitForActivation_ReceiveErrorFromStream_AttemptsReconnection(t *testing.T) {
	ctrl := gomock.NewController(t)
	defer ctrl.Finish()
	validatorClient := validatormock.NewMockValidatorClient(ctrl)
	chainClient := validatormock.NewMockChainClient(ctrl)
	prysmChainClient := validatormock.NewMockPrysmChainClient(ctrl)
	kp := randKeypair(t)
	v := validator{
		validatorClient:  validatorClient,
		km:               newMockKeymanager(t, kp),
		chainClient:      chainClient,
		prysmChainClient: prysmChainClient,
	}
	clientStream := mock.NewMockBeaconNodeValidator_WaitForActivationClient(ctrl)
	validatorClient.EXPECT().WaitForActivation(
		gomock.Any(),
		&ethpb.ValidatorActivationRequest{
			PublicKeys: [][]byte{kp.pub[:]},
		},
	).Return(clientStream, nil)
<<<<<<< HEAD
	prysmChainClient.EXPECT().GetValidatorCount(
=======
	prysmChainClient.EXPECT().ValidatorCount(
>>>>>>> b8cd7794
		gomock.Any(),
		"head",
		[]validatorType.Status{validatorType.Active},
	).Return([]iface.ValidatorCount{}, nil)
	// A stream fails the first time, but succeeds the second time.
	resp := generateMockStatusResponse([][]byte{kp.pub[:]})
	resp.Statuses[0].Status.Status = ethpb.ValidatorStatus_ACTIVE
	clientStream.EXPECT().Recv().Return(
		nil,
		errors.New("fails"),
	).Return(resp, nil)
	assert.NoError(t, v.WaitForActivation(context.Background(), nil))
}

func TestWaitActivation_LogsActivationEpochOK(t *testing.T) {
	hook := logTest.NewGlobal()
	ctrl := gomock.NewController(t)
	defer ctrl.Finish()
	validatorClient := validatormock.NewMockValidatorClient(ctrl)
	chainClient := validatormock.NewMockChainClient(ctrl)
	prysmChainClient := validatormock.NewMockPrysmChainClient(ctrl)
	kp := randKeypair(t)
	v := validator{
		validatorClient:  validatorClient,
		km:               newMockKeymanager(t, kp),
		genesisTime:      1,
		chainClient:      chainClient,
		prysmChainClient: prysmChainClient,
	}
	resp := generateMockStatusResponse([][]byte{kp.pub[:]})
	resp.Statuses[0].Status.Status = ethpb.ValidatorStatus_ACTIVE
	clientStream := mock.NewMockBeaconNodeValidator_WaitForActivationClient(ctrl)
	validatorClient.EXPECT().WaitForActivation(
		gomock.Any(),
		&ethpb.ValidatorActivationRequest{
			PublicKeys: [][]byte{kp.pub[:]},
		},
	).Return(clientStream, nil)
<<<<<<< HEAD
	prysmChainClient.EXPECT().GetValidatorCount(
=======
	prysmChainClient.EXPECT().ValidatorCount(
>>>>>>> b8cd7794
		gomock.Any(),
		"head",
		[]validatorType.Status{validatorType.Active},
	).Return([]iface.ValidatorCount{}, nil)
	clientStream.EXPECT().Recv().Return(
		resp,
		nil,
	)
	assert.NoError(t, v.WaitForActivation(context.Background(), nil), "Could not wait for activation")
	assert.LogsContain(t, hook, "Validator activated")
}

func TestWaitForActivation_Exiting(t *testing.T) {
	ctrl := gomock.NewController(t)
	defer ctrl.Finish()
	validatorClient := validatormock.NewMockValidatorClient(ctrl)
	chainClient := validatormock.NewMockChainClient(ctrl)
	prysmChainClient := validatormock.NewMockPrysmChainClient(ctrl)
	kp := randKeypair(t)
	v := validator{
		validatorClient:  validatorClient,
		km:               newMockKeymanager(t, kp),
		chainClient:      chainClient,
		prysmChainClient: prysmChainClient,
	}
	resp := generateMockStatusResponse([][]byte{kp.pub[:]})
	resp.Statuses[0].Status.Status = ethpb.ValidatorStatus_EXITING
	clientStream := mock.NewMockBeaconNodeValidator_WaitForActivationClient(ctrl)
	validatorClient.EXPECT().WaitForActivation(
		gomock.Any(),
		&ethpb.ValidatorActivationRequest{
			PublicKeys: [][]byte{kp.pub[:]},
		},
	).Return(clientStream, nil)
<<<<<<< HEAD
	prysmChainClient.EXPECT().GetValidatorCount(
=======
	prysmChainClient.EXPECT().ValidatorCount(
>>>>>>> b8cd7794
		gomock.Any(),
		"head",
		[]validatorType.Status{validatorType.Active},
	).Return([]iface.ValidatorCount{}, nil)
	clientStream.EXPECT().Recv().Return(
		resp,
		nil,
	)
	assert.NoError(t, v.WaitForActivation(context.Background(), nil))
}

func TestWaitForActivation_RefetchKeys(t *testing.T) {
	params.SetupTestConfigCleanup(t)
	cfg := params.MainnetConfig().Copy()
	cfg.ConfigName = "test"
	cfg.SecondsPerSlot = 1
	params.OverrideBeaconConfig(cfg)
	hook := logTest.NewGlobal()
	ctrl := gomock.NewController(t)
	defer ctrl.Finish()
	validatorClient := validatormock.NewMockValidatorClient(ctrl)
	chainClient := validatormock.NewMockChainClient(ctrl)
	prysmChainClient := validatormock.NewMockPrysmChainClient(ctrl)

	kp := randKeypair(t)
	km := newMockKeymanager(t)

	v := validator{
		validatorClient:  validatorClient,
		km:               km,
		chainClient:      chainClient,
		prysmChainClient: prysmChainClient,
	}
	resp := generateMockStatusResponse([][]byte{kp.pub[:]})
	resp.Statuses[0].Status.Status = ethpb.ValidatorStatus_ACTIVE
	clientStream := mock.NewMockBeaconNodeValidator_WaitForActivationClient(ctrl)
	validatorClient.EXPECT().WaitForActivation(
		gomock.Any(),
		&ethpb.ValidatorActivationRequest{
			PublicKeys: [][]byte{kp.pub[:]},
		},
	).Return(clientStream, nil)
<<<<<<< HEAD
	prysmChainClient.EXPECT().GetValidatorCount(
=======
	prysmChainClient.EXPECT().ValidatorCount(
>>>>>>> b8cd7794
		gomock.Any(),
		"head",
		[]validatorType.Status{validatorType.Active},
	).Return([]iface.ValidatorCount{}, nil)
	clientStream.EXPECT().Recv().Return(
		resp,
		nil)
	accountChan := make(chan [][fieldparams.BLSPubkeyLength]byte)
	sub := km.SubscribeAccountChanges(accountChan)
	defer func() {
		sub.Unsubscribe()
		close(accountChan)
	}()
	// update the accounts after a delay
	go func() {
		time.Sleep(2 * time.Second)
		require.NoError(t, km.add(kp))
		km.SimulateAccountChanges([][48]byte{kp.pub})
	}()
	assert.NoError(t, v.internalWaitForActivation(context.Background(), accountChan), "Could not wait for activation")
	assert.LogsContain(t, hook, msgNoKeysFetched)
	assert.LogsContain(t, hook, "Validator activated")
}

// Regression test for a scenario where you start with an inactive key and then import an active key.
func TestWaitForActivation_AccountsChanged(t *testing.T) {
	hook := logTest.NewGlobal()
	ctrl := gomock.NewController(t)
	defer ctrl.Finish()

	t.Run("Imported keymanager", func(t *testing.T) {
		inactive := randKeypair(t)
		active := randKeypair(t)
		km := newMockKeymanager(t, inactive)
		validatorClient := validatormock.NewMockValidatorClient(ctrl)
		chainClient := validatormock.NewMockChainClient(ctrl)
		prysmChainClient := validatormock.NewMockPrysmChainClient(ctrl)
		v := validator{
			validatorClient:  validatorClient,
			km:               km,
			chainClient:      chainClient,
			prysmChainClient: prysmChainClient,
		}
		inactiveResp := generateMockStatusResponse([][]byte{inactive.pub[:]})
		inactiveResp.Statuses[0].Status.Status = ethpb.ValidatorStatus_UNKNOWN_STATUS
		inactiveClientStream := mock.NewMockBeaconNodeValidator_WaitForActivationClient(ctrl)
		validatorClient.EXPECT().WaitForActivation(
			gomock.Any(),
			&ethpb.ValidatorActivationRequest{
				PublicKeys: [][]byte{inactive.pub[:]},
			},
		).DoAndReturn(func(ctx context.Context, in *ethpb.ValidatorActivationRequest) (*mock.MockBeaconNodeValidator_WaitForActivationClient, error) {
			//delay a bit so that other key can be added
			time.Sleep(time.Second * 2)
			return inactiveClientStream, nil
		})
<<<<<<< HEAD
		prysmChainClient.EXPECT().GetValidatorCount(
=======
		prysmChainClient.EXPECT().ValidatorCount(
>>>>>>> b8cd7794
			gomock.Any(),
			"head",
			[]validatorType.Status{validatorType.Active},
		).Return([]iface.ValidatorCount{}, nil).AnyTimes()
		inactiveClientStream.EXPECT().Recv().Return(
			inactiveResp,
			nil,
		).AnyTimes()

		activeResp := generateMockStatusResponse([][]byte{inactive.pub[:], active.pub[:]})
		activeResp.Statuses[0].Status.Status = ethpb.ValidatorStatus_UNKNOWN_STATUS
		activeResp.Statuses[1].Status.Status = ethpb.ValidatorStatus_ACTIVE
		activeClientStream := mock.NewMockBeaconNodeValidator_WaitForActivationClient(ctrl)
		validatorClient.EXPECT().WaitForActivation(
			gomock.Any(),
			mock2.MatchedBy(func(req *ethpb.ValidatorActivationRequest) bool {
				found := 0
				for _, pk := range req.PublicKeys {
					if bytes.Equal(pk, active.pub[:]) || bytes.Equal(pk, inactive.pub[:]) {
						found++
					}
				}
				return found == 2
			}),
		).Return(activeClientStream, nil)
		activeClientStream.EXPECT().Recv().Return(
			activeResp,
			nil,
		)

		go func() {
			// We add the active key into the keymanager and simulate a key refresh.
			time.Sleep(time.Second * 1)
			require.NoError(t, km.add(active))
			km.SimulateAccountChanges(make([][fieldparams.BLSPubkeyLength]byte, 0))
		}()

		assert.NoError(t, v.WaitForActivation(context.Background(), nil))
		assert.LogsContain(t, hook, "Waiting for deposit to be observed by beacon node")
		assert.LogsContain(t, hook, "Validator activated")
	})

	t.Run("Derived keymanager", func(t *testing.T) {
		seed := bip39.NewSeed(constant.TestMnemonic, "")
		inactivePrivKey, err :=
			util.PrivateKeyFromSeedAndPath(seed, fmt.Sprintf(derived.ValidatingKeyDerivationPathTemplate, 0))
		require.NoError(t, err)
		var inactivePubKey [fieldparams.BLSPubkeyLength]byte
		copy(inactivePubKey[:], inactivePrivKey.PublicKey().Marshal())
		activePrivKey, err :=
			util.PrivateKeyFromSeedAndPath(seed, fmt.Sprintf(derived.ValidatingKeyDerivationPathTemplate, 1))
		require.NoError(t, err)
		var activePubKey [fieldparams.BLSPubkeyLength]byte
		copy(activePubKey[:], activePrivKey.PublicKey().Marshal())
		wallet := &walletMock.Wallet{
			Files:            make(map[string]map[string][]byte),
			AccountPasswords: make(map[string]string),
			WalletPassword:   "secretPassw0rd$1999",
		}
		ctx := context.Background()
		km, err := derived.NewKeymanager(ctx, &derived.SetupConfig{
			Wallet:           wallet,
			ListenForChanges: true,
		})
		require.NoError(t, err)
		err = km.RecoverAccountsFromMnemonic(ctx, constant.TestMnemonic, derived.DefaultMnemonicLanguage, "", 1)
		require.NoError(t, err)
		validatorClient := validatormock.NewMockValidatorClient(ctrl)
		chainClient := validatormock.NewMockChainClient(ctrl)
		prysmChainClient := validatormock.NewMockPrysmChainClient(ctrl)
		v := validator{
			validatorClient:  validatorClient,
			km:               km,
			genesisTime:      1,
			chainClient:      chainClient,
			prysmChainClient: prysmChainClient,
		}

		inactiveResp := generateMockStatusResponse([][]byte{inactivePubKey[:]})
		inactiveResp.Statuses[0].Status.Status = ethpb.ValidatorStatus_UNKNOWN_STATUS
		inactiveClientStream := mock.NewMockBeaconNodeValidator_WaitForActivationClient(ctrl)
		validatorClient.EXPECT().WaitForActivation(
			gomock.Any(),
			&ethpb.ValidatorActivationRequest{
				PublicKeys: [][]byte{inactivePubKey[:]},
			},
		).DoAndReturn(func(ctx context.Context, in *ethpb.ValidatorActivationRequest) (*mock.MockBeaconNodeValidator_WaitForActivationClient, error) {
			//delay a bit so that other key can be added
			time.Sleep(time.Second * 2)
			return inactiveClientStream, nil
		})
<<<<<<< HEAD
		prysmChainClient.EXPECT().GetValidatorCount(
=======
		prysmChainClient.EXPECT().ValidatorCount(
>>>>>>> b8cd7794
			gomock.Any(),
			"head",
			[]validatorType.Status{validatorType.Active},
		).Return([]iface.ValidatorCount{}, nil).AnyTimes()
		inactiveClientStream.EXPECT().Recv().Return(
			inactiveResp,
			nil,
		).AnyTimes()

		activeResp := generateMockStatusResponse([][]byte{inactivePubKey[:], activePubKey[:]})
		activeResp.Statuses[0].Status.Status = ethpb.ValidatorStatus_UNKNOWN_STATUS
		activeResp.Statuses[1].Status.Status = ethpb.ValidatorStatus_ACTIVE
		activeClientStream := mock.NewMockBeaconNodeValidator_WaitForActivationClient(ctrl)
		validatorClient.EXPECT().WaitForActivation(
			gomock.Any(),
			&ethpb.ValidatorActivationRequest{
				PublicKeys: [][]byte{inactivePubKey[:], activePubKey[:]},
			},
		).Return(activeClientStream, nil)
		activeClientStream.EXPECT().Recv().Return(
			activeResp,
			nil,
		)

		channel := make(chan [][fieldparams.BLSPubkeyLength]byte)
		go func() {
			// We add the active key into the keymanager and simulate a key refresh.
			time.Sleep(time.Second * 1)
			err = km.RecoverAccountsFromMnemonic(ctx, constant.TestMnemonic, derived.DefaultMnemonicLanguage, "", 2)
			require.NoError(t, err)
			channel <- [][fieldparams.BLSPubkeyLength]byte{}
		}()

		assert.NoError(t, v.internalWaitForActivation(context.Background(), channel))
		assert.LogsContain(t, hook, "Waiting for deposit to be observed by beacon node")
		assert.LogsContain(t, hook, "Validator activated")
	})
}

func TestWaitActivation_NotAllValidatorsActivatedOK(t *testing.T) {
	ctrl := gomock.NewController(t)
	defer ctrl.Finish()
	validatorClient := validatormock.NewMockValidatorClient(ctrl)
	chainClient := validatormock.NewMockChainClient(ctrl)
	prysmChainClient := validatormock.NewMockPrysmChainClient(ctrl)

	kp := randKeypair(t)
	v := validator{
		validatorClient:  validatorClient,
		km:               newMockKeymanager(t, kp),
		chainClient:      chainClient,
		prysmChainClient: prysmChainClient,
	}
	resp := generateMockStatusResponse([][]byte{kp.pub[:]})
	resp.Statuses[0].Status.Status = ethpb.ValidatorStatus_ACTIVE
	clientStream := mock.NewMockBeaconNodeValidator_WaitForActivationClient(ctrl)
	validatorClient.EXPECT().WaitForActivation(
		gomock.Any(),
		gomock.Any(),
	).Return(clientStream, nil)
<<<<<<< HEAD
	prysmChainClient.EXPECT().GetValidatorCount(
=======
	prysmChainClient.EXPECT().ValidatorCount(
>>>>>>> b8cd7794
		gomock.Any(),
		"head",
		[]validatorType.Status{validatorType.Active},
	).Return([]iface.ValidatorCount{}, nil).Times(2)
	clientStream.EXPECT().Recv().Return(
		&ethpb.ValidatorActivationResponse{},
		nil,
	)
	clientStream.EXPECT().Recv().Return(
		resp,
		nil,
	)
	assert.NoError(t, v.WaitForActivation(context.Background(), nil), "Could not wait for activation")
}<|MERGE_RESOLUTION|>--- conflicted
+++ resolved
@@ -73,11 +73,7 @@
 			PublicKeys: [][]byte{kp.pub[:]},
 		},
 	).Return(clientStream, errors.New("failed stream")).Return(clientStream, nil)
-<<<<<<< HEAD
-	prysmChainClient.EXPECT().GetValidatorCount(
-=======
-	prysmChainClient.EXPECT().ValidatorCount(
->>>>>>> b8cd7794
+	prysmChainClient.EXPECT().ValidatorCount(
 		gomock.Any(),
 		"head",
 		[]validatorType.Status{validatorType.Active},
@@ -108,11 +104,7 @@
 			PublicKeys: [][]byte{kp.pub[:]},
 		},
 	).Return(clientStream, nil)
-<<<<<<< HEAD
-	prysmChainClient.EXPECT().GetValidatorCount(
-=======
-	prysmChainClient.EXPECT().ValidatorCount(
->>>>>>> b8cd7794
+	prysmChainClient.EXPECT().ValidatorCount(
 		gomock.Any(),
 		"head",
 		[]validatorType.Status{validatorType.Active},
@@ -151,11 +143,7 @@
 			PublicKeys: [][]byte{kp.pub[:]},
 		},
 	).Return(clientStream, nil)
-<<<<<<< HEAD
-	prysmChainClient.EXPECT().GetValidatorCount(
-=======
-	prysmChainClient.EXPECT().ValidatorCount(
->>>>>>> b8cd7794
+	prysmChainClient.EXPECT().ValidatorCount(
 		gomock.Any(),
 		"head",
 		[]validatorType.Status{validatorType.Active},
@@ -190,11 +178,7 @@
 			PublicKeys: [][]byte{kp.pub[:]},
 		},
 	).Return(clientStream, nil)
-<<<<<<< HEAD
-	prysmChainClient.EXPECT().GetValidatorCount(
-=======
-	prysmChainClient.EXPECT().ValidatorCount(
->>>>>>> b8cd7794
+	prysmChainClient.EXPECT().ValidatorCount(
 		gomock.Any(),
 		"head",
 		[]validatorType.Status{validatorType.Active},
@@ -237,11 +221,7 @@
 			PublicKeys: [][]byte{kp.pub[:]},
 		},
 	).Return(clientStream, nil)
-<<<<<<< HEAD
-	prysmChainClient.EXPECT().GetValidatorCount(
-=======
-	prysmChainClient.EXPECT().ValidatorCount(
->>>>>>> b8cd7794
+	prysmChainClient.EXPECT().ValidatorCount(
 		gomock.Any(),
 		"head",
 		[]validatorType.Status{validatorType.Active},
@@ -298,11 +278,7 @@
 			time.Sleep(time.Second * 2)
 			return inactiveClientStream, nil
 		})
-<<<<<<< HEAD
-		prysmChainClient.EXPECT().GetValidatorCount(
-=======
 		prysmChainClient.EXPECT().ValidatorCount(
->>>>>>> b8cd7794
 			gomock.Any(),
 			"head",
 			[]validatorType.Status{validatorType.Active},
@@ -394,11 +370,7 @@
 			time.Sleep(time.Second * 2)
 			return inactiveClientStream, nil
 		})
-<<<<<<< HEAD
-		prysmChainClient.EXPECT().GetValidatorCount(
-=======
 		prysmChainClient.EXPECT().ValidatorCount(
->>>>>>> b8cd7794
 			gomock.Any(),
 			"head",
 			[]validatorType.Status{validatorType.Active},
@@ -459,11 +431,7 @@
 		gomock.Any(),
 		gomock.Any(),
 	).Return(clientStream, nil)
-<<<<<<< HEAD
-	prysmChainClient.EXPECT().GetValidatorCount(
-=======
-	prysmChainClient.EXPECT().ValidatorCount(
->>>>>>> b8cd7794
+	prysmChainClient.EXPECT().ValidatorCount(
 		gomock.Any(),
 		"head",
 		[]validatorType.Status{validatorType.Active},
