package client

import (
	"context"
	"net/http"
	"time"

	"github.com/dgraph-io/ristretto"
	middleware "github.com/grpc-ecosystem/go-grpc-middleware"
	grpcretry "github.com/grpc-ecosystem/go-grpc-middleware/retry"
	grpcopentracing "github.com/grpc-ecosystem/go-grpc-middleware/tracing/opentracing"
	grpcprometheus "github.com/grpc-ecosystem/go-grpc-prometheus"
	"github.com/pkg/errors"
	grpcutil "github.com/prysmaticlabs/prysm/v5/api/grpc"
	"github.com/prysmaticlabs/prysm/v5/async/event"
	lruwrpr "github.com/prysmaticlabs/prysm/v5/cache/lru"
	fieldparams "github.com/prysmaticlabs/prysm/v5/config/fieldparams"
	"github.com/prysmaticlabs/prysm/v5/config/params"
	"github.com/prysmaticlabs/prysm/v5/config/proposer"
	"github.com/prysmaticlabs/prysm/v5/consensus-types/primitives"
	ethpb "github.com/prysmaticlabs/prysm/v5/proto/prysm/v1alpha1"
	"github.com/prysmaticlabs/prysm/v5/validator/accounts/wallet"
	beaconApi "github.com/prysmaticlabs/prysm/v5/validator/client/beacon-api"
	beaconChainClientFactory "github.com/prysmaticlabs/prysm/v5/validator/client/beacon-chain-client-factory"
	"github.com/prysmaticlabs/prysm/v5/validator/client/iface"
	nodeclientfactory "github.com/prysmaticlabs/prysm/v5/validator/client/node-client-factory"
	validatorclientfactory "github.com/prysmaticlabs/prysm/v5/validator/client/validator-client-factory"
	"github.com/prysmaticlabs/prysm/v5/validator/db"
	"github.com/prysmaticlabs/prysm/v5/validator/graffiti"
	validatorHelpers "github.com/prysmaticlabs/prysm/v5/validator/helpers"
	"github.com/prysmaticlabs/prysm/v5/validator/keymanager"
	"github.com/prysmaticlabs/prysm/v5/validator/keymanager/local"
	remoteweb3signer "github.com/prysmaticlabs/prysm/v5/validator/keymanager/remote-web3signer"
	"go.opencensus.io/plugin/ocgrpc"
	"google.golang.org/grpc"
	"google.golang.org/grpc/credentials"
)

// ValidatorService represents a service to manage the validator client
// routine.
type ValidatorService struct {
	ctx                     context.Context
	cancel                  context.CancelFunc
	validator               iface.Validator
	db                      db.Database
	conn                    validatorHelpers.NodeConnection
	wallet                  *wallet.Wallet
	walletInitializedFeed   *event.Feed
	graffiti                []byte
	graffitiStruct          *graffiti.Graffiti
	interopKeysConfig       *local.InteropKeymanagerConfig
	web3SignerConfig        *remoteweb3signer.SetupConfig
	proposerSettings        *proposer.Settings
	validatorsRegBatchSize  int
<<<<<<< HEAD
	useOverNode             bool
=======
	useWeb                  bool
>>>>>>> b8cd7794
	emitAccountMetrics      bool
	logValidatorPerformance bool
	distributed             bool
}

// Config for the validator service.
type Config struct {
	Validator               iface.Validator
	DB                      db.Database
	Wallet                  *wallet.Wallet
	WalletInitializedFeed   *event.Feed
	GRPCMaxCallRecvMsgSize  int
	GRPCRetries             uint
	GRPCRetryDelay          time.Duration
	GRPCHeaders             []string
	BeaconNodeGRPCEndpoint  string
	BeaconNodeCert          string
	BeaconApiEndpoint       string
	BeaconApiTimeout        time.Duration
	Graffiti                string
	GraffitiStruct          *graffiti.Graffiti
	InteropKmConfig         *local.InteropKeymanagerConfig
	Web3SignerConfig        *remoteweb3signer.SetupConfig
	ProposerSettings        *proposer.Settings
	ValidatorsRegBatchSize  int
<<<<<<< HEAD
	UseOverNode             bool
=======
	UseWeb                  bool
>>>>>>> b8cd7794
	LogValidatorPerformance bool
	EmitAccountMetrics      bool
	Distributed             bool
}

// NewValidatorService creates a new validator service for the service
// registry.
func NewValidatorService(ctx context.Context, cfg *Config) (*ValidatorService, error) {
	ctx, cancel := context.WithCancel(ctx)
	s := &ValidatorService{
		ctx:                     ctx,
		cancel:                  cancel,
		validator:               cfg.Validator,
		db:                      cfg.DB,
		wallet:                  cfg.Wallet,
		walletInitializedFeed:   cfg.WalletInitializedFeed,
		graffiti:                []byte(cfg.Graffiti),
		graffitiStruct:          cfg.GraffitiStruct,
		interopKeysConfig:       cfg.InteropKmConfig,
		web3SignerConfig:        cfg.Web3SignerConfig,
		proposerSettings:        cfg.ProposerSettings,
		validatorsRegBatchSize:  cfg.ValidatorsRegBatchSize,
<<<<<<< HEAD
		useOverNode:             cfg.UseOverNode,
=======
		useWeb:                  cfg.UseWeb,
>>>>>>> b8cd7794
		emitAccountMetrics:      cfg.EmitAccountMetrics,
		logValidatorPerformance: cfg.LogValidatorPerformance,
		distributed:             cfg.Distributed,
	}

	dialOpts := ConstructDialOptions(
		cfg.GRPCMaxCallRecvMsgSize,
		cfg.BeaconNodeCert,
		cfg.GRPCRetries,
		cfg.GRPCRetryDelay,
	)
	if dialOpts == nil {
		return s, nil
	}

	s.ctx = grpcutil.AppendHeaders(ctx, cfg.GRPCHeaders)

	grpcConn, err := grpc.DialContext(ctx, cfg.BeaconNodeGRPCEndpoint, dialOpts...)
	if err != nil {
		return s, err
	}
	if cfg.BeaconNodeCert != "" {
		log.Info("Established secure gRPC connection")
	}
	s.conn = validatorHelpers.NewNodeConnection(
		grpcConn,
		cfg.BeaconApiEndpoint,
		cfg.BeaconApiTimeout,
	)

	return s, nil
}

// Start the validator service. Launches the main go routine for the validator
// client.
func (v *ValidatorService) Start() {
	cache, err := ristretto.NewCache(&ristretto.Config{
		NumCounters: 1920, // number of keys to track.
		MaxCost:     192,  // maximum cost of cache, 1 item = 1 cost.
		BufferItems: 64,   // number of keys per Get buffer.
	})
	if err != nil {
		panic(err)
	}

	aggregatedSlotCommitteeIDCache := lruwrpr.New(int(params.BeaconConfig().MaxCommitteesPerSlot))

	sPubKeys, err := v.db.EIPImportBlacklistedPublicKeys(v.ctx)
	if err != nil {
		log.WithError(err).Error("Could not read slashable public keys from disk")
		return
	}
	slashablePublicKeys := make(map[[fieldparams.BLSPubkeyLength]byte]bool)
	for _, pubKey := range sPubKeys {
		slashablePublicKeys[pubKey] = true
	}

	graffitiOrderedIndex, err := v.db.GraffitiOrderedIndex(v.ctx, v.graffitiStruct.Hash)
	if err != nil {
		log.WithError(err).Error("Could not read graffiti ordered index from disk")
		return
	}

	u := strings.ReplaceAll(v.conn.GetBeaconApiUrl(), " ", "")
	hosts := strings.Split(u, ",")
	if len(hosts) == 0 {
		log.WithError(err).Error("No API hosts provided")
		return
	}
	restHandler := beaconApi.NewBeaconApiJsonRestHandler(
		http.Client{Timeout: v.conn.GetBeaconApiTimeout()},
		hosts[0],
	)

	validatorClient := validatorclientfactory.NewValidatorClient(v.conn, restHandler)

	valStruct := &validator{
		slotFeed:                       new(event.Feed),
		startBalances:                  make(map[[fieldparams.BLSPubkeyLength]byte]uint64),
		prevEpochBalances:              make(map[[fieldparams.BLSPubkeyLength]byte]uint64),
		blacklistedPubkeys:             slashablePublicKeys,
		pubkeyToValidatorIndex:         make(map[[fieldparams.BLSPubkeyLength]byte]primitives.ValidatorIndex),
		wallet:                         v.wallet,
		walletInitializedChan:          make(chan *wallet.Wallet, 1),
		walletInitializedFeed:          v.walletInitializedFeed,
		graffiti:                       v.graffiti,
		graffitiStruct:                 v.graffitiStruct,
		graffitiOrderedIndex:           graffitiOrderedIndex,
<<<<<<< HEAD
		validatorClient:                validatorClient,
		chainClient:                    beaconChainClientFactory.NewChainClient(v.conn, restHandler),
		nodeClient:                     nodeClientFactory.NewNodeClient(v.conn, restHandler),
=======
		beaconNodeHosts:                hosts,
		currentHostIndex:               0,
		validatorClient:                validatorClient,
		chainClient:                    beaconChainClientFactory.NewChainClient(v.conn, restHandler),
		nodeClient:                     nodeclientfactory.NewNodeClient(v.conn, restHandler),
>>>>>>> b8cd7794
		prysmChainClient:               beaconChainClientFactory.NewPrysmChainClient(v.conn, restHandler),
		db:                             v.db,
		km:                             nil,
		web3SignerConfig:               v.web3SignerConfig,
		proposerSettings:               v.proposerSettings,
		signedValidatorRegistrations:   make(map[[fieldparams.BLSPubkeyLength]byte]*ethpb.SignedValidatorRegistrationV1),
		validatorsRegBatchSize:         v.validatorsRegBatchSize,
		interopKeysConfig:              v.interopKeysConfig,
		attSelections:                  make(map[attSelectionKey]iface.BeaconCommitteeSelection),
		aggregatedSlotCommitteeIDCache: aggregatedSlotCommitteeIDCache,
		domainDataCache:                cache,
		voteStats:                      voteStats{startEpoch: primitives.Epoch(^uint64(0))},
		syncCommitteeStats:             syncCommitteeStats{},
		submittedAtts:                  make(map[submittedAttKey]*submittedAtt),
		submittedAggregates:            make(map[submittedAttKey]*submittedAtt),
		logValidatorPerformance:        v.logValidatorPerformance,
		emitAccountMetrics:             v.emitAccountMetrics,
<<<<<<< HEAD
		useOverNode:                    v.useOverNode,
=======
		useWeb:                         v.useWeb,
>>>>>>> b8cd7794
		distributed:                    v.distributed,
	}

	v.validator = valStruct
	go run(v.ctx, v.validator)
}

// Stop the validator service.
func (v *ValidatorService) Stop() error {
	v.cancel()
	log.Info("Stopping service")
	if v.conn != nil {
		return v.conn.GetGrpcClientConn().Close()
	}
	return nil
}

// Status of the validator service.
func (v *ValidatorService) Status() error {
	if v.conn == nil {
		return errors.New("no connection to beacon RPC")
	}
	return nil
}

// InteropKeysConfig returns the useInteropKeys flag.
func (v *ValidatorService) InteropKeysConfig() *local.InteropKeymanagerConfig {
	return v.interopKeysConfig
}

// Keymanager returns the underlying keymanager in the validator
func (v *ValidatorService) Keymanager() (keymanager.IKeymanager, error) {
	if v.validator == nil {
		return nil, errors.New("validator not initialized")
	}
	return v.validator.Keymanager()
}

// RemoteSignerConfig returns the web3signer configuration
func (v *ValidatorService) RemoteSignerConfig() *remoteweb3signer.SetupConfig {
	return v.web3SignerConfig
}

// ProposerSettings returns a deep copy of the underlying proposer settings in the validator
func (v *ValidatorService) ProposerSettings() *proposer.Settings {
	if v.validator == nil {
		return nil
	}
	settings := v.validator.ProposerSettings()
	if settings != nil {
		return settings.Clone()
	}
	return nil
}

// SetProposerSettings sets the proposer settings on the validator service as well as the underlying validator
func (v *ValidatorService) SetProposerSettings(ctx context.Context, settings *proposer.Settings) error {
	if v.validator == nil {
		return errors.New("validator not initialized")
	}
	// validator service proposer settings is only used for pass through from node -> validator service -> validator.
	// in memory use of proposer settings happens on validator.
	v.proposerSettings = settings

	// passes settings down to be updated in database and saved in memory.
	// updates to validator proposer settings will be in the validator object and not validator service.
	return v.validator.SetProposerSettings(ctx, settings)
}

// ConstructDialOptions constructs a list of grpc dial options
func ConstructDialOptions(
	maxCallRecvMsgSize int,
	withCert string,
	grpcRetries uint,
	grpcRetryDelay time.Duration,
	extraOpts ...grpc.DialOption,
) []grpc.DialOption {
	var transportSecurity grpc.DialOption
	if withCert != "" {
		creds, err := credentials.NewClientTLSFromFile(withCert, "")
		if err != nil {
			log.WithError(err).Error("Could not get valid credentials")
			return nil
		}
		transportSecurity = grpc.WithTransportCredentials(creds)
	} else {
		transportSecurity = grpc.WithInsecure()
		log.Warn("You are using an insecure gRPC connection. If you are running your beacon node and " +
			"validator on the same machines, you can ignore this message. If you want to know " +
			"how to enable secure connections, see: https://docs.prylabs.network/docs/prysm-usage/secure-grpc")
	}

	if maxCallRecvMsgSize == 0 {
		maxCallRecvMsgSize = 10 * 5 << 20 // Default 50Mb
	}

	dialOpts := []grpc.DialOption{
		transportSecurity,
		grpc.WithDefaultCallOptions(
			grpc.MaxCallRecvMsgSize(maxCallRecvMsgSize),
			grpcretry.WithMax(grpcRetries),
			grpcretry.WithBackoff(grpcretry.BackoffLinear(grpcRetryDelay)),
		),
		grpc.WithStatsHandler(&ocgrpc.ClientHandler{}),
		grpc.WithUnaryInterceptor(middleware.ChainUnaryClient(
			grpcopentracing.UnaryClientInterceptor(),
			grpcprometheus.UnaryClientInterceptor,
			grpcretry.UnaryClientInterceptor(),
			grpcutil.LogRequests,
		)),
		grpc.WithChainStreamInterceptor(
			grpcutil.LogStream,
			grpcopentracing.StreamClientInterceptor(),
			grpcprometheus.StreamClientInterceptor,
			grpcretry.StreamClientInterceptor(),
		),
		grpc.WithResolvers(&multipleEndpointsGrpcResolverBuilder{}),
	}

	dialOpts = append(dialOpts, extraOpts...)
	return dialOpts
}

<<<<<<< HEAD
func (v *ValidatorService) GetGraffiti(ctx context.Context, pubKey [fieldparams.BLSPubkeyLength]byte) ([]byte, error) {
=======
func (v *ValidatorService) Graffiti(ctx context.Context, pubKey [fieldparams.BLSPubkeyLength]byte) ([]byte, error) {
>>>>>>> b8cd7794
	if v.validator == nil {
		return nil, errors.New("validator is unavailable")
	}
	return v.validator.Graffiti(ctx, pubKey)
}

func (v *ValidatorService) SetGraffiti(ctx context.Context, pubKey [fieldparams.BLSPubkeyLength]byte, graffiti []byte) error {
	if v.validator == nil {
		return errors.New("validator is unavailable")
	}
	return v.validator.SetGraffiti(ctx, pubKey, graffiti)
}

func (v *ValidatorService) DeleteGraffiti(ctx context.Context, pubKey [fieldparams.BLSPubkeyLength]byte) error {
	if v.validator == nil {
		return errors.New("validator is unavailable")
	}
	return v.validator.DeleteGraffiti(ctx, pubKey)
}

func (v *ValidatorService) IsWaitingKeyManagerInitialization() bool {
	if v.validator == nil {
		return false
	}
	return v.validator.IsWaitingForKeymanagerInitialization()
}<|MERGE_RESOLUTION|>--- conflicted
+++ resolved
@@ -3,6 +3,7 @@
 import (
 	"context"
 	"net/http"
+	"strings"
 	"time"
 
 	"github.com/dgraph-io/ristretto"
@@ -52,11 +53,7 @@
 	web3SignerConfig        *remoteweb3signer.SetupConfig
 	proposerSettings        *proposer.Settings
 	validatorsRegBatchSize  int
-<<<<<<< HEAD
 	useOverNode             bool
-=======
-	useWeb                  bool
->>>>>>> b8cd7794
 	emitAccountMetrics      bool
 	logValidatorPerformance bool
 	distributed             bool
@@ -82,11 +79,7 @@
 	Web3SignerConfig        *remoteweb3signer.SetupConfig
 	ProposerSettings        *proposer.Settings
 	ValidatorsRegBatchSize  int
-<<<<<<< HEAD
 	UseOverNode             bool
-=======
-	UseWeb                  bool
->>>>>>> b8cd7794
 	LogValidatorPerformance bool
 	EmitAccountMetrics      bool
 	Distributed             bool
@@ -109,11 +102,7 @@
 		web3SignerConfig:        cfg.Web3SignerConfig,
 		proposerSettings:        cfg.ProposerSettings,
 		validatorsRegBatchSize:  cfg.ValidatorsRegBatchSize,
-<<<<<<< HEAD
 		useOverNode:             cfg.UseOverNode,
-=======
-		useWeb:                  cfg.UseWeb,
->>>>>>> b8cd7794
 		emitAccountMetrics:      cfg.EmitAccountMetrics,
 		logValidatorPerformance: cfg.LogValidatorPerformance,
 		distributed:             cfg.Distributed,
@@ -202,17 +191,11 @@
 		graffiti:                       v.graffiti,
 		graffitiStruct:                 v.graffitiStruct,
 		graffitiOrderedIndex:           graffitiOrderedIndex,
-<<<<<<< HEAD
-		validatorClient:                validatorClient,
-		chainClient:                    beaconChainClientFactory.NewChainClient(v.conn, restHandler),
-		nodeClient:                     nodeClientFactory.NewNodeClient(v.conn, restHandler),
-=======
 		beaconNodeHosts:                hosts,
 		currentHostIndex:               0,
 		validatorClient:                validatorClient,
 		chainClient:                    beaconChainClientFactory.NewChainClient(v.conn, restHandler),
 		nodeClient:                     nodeclientfactory.NewNodeClient(v.conn, restHandler),
->>>>>>> b8cd7794
 		prysmChainClient:               beaconChainClientFactory.NewPrysmChainClient(v.conn, restHandler),
 		db:                             v.db,
 		km:                             nil,
@@ -230,11 +213,7 @@
 		submittedAggregates:            make(map[submittedAttKey]*submittedAtt),
 		logValidatorPerformance:        v.logValidatorPerformance,
 		emitAccountMetrics:             v.emitAccountMetrics,
-<<<<<<< HEAD
 		useOverNode:                    v.useOverNode,
-=======
-		useWeb:                         v.useWeb,
->>>>>>> b8cd7794
 		distributed:                    v.distributed,
 	}
 
@@ -358,11 +337,7 @@
 	return dialOpts
 }
 
-<<<<<<< HEAD
-func (v *ValidatorService) GetGraffiti(ctx context.Context, pubKey [fieldparams.BLSPubkeyLength]byte) ([]byte, error) {
-=======
 func (v *ValidatorService) Graffiti(ctx context.Context, pubKey [fieldparams.BLSPubkeyLength]byte) ([]byte, error) {
->>>>>>> b8cd7794
 	if v.validator == nil {
 		return nil, errors.New("validator is unavailable")
 	}
