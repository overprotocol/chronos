package rpc

import (
	"encoding/json"
	"fmt"
	"net/http"

	"github.com/prysmaticlabs/prysm/v5/api"
	"github.com/prysmaticlabs/prysm/v5/network/httputil"
	pb "github.com/prysmaticlabs/prysm/v5/proto/prysm/v1alpha1"
	"github.com/prysmaticlabs/prysm/v5/runtime/version"
	"go.opencensus.io/trace"
	"google.golang.org/protobuf/types/known/emptypb"
)

// GetVersion returns the beacon node and validator client versions
func (s *Server) GetVersion(w http.ResponseWriter, r *http.Request) {
	ctx, span := trace.StartSpan(r.Context(), "validator.web.health.Version")
	defer span.End()

<<<<<<< HEAD
	beacon, err := s.nodeClient.GetVersion(ctx, &emptypb.Empty{})
=======
	beacon, err := s.nodeClient.Version(ctx, &emptypb.Empty{})
>>>>>>> b8cd7794
	if err != nil {
		httputil.HandleError(w, err.Error(), http.StatusInternalServerError)
		return
	}

	httputil.WriteJson(w, struct {
		Beacon    string `json:"beacon"`
		Validator string `json:"validator"`
	}{
		Beacon:    beacon.Version,
		Validator: version.Version(),
	})
}

// StreamBeaconLogs from the beacon node via server-side events.
func (s *Server) StreamBeaconLogs(w http.ResponseWriter, r *http.Request) {
	// Wrap service context with a cancel in order to propagate the exiting of
	// this method properly to the beacon node server.
	ctx, span := trace.StartSpan(r.Context(), "validator.web.health.StreamBeaconLogs")
	defer span.End()
	// Set up SSE response headers
	w.Header().Set("Content-Type", api.EventStreamMediaType)
	w.Header().Set("Cache-Control", "no-cache")
	w.Header().Set("Connection", api.KeepAlive)

	// Flush helper function to ensure data is sent to client
	flusher, ok := w.(http.Flusher)
	if !ok {
		httputil.HandleError(w, "Streaming unsupported!", http.StatusInternalServerError)
		return
	}
	// TODO: StreamBeaconLogs grpc will need to be replaced in the future
	client, err := s.healthClient.StreamBeaconLogs(ctx, &emptypb.Empty{})
	if err != nil {
		httputil.HandleError(w, err.Error(), http.StatusInternalServerError)
		return
	}

	for {
		select {
		case <-s.ctx.Done():
			return
		case <-ctx.Done():
			return
		case <-client.Context().Done():
			return
		default:
			logResp, err := client.Recv()
			if err != nil {
				httputil.HandleError(w, "could not receive beacon logs from stream: "+err.Error(), http.StatusInternalServerError)
				return
			}
			jsonResp, err := json.Marshal(logResp)
			if err != nil {
				httputil.HandleError(w, "could not encode log response into JSON: "+err.Error(), http.StatusInternalServerError)
				return
			}

			// Send the response as an SSE event
			// Assuming resp has a String() method for simplicity
			_, err = fmt.Fprintf(w, "%s\n", jsonResp)
			if err != nil {
				httputil.HandleError(w, err.Error(), http.StatusInternalServerError)
				return
			}
			// Flush the data to the client immediately
			flusher.Flush()
		}
	}
}

// StreamValidatorLogs from the validator client via server-side events.
func (s *Server) StreamValidatorLogs(w http.ResponseWriter, r *http.Request) {
	ctx, span := trace.StartSpan(r.Context(), "validator.web.health.StreamValidatorLogs")
	defer span.End()

	// Ensure that the writer supports flushing.
	flusher, ok := w.(http.Flusher)
	if !ok {
		httputil.HandleError(w, "Streaming unsupported!", http.StatusInternalServerError)
		return
	}

	ch := make(chan []byte, s.logStreamerBufferSize)
	sub := s.logStreamer.LogsFeed().Subscribe(ch)
	defer func() {
		sub.Unsubscribe()
		close(ch)
	}()
	// Set up SSE response headers
	w.Header().Set("Content-Type", api.EventStreamMediaType)
	w.Header().Set("Cache-Control", "no-cache")
	w.Header().Set("Connection", api.KeepAlive)

	recentLogs := s.logStreamer.GetLastFewLogs()
	logStrings := make([]string, len(recentLogs))
	for i, l := range recentLogs {
		logStrings[i] = string(l)
	}
	ls := &pb.LogsResponse{
		Logs: logStrings,
	}
	jsonLogs, err := json.Marshal(ls)
	if err != nil {
		httputil.HandleError(w, "Failed to marshal logs: "+err.Error(), http.StatusInternalServerError)
		return
	}
	_, err = fmt.Fprintf(w, "%s\n", jsonLogs)
	if err != nil {
		httputil.HandleError(w, "Error sending data: "+err.Error(), http.StatusInternalServerError)
		return
	}
	flusher.Flush()

	for {
		select {
		case log := <-ch:
			// Set up SSE response headers
			ls = &pb.LogsResponse{
				Logs: []string{string(log)},
			}
			jsonLogs, err = json.Marshal(ls)
			if err != nil {
				httputil.HandleError(w, "Failed to marshal logs: "+err.Error(), http.StatusInternalServerError)
				return
			}
			_, err = fmt.Fprintf(w, "%s\n", jsonLogs)
			if err != nil {
				httputil.HandleError(w, "Error sending data: "+err.Error(), http.StatusInternalServerError)
				return
			}

			flusher.Flush()
		case <-s.ctx.Done():
			return
		case err := <-sub.Err():
			httputil.HandleError(w, "Subscriber error: "+err.Error(), http.StatusInternalServerError)
			return
		case <-ctx.Done():
			return
		}
	}
}

// GetStatus returns current status of validator client.
// Only for OverNode
func (s *Server) GetStatus(w http.ResponseWriter, r *http.Request) {
	ctx, span := trace.StartSpan(r.Context(), "OverNode.GetStatus")
	defer span.End()

	if !s.useOverNode {
		log.Debug("GetStatus was called when over node flag disabled")
		httputil.HandleError(w, "Only available in over-node flag enabled", http.StatusNotFound)
		return
	}

	var isConnectionWithBeaconNode bool
	var isBeaconNodeSyncing bool

	syncStatus, err := s.nodeClient.GetSyncStatus(ctx, &emptypb.Empty{})
	if err != nil || s.validatorService.Status() != nil {
		isConnectionWithBeaconNode = false
		isBeaconNodeSyncing = false
	} else {
		isConnectionWithBeaconNode = true
		isBeaconNodeSyncing = syncStatus.Syncing
	}

	isWalletInitialized := s.walletInitialized
	var canInitializeWallet bool
	if !isWalletInitialized && s.validatorService != nil {
		canInitializeWallet = s.validatorService.IsWaitingKeyManagerInitialization()
	} else {
		canInitializeWallet = false
	}

	httputil.WriteJson(w, struct {
		IsConnectedWithBeaconNode bool `json:"isConnectedWithBeaconNode"`
		IsBeaconNodeSyncing       bool `json:"isBeaconNodeSyncing"`
		IsWalletInitialized       bool `json:"isWalletInitialized"`
		CanInitializeWallet       bool `json:"canInitializeWallet"`
	}{
		IsConnectedWithBeaconNode: isConnectionWithBeaconNode,
		IsBeaconNodeSyncing:       isBeaconNodeSyncing,
		IsWalletInitialized:       isWalletInitialized,
		CanInitializeWallet:       canInitializeWallet,
	})
}<|MERGE_RESOLUTION|>--- conflicted
+++ resolved
@@ -18,11 +18,7 @@
 	ctx, span := trace.StartSpan(r.Context(), "validator.web.health.Version")
 	defer span.End()
 
-<<<<<<< HEAD
-	beacon, err := s.nodeClient.GetVersion(ctx, &emptypb.Empty{})
-=======
 	beacon, err := s.nodeClient.Version(ctx, &emptypb.Empty{})
->>>>>>> b8cd7794
 	if err != nil {
 		httputil.HandleError(w, err.Error(), http.StatusInternalServerError)
 		return
