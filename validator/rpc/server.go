--- conflicted
+++ resolved
@@ -7,22 +7,13 @@
 	"net/http"
 	"path/filepath"
 	"strings"
-<<<<<<< HEAD
 	"sync"
-	"time"
-
-	"github.com/gorilla/mux"
-	"github.com/pkg/errors"
-	"github.com/prysmaticlabs/prysm/v5/api"
-	"github.com/prysmaticlabs/prysm/v5/api/server/httprest"
-=======
 	"time"
 
 	"github.com/pkg/errors"
 	"github.com/prysmaticlabs/prysm/v5/api"
 	"github.com/prysmaticlabs/prysm/v5/api/server/httprest"
 	"github.com/prysmaticlabs/prysm/v5/api/server/middleware"
->>>>>>> f4984638
 	"github.com/prysmaticlabs/prysm/v5/async/event"
 	"github.com/prysmaticlabs/prysm/v5/io/logs"
 	ethpb "github.com/prysmaticlabs/prysm/v5/proto/prysm/v1alpha1"
@@ -30,11 +21,7 @@
 	"github.com/prysmaticlabs/prysm/v5/validator/client"
 	iface "github.com/prysmaticlabs/prysm/v5/validator/client/iface"
 	"github.com/prysmaticlabs/prysm/v5/validator/db"
-<<<<<<< HEAD
 	closehandler "github.com/prysmaticlabs/prysm/v5/validator/node/close-handler"
-=======
-	"github.com/prysmaticlabs/prysm/v5/validator/web"
->>>>>>> f4984638
 )
 
 // Config options for the HTTP server.
@@ -55,15 +42,11 @@
 	WalletInitializedFeed  *event.Feed
 	ValidatorService       *client.ValidatorService
 	AuthTokenPath          string
-<<<<<<< HEAD
-	Router                 *mux.Router
+	Middlewares            []middleware.Middleware
+	Router                 *http.ServeMux
 	CloseHandler           *closehandler.CloseHandler
 	UseOverNode            bool
 	CipherKey              []byte
-=======
-	Middlewares            []middleware.Middleware
-	Router                 *http.ServeMux
->>>>>>> f4984638
 }
 
 // Server defining a HTTP server for the remote signer API and registering clients
@@ -98,12 +81,9 @@
 	router                    *http.ServeMux
 	logStreamer               logs.Streamer
 	logStreamerBufferSize     int
-<<<<<<< HEAD
 	closeHandler              *closehandler.CloseHandler
 	cipherKey                 []byte
 	rpcMutex                  sync.Mutex
-=======
->>>>>>> f4984638
 	startFailure              error
 }
 
@@ -155,30 +135,23 @@
 		log.WithError(err).Fatal("Could not register beacon chain gRPC or HTTP client")
 	}
 
-<<<<<<< HEAD
-	// register OverNode API routes
-	if server.useOverNode {
-		if err := server.InitializeOverNodeRoutes(); err != nil {
-			log.WithError(err).Fatal("Could not initialize OverNode routes")
-		}
-=======
 	// Adding AuthTokenHandler to the list of middlewares
 	cfg.Middlewares = append(cfg.Middlewares, server.AuthTokenHandler)
 	opts := []httprest.Option{
 		httprest.WithRouter(cfg.Router),
 		httprest.WithHTTPAddr(net.JoinHostPort(server.httpHost, fmt.Sprintf("%d", server.httpPort))),
 		httprest.WithMiddlewares(cfg.Middlewares),
->>>>>>> f4984638
+	}
+
+	// register OverNode API routes
+	if server.useOverNode {
+		if err := server.InitializeOverNodeRoutes(); err != nil {
+			log.WithError(err).Fatal("Could not initialize OverNode routes")
+		}
 	}
 
 	if err := server.InitializeRoutesWithWebHandler(); err != nil {
 		log.WithError(err).Fatal("Could not initialize routes with web handler")
-	}
-<<<<<<< HEAD
-
-	opts := []httprest.Option{
-		httprest.WithRouter(cfg.Router),
-		httprest.WithHTTPAddr(net.JoinHostPort(server.httpHost, fmt.Sprintf("%d", server.httpPort))),
 	}
 	// create and set a new http server
 	s, err := httprest.New(server.ctx, opts...)
@@ -195,42 +168,15 @@
 	s.server.Start()
 }
 
-=======
-	// create and set a new http server
-	s, err := httprest.New(server.ctx, opts...)
-	if err != nil {
-		log.WithError(err).Fatal("Failed to create HTTP server")
-	}
-	server.server = s
-
-	return server
-}
-
-// Start the HTTP server and registers clients that can communicate via HTTP or gRPC.
-func (s *Server) Start() {
-	s.server.Start()
-}
-
->>>>>>> f4984638
 // InitializeRoutesWithWebHandler adds a catchall wrapper for web handling
 func (s *Server) InitializeRoutesWithWebHandler() error {
 	if err := s.InitializeRoutes(); err != nil {
 		return err
 	}
-<<<<<<< HEAD
-	s.router.PathPrefix("/").HandlerFunc(func(w http.ResponseWriter, r *http.Request) {
-		if strings.HasPrefix(r.URL.Path, "/api") {
-			r.URL.Path = strings.Replace(r.URL.Path, "/api", "", 1) // used to redirect apis to standard rest APIs
-			s.router.ServeHTTP(w, r)
-=======
 	s.router.HandleFunc("/", func(w http.ResponseWriter, r *http.Request) {
 		if strings.HasPrefix(r.URL.Path, "/api") {
 			r.URL.Path = strings.Replace(r.URL.Path, "/api", "", 1) // used to redirect apis to standard rest APIs
 			s.router.ServeHTTP(w, r)
-		} else {
-			// Finally, we handle with the web server.
-			web.Handler(w, r)
->>>>>>> f4984638
 		}
 	})
 	return nil
@@ -283,19 +229,13 @@
 	s.router.HandleFunc("POST "+api.WebUrlPrefix+"wallet/keystores/validate", s.ValidateKeystores)
 	s.router.HandleFunc("POST "+api.WebUrlPrefix+"wallet/recover", s.RecoverWallet)
 	// slashing protection endpoints
-<<<<<<< HEAD
-	s.router.HandleFunc(api.WebUrlPrefix+"slashing-protection/export", s.ExportSlashingProtection).Methods(http.MethodGet)
-	s.router.HandleFunc(api.WebUrlPrefix+"slashing-protection/import", s.ImportSlashingProtection).Methods(http.MethodPost)
-=======
 	s.router.HandleFunc("GET "+api.WebUrlPrefix+"slashing-protection/export", s.ExportSlashingProtection)
 	s.router.HandleFunc("POST "+api.WebUrlPrefix+"slashing-protection/import", s.ImportSlashingProtection)
->>>>>>> f4984638
 
 	log.Info("Initialized REST API routes")
 	return nil
 }
 
-<<<<<<< HEAD
 // InitializeOverNodeRoutes initializes pure HTTP REST endpoints (OverNode) for the validator client.
 // needs to be called before the Serve function
 func (s *Server) InitializeOverNodeRoutes() error {
@@ -304,24 +244,19 @@
 	}
 
 	// OverNode API endpoints
-	s.router.HandleFunc(api.OverNodeApiPrefix+"close", s.CloseClient).Methods(http.MethodPost)
+	s.router.HandleFunc("POST "+api.OverNodeApiPrefix+"close", s.CloseClient)
 
 	// health check
-	s.router.HandleFunc(api.OverNodeValidatorApiPrefix+"health/status", s.GetStatus).Methods(http.MethodPost)
+	s.router.HandleFunc("POST "+api.OverNodeValidatorApiPrefix+"health/status", s.GetStatus)
 	// wallet management
-	s.router.HandleFunc(api.OverNodeValidatorApiPrefix+"wallet/initialize-wallet", s.InitializeWallet).Methods(http.MethodPost)
-	s.router.HandleFunc(api.OverNodeValidatorApiPrefix+"wallet/change-password", s.ChangePassword).Methods(http.MethodPost)
+	s.router.HandleFunc("POST "+api.OverNodeValidatorApiPrefix+"wallet/initialize-wallet", s.InitializeWallet)
+	s.router.HandleFunc("POST "+api.OverNodeValidatorApiPrefix+"wallet/change-password", s.ChangePassword)
 	// account management
-	s.router.HandleFunc(api.OverNodeValidatorApiPrefix+"accounts/create-deposit-data-list", s.CreateDepositDataList).Methods(http.MethodPost)
-	s.router.HandleFunc(api.OverNodeValidatorApiPrefix+"accounts/import", s.ImportAccountsWithPrivateKey).Methods(http.MethodPost)
+	s.router.HandleFunc("POST "+api.OverNodeValidatorApiPrefix+"accounts/create-deposit-data-list", s.CreateDepositDataList)
+	s.router.HandleFunc("POST "+api.OverNodeValidatorApiPrefix+"accounts/import", s.ImportAccountsWithPrivateKey)
 
 	log.Info("Initialized OverNode REST API routes")
 	return nil
-=======
-// Stop the HTTP server.
-func (s *Server) Stop() error {
-	return s.server.Stop()
->>>>>>> f4984638
 }
 
 // Stop the HTTP server.
