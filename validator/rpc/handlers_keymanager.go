package rpc

import (
	"bytes"
	"context"
	"encoding/json"
	"fmt"
	"io"
	"net/http"
	"strings"

	"github.com/ethereum/go-ethereum/common"
	"github.com/ethereum/go-ethereum/common/hexutil"
	"github.com/pkg/errors"
	"github.com/prysmaticlabs/prysm/v5/api/server/structs"
	"github.com/prysmaticlabs/prysm/v5/beacon-chain/rpc/eth/shared"
	"github.com/prysmaticlabs/prysm/v5/cmd/validator/flags"
	fieldparams "github.com/prysmaticlabs/prysm/v5/config/fieldparams"
	"github.com/prysmaticlabs/prysm/v5/config/params"
	"github.com/prysmaticlabs/prysm/v5/config/proposer"
	"github.com/prysmaticlabs/prysm/v5/consensus-types/primitives"
	"github.com/prysmaticlabs/prysm/v5/consensus-types/validator"
	"github.com/prysmaticlabs/prysm/v5/encoding/bytesutil"
	"github.com/prysmaticlabs/prysm/v5/network/httputil"
	"github.com/prysmaticlabs/prysm/v5/validator/client"
	"github.com/prysmaticlabs/prysm/v5/validator/keymanager"
	"github.com/prysmaticlabs/prysm/v5/validator/keymanager/derived"
	slashingprotection "github.com/prysmaticlabs/prysm/v5/validator/slashing-protection-history"
	"github.com/prysmaticlabs/prysm/v5/validator/slashing-protection-history/format"
	"go.opencensus.io/trace"
	"google.golang.org/protobuf/types/known/emptypb"
)

// ListKeystores implements the standard validator key management API.
func (s *Server) ListKeystores(w http.ResponseWriter, r *http.Request) {
	ctx, span := trace.StartSpan(r.Context(), "validator.keymanagerAPI.ListKeystores")
	defer span.End()

	if s.validatorService == nil {
		httputil.HandleError(w, "Validator service not ready.", http.StatusServiceUnavailable)
		return
	}
	if !s.walletInitialized {
		httputil.HandleError(w, "Prysm Wallet not initialized. Please create a new wallet.", http.StatusServiceUnavailable)
		return
	}
	km, err := s.validatorService.Keymanager()
	if err != nil {
		httputil.HandleError(w, err.Error(), http.StatusInternalServerError)
		return
	}
	if s.wallet.KeymanagerKind() != keymanager.Derived && s.wallet.KeymanagerKind() != keymanager.Local {
		httputil.HandleError(w, errors.Wrap(err, "Prysm validator keys are not stored locally with this keymanager type").Error(), http.StatusInternalServerError)
		return
	}
	pubKeys, err := km.FetchValidatingPublicKeys(ctx)
	if err != nil {
		httputil.HandleError(w, errors.Wrap(err, "Could not retrieve keystores").Error(), http.StatusInternalServerError)
		return
	}
	keystoreResponse := make([]*Keystore, len(pubKeys))
	for i := 0; i < len(pubKeys); i++ {
		keystoreResponse[i] = &Keystore{
			ValidatingPubkey: hexutil.Encode(pubKeys[i][:]),
		}
		if s.wallet.KeymanagerKind() == keymanager.Derived {
			keystoreResponse[i].DerivationPath = fmt.Sprintf(derived.ValidatingKeyDerivationPathTemplate, i)
		}
	}
	response := &ListKeystoresResponse{
		Data: keystoreResponse,
	}
	httputil.WriteJson(w, response)
}

// ImportKeystores allows for importing keystores into Prysm with their slashing protection history.
func (s *Server) ImportKeystores(w http.ResponseWriter, r *http.Request) {
	ctx, span := trace.StartSpan(r.Context(), "validator.keymanagerAPI.ImportKeystores")
	defer span.End()

	if s.validatorService == nil {
		httputil.HandleError(w, "Validator service not ready.", http.StatusServiceUnavailable)
		return
	}
	if !s.walletInitialized {
		httputil.HandleError(w, "Prysm Wallet not initialized. Please create a new wallet.", http.StatusServiceUnavailable)
		return
	}
	km, err := s.validatorService.Keymanager()
	if err != nil {
		httputil.HandleError(w, err.Error(), http.StatusInternalServerError)
		return
	}

	var req ImportKeystoresRequest
	err = json.NewDecoder(r.Body).Decode(&req)
	switch {
	case errors.Is(err, io.EOF):
		httputil.HandleError(w, "No data submitted", http.StatusBadRequest)
		return
	case err != nil:
		httputil.HandleError(w, "Could not decode request body: "+err.Error(), http.StatusBadRequest)
		return
	}

	importer, ok := km.(keymanager.Importer)
	if !ok {
		statuses := make([]*keymanager.KeyStatus, len(req.Keystores))
		for i := 0; i < len(req.Keystores); i++ {
			statuses[i] = &keymanager.KeyStatus{
				Status:  keymanager.StatusError,
				Message: fmt.Sprintf("Keymanager kind %T cannot import local keys", km),
			}
		}
		httputil.WriteJson(w, &ImportKeystoresResponse{Data: statuses})
		return
	}
	if len(req.Keystores) == 0 {
		httputil.WriteJson(w, &ImportKeystoresResponse{})
		return
	}
	keystores := make([]*keymanager.Keystore, len(req.Keystores))
	for i := 0; i < len(req.Keystores); i++ {
		k := &keymanager.Keystore{}
		err = json.Unmarshal([]byte(req.Keystores[i]), k)
		if k.Description == "" && k.Name != "" {
			k.Description = k.Name
		}
		if err != nil {
			// we want to ignore unmarshal errors for now, the proper status is updated in importer.ImportKeystores
			k.Pubkey = "invalid format"
		}
		keystores[i] = k
	}
	if req.SlashingProtection != "" {
		if s.db == nil || s.db.ImportStandardProtectionJSON(ctx, bytes.NewBufferString(req.SlashingProtection)) != nil {
			statuses := make([]*keymanager.KeyStatus, len(req.Keystores))
			for i := 0; i < len(req.Keystores); i++ {
				statuses[i] = &keymanager.KeyStatus{
					Status:  keymanager.StatusError,
					Message: fmt.Sprintf("could not import slashing protection: %v", err),
				}
			}
			httputil.WriteJson(w, &ImportKeystoresResponse{Data: statuses})
			return
		}
	}
	if len(req.Passwords) == 0 {
		req.Passwords = make([]string, len(req.Keystores))
	}

	// req.Passwords and req.Keystores are checked for 0 length in code above.
	if len(req.Passwords) > len(req.Keystores) {
		req.Passwords = req.Passwords[:len(req.Keystores)]
	} else if len(req.Passwords) < len(req.Keystores) {
		passwordList := make([]string, len(req.Keystores))
		copy(passwordList, req.Passwords)
		req.Passwords = passwordList
	}

	statuses, err := importer.ImportKeystores(ctx, keystores, req.Passwords)
	if err != nil {
		httputil.HandleError(w, errors.Wrap(err, "Could not import keystores").Error(), http.StatusInternalServerError)
		return
	}

	// If any of the keys imported had a slashing protection history before, we
	// stop marking them as deleted from our validator database.
	httputil.WriteJson(w, &ImportKeystoresResponse{Data: statuses})
}

// DeleteKeystores allows for deleting specified public keys from Prysm.
func (s *Server) DeleteKeystores(w http.ResponseWriter, r *http.Request) {
	ctx, span := trace.StartSpan(r.Context(), "validator.keymanagerAPI.DeleteKeystores")
	defer span.End()

	if s.validatorService == nil {
		httputil.HandleError(w, "Validator service not ready.", http.StatusServiceUnavailable)
		return
	}
	if !s.walletInitialized {
		httputil.HandleError(w, "Prysm Wallet not initialized. Please create a new wallet.", http.StatusServiceUnavailable)
		return
	}
	km, err := s.validatorService.Keymanager()
	if err != nil {
		httputil.HandleError(w, err.Error(), http.StatusInternalServerError)
		return
	}
	var req DeleteKeystoresRequest
	err = json.NewDecoder(r.Body).Decode(&req)
	switch {
	case errors.Is(err, io.EOF):
		httputil.HandleError(w, "No data submitted", http.StatusBadRequest)
		return
	case err != nil:
		httputil.HandleError(w, "Could not decode request body: "+err.Error(), http.StatusBadRequest)
		return
	}

	if len(req.Pubkeys) == 0 {
		httputil.WriteJson(w, &DeleteKeystoresResponse{Data: make([]*keymanager.KeyStatus, 0)})
		return
	}
	deleter, ok := km.(keymanager.Deleter)
	if !ok {
		sts := make([]*keymanager.KeyStatus, len(req.Pubkeys))
		for i := 0; i < len(req.Pubkeys); i++ {
			sts[i] = &keymanager.KeyStatus{
				Status:  keymanager.StatusError,
				Message: fmt.Sprintf("Keymanager kind %T cannot delete local keys", km),
			}
		}
		httputil.WriteJson(w, &DeleteKeystoresResponse{Data: sts})
		return
	}
	bytePubKeys := make([][]byte, len(req.Pubkeys))
	for i, pubkey := range req.Pubkeys {
		key, ok := shared.ValidateHex(w, fmt.Sprintf("pubkeys[%d]", i), pubkey, fieldparams.BLSPubkeyLength)
		if !ok {
			return
		}
		bytePubKeys[i] = key
	}
	statuses, err := deleter.DeleteKeystores(ctx, bytePubKeys)
	if err != nil {
		httputil.HandleError(w, errors.Wrap(err, "Could not delete keys").Error(), http.StatusInternalServerError)
		return
	}

	statuses, err = s.transformDeletedKeysStatuses(ctx, bytePubKeys, statuses)
	if err != nil {
		httputil.HandleError(w, errors.Wrap(err, "Could not transform deleted keys statuses").Error(), http.StatusInternalServerError)
		return
	}

	exportedHistory, err := s.slashingProtectionHistoryForDeletedKeys(ctx, bytePubKeys, statuses)
	if err != nil {
		log.WithError(err).Warn("Could not get slashing protection history for deleted keys")
		sts := make([]*keymanager.KeyStatus, len(req.Pubkeys))
		for i := 0; i < len(req.Pubkeys); i++ {
			sts[i] = &keymanager.KeyStatus{
				Status:  keymanager.StatusError,
				Message: "Could not export slashing protection history as existing non duplicate keys were deleted",
			}
		}
		httputil.WriteJson(w, &DeleteKeystoresResponse{Data: sts})
		return
	}
	jsonHist, err := json.Marshal(exportedHistory)
	if err != nil {
		httputil.HandleError(w, errors.Wrap(err, "Could not JSON marshal slashing protection history").Error(), http.StatusInternalServerError)
		return
	}

	response := &DeleteKeystoresResponse{
		Data:               statuses,
		SlashingProtection: string(jsonHist),
	}
	httputil.WriteJson(w, response)
}

// For a list of deleted keystore statuses, we check if any NOT_FOUND status actually
// has a corresponding public key in the database. In this case, we transform the status
// to NOT_ACTIVE, as we do have slashing protection history for it and should not mark it
// as NOT_FOUND when returning a response to the caller.
func (s *Server) transformDeletedKeysStatuses(
	ctx context.Context, pubKeys [][]byte, statuses []*keymanager.KeyStatus,
) ([]*keymanager.KeyStatus, error) {
	pubKeysInDB, err := s.publicKeysInDB(ctx)
	if err != nil {
		return nil, errors.Wrap(err, "could not get public keys from DB")
	}
	if len(pubKeysInDB) > 0 {
		for i := 0; i < len(pubKeys); i++ {
			keyExistsInDB := pubKeysInDB[bytesutil.ToBytes48(pubKeys[i])]
			if keyExistsInDB && statuses[i].Status == keymanager.StatusNotFound {
				statuses[i].Status = keymanager.StatusNotActive
			}
		}
	}
	return statuses, nil
}

// Gets a map of all public keys in the database, useful for O(1) lookups.
func (s *Server) publicKeysInDB(ctx context.Context) (map[[fieldparams.BLSPubkeyLength]byte]bool, error) {
	pubKeysInDB := make(map[[fieldparams.BLSPubkeyLength]byte]bool)
	attestedPublicKeys, err := s.db.AttestedPublicKeys(ctx)
	if err != nil {
		return nil, fmt.Errorf("could not get attested public keys from DB: %w", err)
	}
	proposedPublicKeys, err := s.db.ProposedPublicKeys(ctx)
	if err != nil {
		return nil, fmt.Errorf("could not get proposed public keys from DB: %w", err)
	}
	for _, pk := range append(attestedPublicKeys, proposedPublicKeys...) {
		pubKeysInDB[pk] = true
	}
	return pubKeysInDB, nil
}

// Exports slashing protection data for a list of DELETED or NOT_ACTIVE keys only to be used
// as part of the DeleteKeystores endpoint.
func (s *Server) slashingProtectionHistoryForDeletedKeys(
	ctx context.Context, pubKeys [][]byte, statuses []*keymanager.KeyStatus,
) (*format.EIPSlashingProtectionFormat, error) {
	// We select the keys that were DELETED or NOT_ACTIVE from the previous action
	// and use that to filter our slashing protection export.
	filteredKeys := make([][]byte, 0, len(pubKeys))
	for i, pk := range pubKeys {
		if statuses[i].Status == keymanager.StatusDeleted ||
			statuses[i].Status == keymanager.StatusNotActive {
			filteredKeys = append(filteredKeys, pk)
		}
	}
	return slashingprotection.ExportStandardProtectionJSON(ctx, s.db, filteredKeys...)
}

// SetVoluntaryExit creates a signed voluntary exit message and returns a VoluntaryExit object.
func (s *Server) SetVoluntaryExit(w http.ResponseWriter, r *http.Request) {
	ctx, span := trace.StartSpan(r.Context(), "validator.keymanagerAPI.SetVoluntaryExit")
	defer span.End()

	if s.validatorService == nil {
		httputil.HandleError(w, "Validator service not ready", http.StatusServiceUnavailable)
		return
	}

	if !s.walletInitialized {
		httputil.HandleError(w, "No wallet found", http.StatusServiceUnavailable)
		return
	}

	km, err := s.validatorService.Keymanager()
	if err != nil {
		httputil.HandleError(w, err.Error(), http.StatusInternalServerError)
		return
	}
	_, pubkey, ok := shared.HexFromRoute(w, r, "pubkey", fieldparams.BLSPubkeyLength)
	if !ok {
		return
	}
	rawEpoch, e, ok := shared.UintFromQuery(w, r, "epoch", false)
	if !ok {
		return
	}
	epoch := primitives.Epoch(e)

	if rawEpoch == "" {
<<<<<<< HEAD
		genesisResponse, err := s.nodeClient.GetGenesis(ctx, &emptypb.Empty{})
=======
		genesisResponse, err := s.nodeClient.Genesis(ctx, &emptypb.Empty{})
>>>>>>> b8cd7794
		if err != nil {
			httputil.HandleError(w, errors.Wrap(err, "Failed to get genesis time").Error(), http.StatusInternalServerError)
			return
		}
		currentEpoch, err := client.CurrentEpoch(genesisResponse.GenesisTime)
		if err != nil {
			httputil.HandleError(w, errors.Wrap(err, "Failed to get current epoch").Error(), http.StatusInternalServerError)
			return
		}
		epoch = currentEpoch
	}
	sve, err := client.CreateSignedVoluntaryExit(
		ctx,
		s.beaconNodeValidatorClient,
		km.Sign,
		pubkey,
		epoch,
	)
	if err != nil {
		httputil.HandleError(w, errors.Wrap(err, "Could not create voluntary exit").Error(), http.StatusInternalServerError)
		return
	}

	response := &SetVoluntaryExitResponse{
		Data: &structs.SignedVoluntaryExit{
			Message: &structs.VoluntaryExit{
				Epoch:          fmt.Sprintf("%d", sve.Exit.Epoch),
				ValidatorIndex: fmt.Sprintf("%d", sve.Exit.ValidatorIndex),
			},
			Signature: hexutil.Encode(sve.Signature),
		},
	}
	httputil.WriteJson(w, response)
}

// ListRemoteKeys returns a list of all public keys defined for web3signer keymanager type.
func (s *Server) ListRemoteKeys(w http.ResponseWriter, r *http.Request) {
	ctx, span := trace.StartSpan(r.Context(), "validator.keymanagerAPI.ListRemoteKeys")
	defer span.End()

	if s.validatorService == nil {
		httputil.HandleError(w, "Validator service not ready.", http.StatusServiceUnavailable)
		return
	}
	if !s.walletInitialized {
		httputil.HandleError(w, "Prysm Wallet not initialized. Please create a new wallet.", http.StatusServiceUnavailable)
		return
	}
	km, err := s.validatorService.Keymanager()
	if err != nil {
		httputil.HandleError(w, err.Error(), http.StatusInternalServerError)
		return
	}
	if s.wallet.KeymanagerKind() != keymanager.Web3Signer {
		httputil.HandleError(w, "Prysm Wallet is not of type Web3Signer. Please execute validator client with web3signer flags.", http.StatusInternalServerError)
		return
	}
	pubKeys, err := km.FetchValidatingPublicKeys(ctx)
	if err != nil {
		httputil.HandleError(w, errors.Errorf("Could not retrieve public keys: %v", err).Error(), http.StatusInternalServerError)
		return
	}
	keystoreResponse := make([]*RemoteKey, len(pubKeys))
	for i := 0; i < len(pubKeys); i++ {
		keystoreResponse[i] = &RemoteKey{
			Pubkey:   hexutil.Encode(pubKeys[i][:]),
			Url:      s.validatorService.RemoteSignerConfig().BaseEndpoint,
			Readonly: true,
		}
	}

	response := &ListRemoteKeysResponse{
		Data: keystoreResponse,
	}
	httputil.WriteJson(w, response)
}

// ImportRemoteKeys imports a list of public keys defined for web3signer keymanager type.
func (s *Server) ImportRemoteKeys(w http.ResponseWriter, r *http.Request) {
	_, span := trace.StartSpan(r.Context(), "validator.keymanagerAPI.ImportRemoteKeys")
	defer span.End()

	if s.validatorService == nil {
		httputil.HandleError(w, "Validator service not ready.", http.StatusServiceUnavailable)
		return
	}
	if !s.walletInitialized {
		httputil.HandleError(w, "Prysm Wallet not initialized. Please create a new wallet.", http.StatusServiceUnavailable)
		return
	}
	km, err := s.validatorService.Keymanager()
	if err != nil {
		httputil.HandleError(w, err.Error(), http.StatusInternalServerError)
		return
	}
	if s.wallet.KeymanagerKind() != keymanager.Web3Signer {
		httputil.HandleError(w, "Prysm Wallet is not of type Web3Signer. Please execute validator client with web3signer flags.", http.StatusInternalServerError)
		return
	}

	var req ImportRemoteKeysRequest
	err = json.NewDecoder(r.Body).Decode(&req)
	switch {
	case errors.Is(err, io.EOF):
		httputil.HandleError(w, "No data submitted", http.StatusBadRequest)
		return
	case err != nil:
		httputil.HandleError(w, "Could not decode request body: "+err.Error(), http.StatusBadRequest)
		return
	}

	adder, ok := km.(keymanager.PublicKeyAdder)
	if !ok {
		statuses := make([]*keymanager.KeyStatus, len(req.RemoteKeys))
		for i := 0; i < len(req.RemoteKeys); i++ {
			statuses[i] = &keymanager.KeyStatus{
				Status:  keymanager.StatusError,
				Message: "Keymanager kind cannot import public keys for web3signer keymanager type.",
			}
		}
		httputil.WriteJson(w, &RemoteKeysResponse{Data: statuses})
		return
	}

	remoteKeys := make([]string, len(req.RemoteKeys))
	isUrlUsed := false
	for i, obj := range req.RemoteKeys {
		remoteKeys[i] = obj.Pubkey
		if obj.Url != "" {
			isUrlUsed = true
		}
	}
	if isUrlUsed {
		log.Warnf("Setting the remote signer base url within the request is not supported. The remote signer url can only be set from the --%s flag.", flags.Web3SignerURLFlag.Name)
	}

	ks, err := adder.AddPublicKeys(remoteKeys)
	if err != nil {
		httputil.HandleError(w, err.Error(), http.StatusInternalServerError)
		return
	}
	httputil.WriteJson(w, &RemoteKeysResponse{Data: ks})
}

// DeleteRemoteKeys deletes a list of public keys defined for web3signer keymanager type.
func (s *Server) DeleteRemoteKeys(w http.ResponseWriter, r *http.Request) {
	_, span := trace.StartSpan(r.Context(), "validator.keymanagerAPI.DeleteRemoteKeys")
	defer span.End()

	if s.validatorService == nil {
		httputil.HandleError(w, "Validator service not ready.", http.StatusServiceUnavailable)
		return
	}
	if !s.walletInitialized {
		httputil.HandleError(w, "Prysm Wallet not initialized. Please create a new wallet.", http.StatusServiceUnavailable)
		return
	}
	km, err := s.validatorService.Keymanager()
	if err != nil {
		httputil.HandleError(w, err.Error(), http.StatusInternalServerError)
		return
	}
	if s.wallet.KeymanagerKind() != keymanager.Web3Signer {
		httputil.HandleError(w, "Prysm Wallet is not of type Web3Signer. Please execute validator client with web3signer flags.", http.StatusInternalServerError)
		return
	}

	var req DeleteRemoteKeysRequest
	err = json.NewDecoder(r.Body).Decode(&req)
	switch {
	case errors.Is(err, io.EOF):
		httputil.HandleError(w, "No data submitted", http.StatusBadRequest)
		return
	case err != nil:
		httputil.HandleError(w, "Could not decode request body: "+err.Error(), http.StatusBadRequest)
		return
	}

	deleter, ok := km.(keymanager.PublicKeyDeleter)
	if !ok {
		statuses := make([]*keymanager.KeyStatus, len(req.Pubkeys))
		for i := 0; i < len(req.Pubkeys); i++ {
			statuses[i] = &keymanager.KeyStatus{
				Status:  keymanager.StatusError,
				Message: "Keymanager kind cannot delete public keys for web3signer keymanager type.",
			}
		}
		httputil.WriteJson(w, &RemoteKeysResponse{Data: statuses})
		return
	}
	data, err := deleter.DeletePublicKeys(req.Pubkeys)
	if err != nil {
		httputil.HandleError(w, err.Error(), http.StatusInternalServerError)
		return
	}
	httputil.WriteJson(w, RemoteKeysResponse{Data: data})
}

// ListFeeRecipientByPubkey returns the public key to eth address mapping object to the end user.
func (s *Server) ListFeeRecipientByPubkey(w http.ResponseWriter, r *http.Request) {
	_, span := trace.StartSpan(r.Context(), "validator.keymanagerAPI.ListFeeRecipientByPubkey")
	defer span.End()

	if s.validatorService == nil {
		httputil.HandleError(w, "Validator service not ready.", http.StatusServiceUnavailable)
		return
	}
	rawPubkey, pubkey, ok := shared.HexFromRoute(w, r, "pubkey", fieldparams.BLSPubkeyLength)
	if !ok {
		return
	}
	finalResp := &GetFeeRecipientByPubkeyResponse{
		Data: &FeeRecipient{
			Pubkey: rawPubkey,
		},
	}

	proposerSettings := s.validatorService.ProposerSettings()

	// If fee recipient is defined for this specific pubkey in proposer configuration, use it
	if proposerSettings != nil && proposerSettings.ProposeConfig != nil {
		proposerOption, found := proposerSettings.ProposeConfig[bytesutil.ToBytes48(pubkey)]

		if found && proposerOption.FeeRecipientConfig != nil {
			finalResp.Data.Ethaddress = proposerOption.FeeRecipientConfig.FeeRecipient.String()
			httputil.WriteJson(w, finalResp)
			return
		}
	}

	// If fee recipient is defined in default configuration, use it
	if proposerSettings != nil && proposerSettings.DefaultConfig != nil && proposerSettings.DefaultConfig.FeeRecipientConfig != nil {
		finalResp.Data.Ethaddress = proposerSettings.DefaultConfig.FeeRecipientConfig.FeeRecipient.String()
		httputil.WriteJson(w, finalResp)
		return
	}

	httputil.HandleError(w, "No fee recipient set", http.StatusBadRequest)
}

// SetFeeRecipientByPubkey updates the eth address mapped to the public key.
func (s *Server) SetFeeRecipientByPubkey(w http.ResponseWriter, r *http.Request) {
	ctx, span := trace.StartSpan(r.Context(), "validator.keymanagerAPI.SetFeeRecipientByPubkey")
	defer span.End()

	if s.validatorService == nil {
		httputil.HandleError(w, "Validator service not ready.", http.StatusServiceUnavailable)
		return
	}
	_, pubkey, ok := shared.HexFromRoute(w, r, "pubkey", fieldparams.BLSPubkeyLength)
	if !ok {
		return
	}

	var req SetFeeRecipientByPubkeyRequest
	err := json.NewDecoder(r.Body).Decode(&req)
	switch {
	case errors.Is(err, io.EOF):
		httputil.HandleError(w, "No data submitted", http.StatusBadRequest)
		return
	case err != nil:
		httputil.HandleError(w, "Could not decode request body: "+err.Error(), http.StatusBadRequest)
		return
	}
	ethAddress, valid := shared.ValidateHex(w, "ethaddress", req.Ethaddress, fieldparams.FeeRecipientLength)
	if !valid {
		return
	}
	feeRecipient := common.BytesToAddress(ethAddress)
	settings := s.validatorService.ProposerSettings()
	switch {
	case settings == nil:
		settings = &proposer.Settings{
			ProposeConfig: map[[fieldparams.BLSPubkeyLength]byte]*proposer.Option{
				bytesutil.ToBytes48(pubkey): {
					FeeRecipientConfig: &proposer.FeeRecipientConfig{
						FeeRecipient: feeRecipient,
					},
					BuilderConfig: nil,
				},
			},
			DefaultConfig: nil,
		}
	case settings.ProposeConfig == nil:
		var builderConfig *proposer.BuilderConfig
		if settings.DefaultConfig != nil && settings.DefaultConfig.BuilderConfig != nil {
			builderConfig = settings.DefaultConfig.BuilderConfig.Clone()
		}
		settings.ProposeConfig = map[[fieldparams.BLSPubkeyLength]byte]*proposer.Option{
			bytesutil.ToBytes48(pubkey): {
				FeeRecipientConfig: &proposer.FeeRecipientConfig{
					FeeRecipient: feeRecipient,
				},
				BuilderConfig: builderConfig,
			},
		}
	default:
		proposerOption, found := settings.ProposeConfig[bytesutil.ToBytes48(pubkey)]
		if found && proposerOption != nil {
			proposerOption.FeeRecipientConfig = &proposer.FeeRecipientConfig{
				FeeRecipient: feeRecipient,
			}
		} else {
			var builderConfig = &proposer.BuilderConfig{}
			if settings.DefaultConfig != nil && settings.DefaultConfig.BuilderConfig != nil {
				builderConfig = settings.DefaultConfig.BuilderConfig.Clone()
			}
			settings.ProposeConfig[bytesutil.ToBytes48(pubkey)] = &proposer.Option{
				FeeRecipientConfig: &proposer.FeeRecipientConfig{
					FeeRecipient: feeRecipient,
				},
				BuilderConfig: builderConfig,
			}
		}
	}
	// save the settings
	if err := s.validatorService.SetProposerSettings(ctx, settings); err != nil {
		httputil.HandleError(w, "Could not set proposer settings: "+err.Error(), http.StatusInternalServerError)
		return
	}
	// override the 200 success with 202 according to the specs
	w.WriteHeader(http.StatusAccepted)
}

// DeleteFeeRecipientByPubkey updates the eth address mapped to the public key to the default fee recipient listed
func (s *Server) DeleteFeeRecipientByPubkey(w http.ResponseWriter, r *http.Request) {
	ctx, span := trace.StartSpan(r.Context(), "validator.keymanagerAPI.DeleteFeeRecipientByPubkey")
	defer span.End()

	if s.validatorService == nil {
		httputil.HandleError(w, "Validator service not ready.", http.StatusServiceUnavailable)
		return
	}
	_, pubkey, ok := shared.HexFromRoute(w, r, "pubkey", fieldparams.BLSPubkeyLength)
	if !ok {
		return
	}

	settings := s.validatorService.ProposerSettings()
	if settings != nil && settings.ProposeConfig != nil {
		proposerOption, found := settings.ProposeConfig[bytesutil.ToBytes48(pubkey)]
		if found {
			proposerOption.FeeRecipientConfig = nil
		}
	}

	// save the settings
	if err := s.validatorService.SetProposerSettings(ctx, settings); err != nil {
		httputil.HandleError(w, "Could not set proposer settings: "+err.Error(), http.StatusInternalServerError)
		return
	}

	// override the 200 success with 204 according to the specs
	w.WriteHeader(http.StatusNoContent)
}

// GetGasLimit returns the gas limit measured in gwei defined for the custom mev builder by public key
func (s *Server) GetGasLimit(w http.ResponseWriter, r *http.Request) {
	_, span := trace.StartSpan(r.Context(), "validator.keymanagerAPI.GetGasLimit")
	defer span.End()

	if s.validatorService == nil {
		httputil.HandleError(w, "Validator service not ready", http.StatusServiceUnavailable)
		return
	}

	rawPubkey, pubkey, ok := shared.HexFromRoute(w, r, "pubkey", fieldparams.BLSPubkeyLength)
	if !ok {
		return
	}

	resp := &GetGasLimitResponse{
		Data: &GasLimitMetaData{
			Pubkey:   rawPubkey,
			GasLimit: fmt.Sprintf("%d", params.BeaconConfig().DefaultBuilderGasLimit),
		},
	}
	settings := s.validatorService.ProposerSettings()
	if settings != nil {
		proposerOption, found := settings.ProposeConfig[bytesutil.ToBytes48(pubkey)]
		if found {
			if proposerOption.BuilderConfig != nil {
				resp.Data.GasLimit = fmt.Sprintf("%d", proposerOption.BuilderConfig.GasLimit)
			}
		} else if settings.DefaultConfig != nil && settings.DefaultConfig.BuilderConfig != nil {
			resp.Data.GasLimit = fmt.Sprintf("%d", s.validatorService.ProposerSettings().DefaultConfig.BuilderConfig.GasLimit)
		}
	}
	httputil.WriteJson(w, resp)
}

// SetGasLimit updates the gas limit by public key
func (s *Server) SetGasLimit(w http.ResponseWriter, r *http.Request) {
	ctx, span := trace.StartSpan(r.Context(), "validator.keymanagerAPI.SetGasLimit")
	defer span.End()

	if s.validatorService == nil {
		httputil.HandleError(w, "Validator service not ready", http.StatusServiceUnavailable)
		return
	}
	_, pubkey, ok := shared.HexFromRoute(w, r, "pubkey", fieldparams.BLSPubkeyLength)
	if !ok {
		return
	}

	var req SetGasLimitRequest
	err := json.NewDecoder(r.Body).Decode(&req)
	switch {
	case errors.Is(err, io.EOF):
		httputil.HandleError(w, "No data submitted", http.StatusBadRequest)
		return
	case err != nil:
		httputil.HandleError(w, "Could not decode request body: "+err.Error(), http.StatusBadRequest)
		return
	}

	gasLimit, valid := shared.ValidateUint(w, "gas_limit", req.GasLimit)
	if !valid {
		return
	}

	settings := s.validatorService.ProposerSettings()
	if settings == nil {
		httputil.HandleError(w, "No proposer settings were found to update", http.StatusInternalServerError)
		return
	} else if settings.ProposeConfig == nil {
		if settings.DefaultConfig == nil || settings.DefaultConfig.BuilderConfig == nil || !settings.DefaultConfig.BuilderConfig.Enabled {
			httputil.HandleError(w, "Gas limit changes only apply when builder is enabled", http.StatusInternalServerError)
			return
		}
		settings.ProposeConfig = make(map[[fieldparams.BLSPubkeyLength]byte]*proposer.Option)
		option := settings.DefaultConfig.Clone()
		option.BuilderConfig.GasLimit = validator.Uint64(gasLimit)
		settings.ProposeConfig[bytesutil.ToBytes48(pubkey)] = option
	} else {
		proposerOption, found := settings.ProposeConfig[bytesutil.ToBytes48(pubkey)]
		if found {
			if proposerOption.BuilderConfig == nil || !proposerOption.BuilderConfig.Enabled {
				httputil.HandleError(w, "Gas limit changes only apply when builder is enabled", http.StatusInternalServerError)
				return
			} else {
				proposerOption.BuilderConfig.GasLimit = validator.Uint64(gasLimit)
			}
		} else {
			if settings.DefaultConfig == nil {
				httputil.HandleError(w, "Gas limit changes only apply when builder is enabled", http.StatusInternalServerError)
				return
			}
			option := settings.DefaultConfig.Clone()
			option.BuilderConfig.GasLimit = validator.Uint64(gasLimit)
			settings.ProposeConfig[bytesutil.ToBytes48(pubkey)] = option
		}
	}
	// save the settings
	if err := s.validatorService.SetProposerSettings(ctx, settings); err != nil {
		httputil.HandleError(w, "Could not set proposer settings: "+err.Error(), http.StatusInternalServerError)
		return
	}
	w.WriteHeader(http.StatusAccepted)
}

// DeleteGasLimit deletes the gas limit by public key
func (s *Server) DeleteGasLimit(w http.ResponseWriter, r *http.Request) {
	ctx, span := trace.StartSpan(r.Context(), "validator.keymanagerAPI.DeleteGasLimit")
	defer span.End()

	if s.validatorService == nil {
		httputil.HandleError(w, "Validator service not ready", http.StatusServiceUnavailable)
		return
	}
	rawPubkey, pubkey, ok := shared.HexFromRoute(w, r, "pubkey", fieldparams.BLSPubkeyLength)
	if !ok {
		return
	}

	proposerSettings := s.validatorService.ProposerSettings()
	if proposerSettings != nil && proposerSettings.ProposeConfig != nil {
		proposerOption, found := proposerSettings.ProposeConfig[bytesutil.ToBytes48(pubkey)]
		if found && proposerOption.BuilderConfig != nil {
			// If proposerSettings has default value, use it.
			if proposerSettings.DefaultConfig != nil && proposerSettings.DefaultConfig.BuilderConfig != nil {
				proposerOption.BuilderConfig.GasLimit = proposerSettings.DefaultConfig.BuilderConfig.GasLimit
			} else {
				// Fallback to using global default.
				proposerOption.BuilderConfig.GasLimit = validator.Uint64(params.BeaconConfig().DefaultBuilderGasLimit)
			}
			// save the settings
			if err := s.validatorService.SetProposerSettings(ctx, proposerSettings); err != nil {
				httputil.HandleError(w, "Could not set proposer settings: "+err.Error(), http.StatusBadRequest)
				return
			}
			// Successfully deleted gas limit (reset to proposer config default or global default).
			// Return with success http code "204".
			w.WriteHeader(http.StatusNoContent)
			return
		}
	}
	// Otherwise, either no proposerOption is found for the pubkey or proposerOption.BuilderConfig is not enabled at all,
	// we respond "not found".
	httputil.HandleError(w, fmt.Sprintf("No gas limit found for pubkey %q", rawPubkey), http.StatusNotFound)
}

func (s *Server) GetGraffiti(w http.ResponseWriter, r *http.Request) {
	ctx, span := trace.StartSpan(r.Context(), "validator.keymanagerAPI.Graffiti")
	defer span.End()

	if s.validatorService == nil {
		httputil.HandleError(w, "Validator service not ready.", http.StatusServiceUnavailable)
		return
	}
	rawPubkey, pubkey, ok := shared.HexFromRoute(w, r, "pubkey", fieldparams.BLSPubkeyLength)
	if !ok {
		return
	}

	graffiti, err := s.validatorService.Graffiti(ctx, bytesutil.ToBytes48(pubkey))
	if err != nil {
		if strings.Contains(err.Error(), "unavailable") {
			httputil.HandleError(w, err.Error(), http.StatusInternalServerError)
			return
		}
		httputil.HandleError(w, err.Error(), http.StatusNotFound)
		return
	}

	httputil.WriteJson(w, &GetGraffitiResponse{
		Data: &GraffitiData{
			Pubkey:   rawPubkey,
			Graffiti: string(graffiti),
		},
	})
}

func (s *Server) SetGraffiti(w http.ResponseWriter, r *http.Request) {
	ctx, span := trace.StartSpan(r.Context(), "validator.keymanagerAPI.SetGraffiti")
	defer span.End()

	if s.validatorService == nil {
		httputil.HandleError(w, "Validator service not ready.", http.StatusServiceUnavailable)
		return
	}
	_, pubkey, ok := shared.HexFromRoute(w, r, "pubkey", fieldparams.BLSPubkeyLength)
	if !ok {
		return
	}

	var req struct {
		Graffiti string `json:"graffiti"`
	}
	err := json.NewDecoder(r.Body).Decode(&req)
	switch {
	case errors.Is(err, io.EOF):
		httputil.HandleError(w, "No data submitted", http.StatusBadRequest)
		return
	case err != nil:
		httputil.HandleError(w, "Could not decode request body: "+err.Error(), http.StatusBadRequest)
		return
	}

	if err := s.validatorService.SetGraffiti(ctx, bytesutil.ToBytes48(pubkey), []byte(req.Graffiti)); err != nil {
		httputil.HandleError(w, err.Error(), http.StatusInternalServerError)
		return
	}
}

func (s *Server) DeleteGraffiti(w http.ResponseWriter, r *http.Request) {
	ctx, span := trace.StartSpan(r.Context(), "validator.keymanagerAPI.DeleteGraffiti")
	defer span.End()

	if s.validatorService == nil {
		httputil.HandleError(w, "Validator service not ready.", http.StatusServiceUnavailable)
		return
	}

	_, pubkey, ok := shared.HexFromRoute(w, r, "pubkey", fieldparams.BLSPubkeyLength)
	if !ok {
		return
	}

	if err := s.validatorService.DeleteGraffiti(ctx, bytesutil.ToBytes48(pubkey)); err != nil {
		httputil.HandleError(w, err.Error(), http.StatusNotFound)
		return
	}
}<|MERGE_RESOLUTION|>--- conflicted
+++ resolved
@@ -347,11 +347,7 @@
 	epoch := primitives.Epoch(e)
 
 	if rawEpoch == "" {
-<<<<<<< HEAD
-		genesisResponse, err := s.nodeClient.GetGenesis(ctx, &emptypb.Empty{})
-=======
 		genesisResponse, err := s.nodeClient.Genesis(ctx, &emptypb.Empty{})
->>>>>>> b8cd7794
 		if err != nil {
 			httputil.HandleError(w, errors.Wrap(err, "Failed to get genesis time").Error(), http.StatusInternalServerError)
 			return
