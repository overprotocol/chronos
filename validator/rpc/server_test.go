--- conflicted
+++ resolved
@@ -57,11 +57,8 @@
 				t.Errorf("Unsupported method %v", method)
 			}
 		}
-<<<<<<< HEAD
-		return nil
-	})
-	require.NoError(t, err)
-	require.DeepEqual(t, wantRouteList, gotRouteList)
+	}
+
 }
 
 func TestServer_InitializeOverNodeRoutes(t *testing.T) {
@@ -95,8 +92,4 @@
 	})
 	require.NoError(t, err)
 	require.DeepEqual(t, wantRouteList, gotRouteList)
-=======
-	}
-
->>>>>>> f4984638
 }