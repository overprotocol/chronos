--- conflicted
+++ resolved
@@ -856,11 +856,7 @@
 			resp := &SetVoluntaryExitResponse{}
 			require.NoError(t, json.Unmarshal(w.Body.Bytes(), resp))
 			if tt.w.epoch == 0 {
-<<<<<<< HEAD
-				genesisResponse, err := s.nodeClient.GetGenesis(ctx, &emptypb.Empty{})
-=======
 				genesisResponse, err := s.nodeClient.Genesis(ctx, &emptypb.Empty{})
->>>>>>> b8cd7794
 				require.NoError(t, err)
 				tt.w.epoch, err = client.CurrentEpoch(genesisResponse.GenesisTime)
 				require.NoError(t, err)
