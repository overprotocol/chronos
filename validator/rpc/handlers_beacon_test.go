--- conflicted
+++ resolved
@@ -48,11 +48,7 @@
 	ctrl := gomock.NewController(t)
 	nodeClient := validatormock.NewMockNodeClient(ctrl)
 	chainClient := validatormock.NewMockChainClient(ctrl)
-<<<<<<< HEAD
-	nodeClient.EXPECT().GetSyncStatus(
-=======
 	nodeClient.EXPECT().SyncStatus(
->>>>>>> b8cd7794
 		gomock.Any(), // ctx
 		gomock.Any(),
 	).Return(&ethpb.SyncStatus{Syncing: true}, nil)
@@ -64,11 +60,7 @@
 		GenesisTime:            timeStamp,
 		DepositContractAddress: []byte("hello"),
 	}, nil)
-<<<<<<< HEAD
-	chainClient.EXPECT().GetChainHead(
-=======
 	chainClient.EXPECT().ChainHead(
->>>>>>> b8cd7794
 		gomock.Any(), // ctx
 		gomock.Any(),
 	).Return(&ethpb.ChainHead{
