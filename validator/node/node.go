// Package node is the main process which handles the lifecycle of
// the runtime services in a validator client process, gracefully shutting
// everything down upon close.
package node

import (
	"context"
	"fmt"
	"net"
	"net/http"
	"net/url"
	"os"
	"os/signal"
	"path"
	"path/filepath"
	"strings"
	"sync"
	"syscall"
	"time"

	"github.com/gorilla/mux"
	gwruntime "github.com/grpc-ecosystem/grpc-gateway/v2/runtime"
	"github.com/pkg/errors"
	"github.com/prysmaticlabs/prysm/v5/api"
	"github.com/prysmaticlabs/prysm/v5/api/gateway"
	"github.com/prysmaticlabs/prysm/v5/api/server/middleware"
	"github.com/prysmaticlabs/prysm/v5/async/event"
	"github.com/prysmaticlabs/prysm/v5/cmd"
	"github.com/prysmaticlabs/prysm/v5/cmd/validator/flags"
	"github.com/prysmaticlabs/prysm/v5/config/features"
	"github.com/prysmaticlabs/prysm/v5/config/params"
	"github.com/prysmaticlabs/prysm/v5/config/proposer"
	"github.com/prysmaticlabs/prysm/v5/config/proposer/loader"
	"github.com/prysmaticlabs/prysm/v5/io/file"
	"github.com/prysmaticlabs/prysm/v5/monitoring/backup"
	"github.com/prysmaticlabs/prysm/v5/monitoring/prometheus"
	tracing2 "github.com/prysmaticlabs/prysm/v5/monitoring/tracing"
	pb "github.com/prysmaticlabs/prysm/v5/proto/prysm/v1alpha1"
	"github.com/prysmaticlabs/prysm/v5/runtime"
	"github.com/prysmaticlabs/prysm/v5/runtime/debug"
	"github.com/prysmaticlabs/prysm/v5/runtime/prereqs"
	"github.com/prysmaticlabs/prysm/v5/runtime/version"
	"github.com/prysmaticlabs/prysm/v5/validator/accounts/wallet"
	"github.com/prysmaticlabs/prysm/v5/validator/client"
	"github.com/prysmaticlabs/prysm/v5/validator/db"
	"github.com/prysmaticlabs/prysm/v5/validator/db/filesystem"
	"github.com/prysmaticlabs/prysm/v5/validator/db/iface"
	"github.com/prysmaticlabs/prysm/v5/validator/db/kv"
	g "github.com/prysmaticlabs/prysm/v5/validator/graffiti"
	"github.com/prysmaticlabs/prysm/v5/validator/keymanager/local"
	remoteweb3signer "github.com/prysmaticlabs/prysm/v5/validator/keymanager/remote-web3signer"
	closehandler "github.com/prysmaticlabs/prysm/v5/validator/node/close-handler"
	"github.com/prysmaticlabs/prysm/v5/validator/rpc"
	"github.com/sirupsen/logrus"
	"github.com/urfave/cli/v2"
	"google.golang.org/protobuf/encoding/protojson"
)

// ValidatorClient defines an instance of an Ethereum validator that manages
// the entire lifecycle of services attached to it participating in proof of stake.
type ValidatorClient struct {
	cliCtx                *cli.Context
	ctx                   context.Context
	cancel                context.CancelFunc
	db                    iface.ValidatorDB
	services              *runtime.ServiceRegistry // Lifecycle and service store.
	lock                  sync.RWMutex
	wallet                *wallet.Wallet
	walletInitializedFeed *event.Feed
	stop                  chan struct{} // Channel to wait for termination notifications.
<<<<<<< HEAD
	cipherKey             []byte
=======
>>>>>>> b8cd7794
}

// NewValidatorClient creates a new instance of the Prysm validator client.
func NewValidatorClient(cliCtx *cli.Context) (*ValidatorClient, error) {
	// TODO(#9883) - Maybe we can pass in a new validator client config instead of the cliCTX to abstract away the use of flags here .
	if err := tracing2.Setup(
		"validator", // service name
		cliCtx.String(cmd.TracingProcessNameFlag.Name),
		cliCtx.String(cmd.TracingEndpointFlag.Name),
		cliCtx.Float64(cmd.TraceSampleFractionFlag.Name),
		cliCtx.Bool(cmd.EnableTracingFlag.Name),
	); err != nil {
		return nil, err
	}

	verbosity := cliCtx.String(cmd.VerbosityFlag.Name)
	level, err := logrus.ParseLevel(verbosity)
	if err != nil {
		return nil, err
	}
	logrus.SetLevel(level)

	// Warn if user's platform is not supported
	prereqs.WarnIfPlatformNotSupported(cliCtx.Context)

	registry := runtime.NewServiceRegistry()
	ctx, cancel := context.WithCancel(cliCtx.Context)
	validatorClient := &ValidatorClient{
		cliCtx:                cliCtx,
		ctx:                   ctx,
		cancel:                cancel,
		services:              registry,
		walletInitializedFeed: new(event.Feed),
		stop:                  make(chan struct{}),
	}

	if err := features.ConfigureValidator(cliCtx); err != nil {
		return nil, err
	}
	if err := cmd.ConfigureValidator(cliCtx); err != nil {
		return nil, err
	}

	if cliCtx.IsSet(cmd.ChainConfigFileFlag.Name) {
		chainConfigFileName := cliCtx.String(cmd.ChainConfigFileFlag.Name)
		if err := params.LoadChainConfigFile(chainConfigFileName, nil); err != nil {
			return nil, err
		}
	}

	// initialize router used for endpoints
	router := newRouter(cliCtx)

	// If the --over-node flag is enabled to administer the validator
	// client via OverNode, we start the validator client in a different way.
	if cliCtx.IsSet(flags.EnableOverNodeFlag.Name) {
		log.Info("Enabling OverNode APIs for OverNode to manage the validator client")
		if err := validatorClient.initializeForOverNode(cliCtx, router); err != nil {
			return nil, err
		}
		return validatorClient, nil
	}

	if err := validatorClient.initializeFromCLI(cliCtx, router); err != nil {
		return nil, err
	}

	return validatorClient, nil
}

func newRouter(cliCtx *cli.Context) *mux.Router {
	var allowedOrigins []string
	if cliCtx.IsSet(flags.GRPCGatewayCorsDomain.Name) {
		allowedOrigins = strings.Split(cliCtx.String(flags.GRPCGatewayCorsDomain.Name), ",")
	} else {
		allowedOrigins = strings.Split(flags.GRPCGatewayCorsDomain.Value, ",")
	}
	r := mux.NewRouter()
	r.Use(middleware.NormalizeQueryValuesHandler)
	r.Use(middleware.CorsHandler(allowedOrigins))
	return r
}

// Start every service in the validator client.
func (c *ValidatorClient) Start() {
	c.lock.Lock()

	log.WithFields(logrus.Fields{
		"version": version.Version(),
	}).Info("Starting validator node")

	c.services.StartAll()

	stop := c.stop
	c.lock.Unlock()

	go func() {
		sigc := make(chan os.Signal, 1)
		signal.Notify(sigc, syscall.SIGINT, syscall.SIGTERM)
		defer signal.Stop(sigc)
		<-sigc
		log.Info("Got interrupt, shutting down...")
		debug.Exit(c.cliCtx) // Ensure trace and CPU profile data are flushed.
		go c.Close()
		for i := 10; i > 0; i-- {
			<-sigc
			if i > 1 {
				log.WithField("times", i-1).Info("Already shutting down, interrupt more to panic.")
			}
		}
		panic("Panic closing the validator client")
	}()

	// Wait for stop channel to be closed.
	<-stop
}

// Close handles graceful shutdown of the system.
func (c *ValidatorClient) Close() {
	c.lock.Lock()
	defer c.lock.Unlock()

	c.services.StopAll()
	log.Info("Stopping Prysm validator")
	c.cancel()
	close(c.stop)
}

// checkLegacyDatabaseLocation checks is a database exists in the specified location.
// If it does not, it checks if a database exists in the legacy location.
// If it does, it returns the legacy location.
func (c *ValidatorClient) getLegacyDatabaseLocation(
	isInteropNumValidatorsSet bool,
	isWeb3SignerURLFlagSet bool,
	dataDir string,
	dataFile string,
	walletDir string,
) (string, string, error) {
	exists, err := file.Exists(dataFile, file.Regular)
	if err != nil {
		return "", "", errors.Wrapf(err, "could not check if file exists: %s", dataFile)
	}

	if isInteropNumValidatorsSet || dataDir != cmd.DefaultDataDir() || exists || c.wallet == nil {
		return dataDir, dataFile, nil
	}

	// We look in the previous, legacy directories.
	// See https://github.com/prysmaticlabs/prysm/issues/13391
	legacyDataDir := c.wallet.AccountsDir()
	if isWeb3SignerURLFlagSet {
		legacyDataDir = walletDir
	}

	legacyDataFile := filepath.Join(legacyDataDir, kv.ProtectionDbFileName)

	legacyDataFileExists, err := file.Exists(legacyDataFile, file.Regular)
	if err != nil {
		return "", "", errors.Wrapf(err, "could not check if file exists: %s", legacyDataFile)
	}

	if legacyDataFileExists {
		log.Infof(`Database not found in the --datadir directory (%s)
		but found in the --wallet-dir directory (%s),
		which was the legacy default.
		The next time you run the validator client without a database,
		it will be created into the --datadir directory (%s).
		To silence this message, you can move the database from (%s)
		to (%s).`,
			dataDir, legacyDataDir, dataDir, legacyDataFile, dataFile)

		dataDir = legacyDataDir
		dataFile = legacyDataFile
	}

	return dataDir, dataFile, nil
}

func (c *ValidatorClient) initializeForOverNode(cliCtx *cli.Context, router *mux.Router) error {
	// Read cipher key from stdin.
	cipherKey, err := readCipherKey()
	if err != nil {
		return err
	}
	log.Info("Success to read cipher key from OverNode")

	c.cipherKey = cipherKey

	if err := c.initializeDB(cliCtx); err != nil {
		return errors.Wrapf(err, "could not initialize database")
	}

	if !cliCtx.Bool(cmd.DisableMonitoringFlag.Name) {
		if err := c.registerPrometheusService(cliCtx); err != nil {
			return err
		}
	}
	if err := c.registerValidatorService(cliCtx); err != nil {
		return err
	}

	if err := c.registerRPCService(router); err != nil {
		return err
	}
	if err := c.registerRPCGatewayService(router); err != nil {
		return err
	}
	return nil
}

func (c *ValidatorClient) initializeFromCLI(cliCtx *cli.Context, router *mux.Router) error {
	isInteropNumValidatorsSet := cliCtx.IsSet(flags.InteropNumValidators.Name)
	isWeb3SignerURLFlagSet := cliCtx.IsSet(flags.Web3SignerURLFlag.Name)

	if !isInteropNumValidatorsSet {
		// Custom Check For Web3Signer
		if isWeb3SignerURLFlagSet {
			c.wallet = wallet.NewWalletForWeb3Signer(cliCtx)
		} else {
			w, err := wallet.OpenWalletOrElseCli(cliCtx, func(cliCtx *cli.Context) (*wallet.Wallet, error) {
				return nil, wallet.ErrNoWalletFound
			})
			if err != nil {
				return errors.Wrap(err, "could not open wallet")
			}
			c.wallet = w
			// TODO(#9883) - Remove this when we have a better way to handle this.
			log.WithFields(logrus.Fields{
				"wallet":         w.AccountsDir(),
				"keymanagerKind": w.KeymanagerKind().String(),
			}).Info("Opened validator wallet")
		}
	}

	if err := c.initializeDB(cliCtx); err != nil {
		return errors.Wrapf(err, "could not initialize database")
	}

	if !cliCtx.Bool(cmd.DisableMonitoringFlag.Name) {
		if err := c.registerPrometheusService(cliCtx); err != nil {
			return err
		}
	}
	if err := c.registerValidatorService(cliCtx); err != nil {
		return err
	}
	if cliCtx.Bool(flags.EnableRPCFlag.Name) {
		if err := c.registerRPCService(router); err != nil {
			return err
		}
		if err := c.registerRPCGatewayService(router); err != nil {
			return err
		}
	}
	return nil
}

<<<<<<< HEAD
=======
func (c *ValidatorClient) initializeForWeb(cliCtx *cli.Context, router *mux.Router) error {
	if cliCtx.IsSet(flags.Web3SignerURLFlag.Name) {
		// Custom Check For Web3Signer
		c.wallet = wallet.NewWalletForWeb3Signer(cliCtx)
	} else {
		// Read the wallet password file from the cli context.
		if err := setWalletPasswordFilePath(cliCtx); err != nil {
			return errors.Wrap(err, "could not read wallet password file")
		}

		// Read the wallet from the specified path.
		w, err := wallet.OpenWalletOrElseCli(cliCtx, func(cliCtx *cli.Context) (*wallet.Wallet, error) {
			return nil, nil
		})
		if err != nil {
			return errors.Wrap(err, "could not open wallet")
		}
		c.wallet = w
	}

	if err := c.initializeDB(cliCtx); err != nil {
		return errors.Wrapf(err, "could not initialize database")
	}

	if !cliCtx.Bool(cmd.DisableMonitoringFlag.Name) {
		if err := c.registerPrometheusService(cliCtx); err != nil {
			return err
		}
	}
	if err := c.registerValidatorService(cliCtx); err != nil {
		return err
	}

	if err := c.registerRPCService(router); err != nil {
		return err
	}
	if err := c.registerRPCGatewayService(router); err != nil {
		return err
	}
	gatewayHost := cliCtx.String(flags.GRPCGatewayHost.Name)
	gatewayPort := cliCtx.Int(flags.GRPCGatewayPort.Name)
	webAddress := fmt.Sprintf("http://%s:%d", gatewayHost, gatewayPort)
	log.WithField("address", webAddress).Info(
		"Starting Prysm web UI on address, open in browser to access",
	)
	return nil
}

>>>>>>> b8cd7794
func (c *ValidatorClient) initializeDB(cliCtx *cli.Context) error {
	fileSystemDataDir := cliCtx.String(cmd.DataDirFlag.Name)
	kvDataDir := cliCtx.String(cmd.DataDirFlag.Name)
	kvDataFile := filepath.Join(kvDataDir, kv.ProtectionDbFileName)
	walletDir := cliCtx.String(flags.WalletDirFlag.Name)
	isInteropNumValidatorsSet := cliCtx.IsSet(flags.InteropNumValidators.Name)
	isWeb3SignerURLFlagSet := cliCtx.IsSet(flags.Web3SignerURLFlag.Name)
	clearFlag := cliCtx.Bool(cmd.ClearDB.Name)
	forceClearFlag := cliCtx.Bool(cmd.ForceClearDB.Name)

	// Workaround for https://github.com/prysmaticlabs/prysm/issues/13391
	kvDataDir, _, err := c.getLegacyDatabaseLocation(
		isInteropNumValidatorsSet,
		isWeb3SignerURLFlagSet,
		kvDataDir,
		kvDataFile,
		walletDir,
	)

	if err != nil {
		return errors.Wrap(err, "could not get legacy database location")
	}

	// Check if minimal slashing protection is requested.
	isMinimalSlashingProtectionRequested := cliCtx.Bool(features.EnableMinimalSlashingProtection.Name)

	if clearFlag || forceClearFlag {
		var err error

		if isMinimalSlashingProtectionRequested {
			err = clearDB(cliCtx.Context, fileSystemDataDir, forceClearFlag, true)
		} else {
			err = clearDB(cliCtx.Context, kvDataDir, forceClearFlag, false)
			// Reset the BoltDB datadir to the requested location, so the new one is not located any more in the legacy location.
			kvDataDir = cliCtx.String(cmd.DataDirFlag.Name)
		}

		if err != nil {
			return errors.Wrap(err, "could not clear database")
		}
	}

	// Check if a minimal database exists.
	minimalDatabasePath := path.Join(fileSystemDataDir, filesystem.DatabaseDirName)
	minimalDatabaseExists, err := file.Exists(minimalDatabasePath, file.Directory)
	if err != nil {
		return errors.Wrapf(err, "could not check if minimal slashing protection database exists")
	}

	// Check if a complete database exists.
	completeDatabasePath := path.Join(kvDataDir, kv.ProtectionDbFileName)
	completeDatabaseExists, err := file.Exists(completeDatabasePath, file.Regular)
	if err != nil {
		return errors.Wrapf(err, "could not check if complete slashing protection database exists")
	}

	// If both a complete and minimal database exist, return on error.
	if completeDatabaseExists && minimalDatabaseExists {
		log.Fatalf(
			"Both complete (%s) and minimal slashing (%s) protection databases exist. Please delete one of them.",
			path.Join(kvDataDir, kv.ProtectionDbFileName),
			path.Join(fileSystemDataDir, filesystem.DatabaseDirName),
		)
		return nil
	}

	// If a minimal database exists AND complete slashing protection is requested, convert the minimal
	// database to a complete one and use the complete database.
	if !isMinimalSlashingProtectionRequested && minimalDatabaseExists {
		log.Warning("Complete slashing protection database requested, while minimal slashing protection database currently used. Converting.")

		if err := db.ConvertDatabase(cliCtx.Context, fileSystemDataDir, kvDataDir, true); err != nil {
			return errors.Wrapf(err, "could not convert minimal slashing protection database to complete slashing protection database")
		}
	}

	// If a complete database exists AND minimal slashing protection is requested, use complete database.
	useMinimalSlashingProtection := isMinimalSlashingProtectionRequested
	if isMinimalSlashingProtectionRequested && completeDatabaseExists {
		log.Warningf(`Minimal slashing protection database requested, while complete slashing protection database currently used.
		Will continue to use complete slashing protection database.
		Please convert your database by using 'validator db convert-complete-to-minimal --source-data-dir %s --target-data-dir %s'`,
			kvDataDir, fileSystemDataDir,
		)

		useMinimalSlashingProtection = false
	}

	// Create / get the database.
	var valDB iface.ValidatorDB
	if useMinimalSlashingProtection {
		log.WithField("databasePath", fileSystemDataDir).Info("Checking DB")
		valDB, err = filesystem.NewStore(fileSystemDataDir, nil)
	} else {
		log.WithField("databasePath", kvDataDir).Info("Checking DB")
		valDB, err = kv.NewKVStore(cliCtx.Context, kvDataDir, nil)
	}

	if err != nil {
		return errors.Wrap(err, "could not create validator database")
	}

	// Assign the database to the validator client.
	c.db = valDB

	// Migrate the database
	if err := valDB.RunUpMigrations(cliCtx.Context); err != nil {
		return errors.Wrap(err, "could not run database migration")
	}

	return nil
}

func (c *ValidatorClient) registerPrometheusService(cliCtx *cli.Context) error {
	var additionalHandlers []prometheus.Handler
	if cliCtx.IsSet(cmd.EnableBackupWebhookFlag.Name) {
		additionalHandlers = append(
			additionalHandlers,
			prometheus.Handler{
				Path:    "/db/backup",
				Handler: backup.Handler(c.db, cliCtx.String(cmd.BackupWebhookOutputDir.Name)),
			},
		)
	}
	service := prometheus.NewService(
		fmt.Sprintf("%s:%d", c.cliCtx.String(cmd.MonitoringHostFlag.Name), c.cliCtx.Int(flags.MonitoringPortFlag.Name)),
		c.services,
		additionalHandlers...,
	)
	logrus.AddHook(prometheus.NewLogrusCollector())
	return c.services.RegisterService(service)
}

func (c *ValidatorClient) registerValidatorService(cliCtx *cli.Context) error {
	var (
		interopKmConfig *local.InteropKeymanagerConfig
		err             error
	)

	// Configure interop.
	if c.cliCtx.IsSet(flags.InteropNumValidators.Name) {
		interopKmConfig = &local.InteropKeymanagerConfig{
			Offset:           cliCtx.Uint64(flags.InteropStartIndex.Name),
			NumValidatorKeys: cliCtx.Uint64(flags.InteropNumValidators.Name),
		}
	}

	// Configure graffiti.
	graffitiStruct := &g.Graffiti{}
	if c.cliCtx.IsSet(flags.GraffitiFileFlag.Name) {
		graffitiFilePath := c.cliCtx.String(flags.GraffitiFileFlag.Name)

		graffitiStruct, err = g.ParseGraffitiFile(graffitiFilePath)
		if err != nil {
			log.WithError(err).Warn("Could not parse graffiti file")
		}
	}

	web3signerConfig, err := Web3SignerConfig(c.cliCtx)
	if err != nil {
		return err
	}

	ps, err := proposerSettings(c.cliCtx, c.db)
	if err != nil {
		return err
	}

	validatorService, err := client.NewValidatorService(c.cliCtx.Context, &client.Config{
		DB:                      c.db,
		Wallet:                  c.wallet,
		WalletInitializedFeed:   c.walletInitializedFeed,
		GRPCMaxCallRecvMsgSize:  c.cliCtx.Int(cmd.GrpcMaxCallRecvMsgSizeFlag.Name),
<<<<<<< HEAD
		GRPCRetries:             c.cliCtx.Uint(flags.GrpcRetriesFlag.Name),
		GRPCRetryDelay:          c.cliCtx.Duration(flags.GrpcRetryDelayFlag.Name),
		GRPCHeaders:             strings.Split(c.cliCtx.String(flags.GrpcHeadersFlag.Name), ","),
=======
		GRPCRetries:             c.cliCtx.Uint(flags.GRPCRetriesFlag.Name),
		GRPCRetryDelay:          c.cliCtx.Duration(flags.GRPCRetryDelayFlag.Name),
		GRPCHeaders:             strings.Split(c.cliCtx.String(flags.GRPCHeadersFlag.Name), ","),
>>>>>>> b8cd7794
		BeaconNodeGRPCEndpoint:  c.cliCtx.String(flags.BeaconRPCProviderFlag.Name),
		BeaconNodeCert:          c.cliCtx.String(flags.CertFlag.Name),
		BeaconApiEndpoint:       c.cliCtx.String(flags.BeaconRESTApiProviderFlag.Name),
		BeaconApiTimeout:        time.Second * 30,
		Graffiti:                g.ParseHexGraffiti(c.cliCtx.String(flags.GraffitiFlag.Name)),
		GraffitiStruct:          graffitiStruct,
		InteropKmConfig:         interopKmConfig,
		Web3SignerConfig:        web3signerConfig,
		ProposerSettings:        ps,
		ValidatorsRegBatchSize:  c.cliCtx.Int(flags.ValidatorsRegistrationBatchSizeFlag.Name),
<<<<<<< HEAD
		UseOverNode:             c.cliCtx.Bool(flags.EnableOverNodeFlag.Name),
=======
		UseWeb:                  c.cliCtx.Bool(flags.EnableWebFlag.Name),
>>>>>>> b8cd7794
		LogValidatorPerformance: !c.cliCtx.Bool(flags.DisablePenaltyRewardLogFlag.Name),
		EmitAccountMetrics:      !c.cliCtx.Bool(flags.DisableAccountMetricsFlag.Name),
		Distributed:             c.cliCtx.Bool(flags.EnableDistributed.Name),
	})
	if err != nil {
		return errors.Wrap(err, "could not initialize validator service")
	}

	return c.services.RegisterService(validatorService)
}

func Web3SignerConfig(cliCtx *cli.Context) (*remoteweb3signer.SetupConfig, error) {
	var web3signerConfig *remoteweb3signer.SetupConfig
	if cliCtx.IsSet(flags.Web3SignerURLFlag.Name) {
		urlStr := cliCtx.String(flags.Web3SignerURLFlag.Name)
		u, err := url.ParseRequestURI(urlStr)
		if err != nil {
			return nil, errors.Wrapf(err, "web3signer url %s is invalid", urlStr)
		}
		if u.Scheme == "" || u.Host == "" {
			return nil, fmt.Errorf("web3signer url must be in the format of http(s)://host:port url used: %v", urlStr)
		}
		web3signerConfig = &remoteweb3signer.SetupConfig{
			BaseEndpoint:          u.String(),
			GenesisValidatorsRoot: nil,
		}
		if cliCtx.IsSet(flags.WalletPasswordFileFlag.Name) {
			log.Warnf("%s was provided while using web3signer and will be ignored", flags.WalletPasswordFileFlag.Name)
		}

		if publicKeysSlice := cliCtx.StringSlice(flags.Web3SignerPublicValidatorKeysFlag.Name); len(publicKeysSlice) > 0 {
			if len(publicKeysSlice) == 1 {
				pURL, err := url.ParseRequestURI(publicKeysSlice[0])
				if err == nil && pURL.Scheme != "" && pURL.Host != "" {
					web3signerConfig.PublicKeysURL = publicKeysSlice[0]
				} else {
					web3signerConfig.ProvidedPublicKeys = strings.Split(publicKeysSlice[0], ",")
				}
			} else {
				web3signerConfig.ProvidedPublicKeys = publicKeysSlice
			}
		}
		if cliCtx.IsSet(flags.Web3SignerKeyFileFlag.Name) {
			web3signerConfig.KeyFilePath = cliCtx.String(flags.Web3SignerKeyFileFlag.Name)
		}
	}
	return web3signerConfig, nil
}

func proposerSettings(cliCtx *cli.Context, db iface.ValidatorDB) (*proposer.Settings, error) {
	l, err := loader.NewProposerSettingsLoader(
		cliCtx,
		db,
		loader.WithBuilderConfig(),
		loader.WithGasLimit(),
	)
	if err != nil {
		return nil, err
	}
	return l.Load(cliCtx)
}

func (c *ValidatorClient) registerRPCService(router *mux.Router) error {
	var vs *client.ValidatorService
	if err := c.services.FetchService(&vs); err != nil {
		return err
	}
	authTokenPath := c.cliCtx.String(flags.AuthTokenPathFlag.Name)
	walletDir := c.cliCtx.String(flags.WalletDirFlag.Name)
	// if no auth token path flag was passed try to set a default value
	if authTokenPath == "" {
		authTokenPath = flags.AuthTokenPathFlag.Value
		// if a wallet dir is passed without an auth token then override the default with the wallet dir
		if walletDir != "" {
			authTokenPath = filepath.Join(walletDir, api.AuthTokenFileName)
		}
	}
<<<<<<< HEAD

	closeHandler := &closehandler.CloseHandler{
		CloseFunc: c.Close,
		CloseCh:   c.stop,
	}

=======
>>>>>>> b8cd7794
	s := rpc.NewServer(c.cliCtx.Context, &rpc.Config{
		Host:                   c.cliCtx.String(flags.RPCHost.Name),
		Port:                   fmt.Sprintf("%d", c.cliCtx.Int(flags.RPCPort.Name)),
		GRPCGatewayHost:        c.cliCtx.String(flags.GRPCGatewayHost.Name),
		GRPCGatewayPort:        c.cliCtx.Int(flags.GRPCGatewayPort.Name),
		GRPCMaxCallRecvMsgSize: c.cliCtx.Int(cmd.GrpcMaxCallRecvMsgSizeFlag.Name),
<<<<<<< HEAD
		GRPCRetries:            c.cliCtx.Uint(flags.GrpcRetriesFlag.Name),
		GRPCRetryDelay:         c.cliCtx.Duration(flags.GrpcRetryDelayFlag.Name),
		GRPCHeaders:            strings.Split(c.cliCtx.String(flags.GrpcHeadersFlag.Name), ","),
=======
		GRPCRetries:            c.cliCtx.Uint(flags.GRPCRetriesFlag.Name),
		GRPCRetryDelay:         c.cliCtx.Duration(flags.GRPCRetryDelayFlag.Name),
		GRPCHeaders:            strings.Split(c.cliCtx.String(flags.GRPCHeadersFlag.Name), ","),
>>>>>>> b8cd7794
		BeaconNodeGRPCEndpoint: c.cliCtx.String(flags.BeaconRPCProviderFlag.Name),
		BeaconApiEndpoint:      c.cliCtx.String(flags.BeaconRESTApiProviderFlag.Name),
		BeaconApiTimeout:       time.Second * 30,
		BeaconNodeCert:         c.cliCtx.String(flags.CertFlag.Name),
		DB:                     c.db,
		Wallet:                 c.wallet,
		WalletDir:              walletDir,
		WalletInitializedFeed:  c.walletInitializedFeed,
		ValidatorService:       vs,
		AuthTokenPath:          authTokenPath,
		Router:                 router,
<<<<<<< HEAD
		CloseHandler:           closeHandler,
		UseOverNode:            c.cliCtx.Bool(flags.EnableOverNodeFlag.Name),
		CipherKey:              c.cipherKey,
=======
>>>>>>> b8cd7794
	})
	return c.services.RegisterService(s)
}

func (c *ValidatorClient) registerRPCGatewayService(router *mux.Router) error {
	gatewayHost := c.cliCtx.String(flags.GRPCGatewayHost.Name)
	if gatewayHost != flags.DefaultGatewayHost {
		log.WithField("webHost", gatewayHost).Warn(
			"You are using a non-default web host. Web traffic is served by HTTP, so be wary of " +
				"changing this parameter if you are exposing this host to the Internet!",
		)
	}
	gatewayPort := c.cliCtx.Int(flags.GRPCGatewayPort.Name)
	rpcHost := c.cliCtx.String(flags.RPCHost.Name)
	rpcPort := c.cliCtx.Int(flags.RPCPort.Name)
	rpcAddr := net.JoinHostPort(rpcHost, fmt.Sprintf("%d", rpcPort))
	gatewayAddress := net.JoinHostPort(gatewayHost, fmt.Sprintf("%d", gatewayPort))
	timeout := c.cliCtx.Int(cmd.ApiTimeoutFlag.Name)
	var allowedOrigins []string
	if c.cliCtx.IsSet(flags.GRPCGatewayCorsDomain.Name) {
		allowedOrigins = strings.Split(c.cliCtx.String(flags.GRPCGatewayCorsDomain.Name), ",")
	} else {
		allowedOrigins = strings.Split(flags.GRPCGatewayCorsDomain.Value, ",")
	}
	maxCallSize := c.cliCtx.Uint64(cmd.GrpcMaxCallRecvMsgSizeFlag.Name)

	registrations := []gateway.PbHandlerRegistration{
		pb.RegisterHealthHandler,
	}
	gwmux := gwruntime.NewServeMux(
		gwruntime.WithMarshalerOption(gwruntime.MIMEWildcard, &gwruntime.HTTPBodyMarshaler{
			Marshaler: &gwruntime.JSONPb{
				MarshalOptions: protojson.MarshalOptions{
					EmitUnpopulated: true,
					UseProtoNames:   true,
				},
				UnmarshalOptions: protojson.UnmarshalOptions{
					DiscardUnknown: true,
				},
			},
		}),
		gwruntime.WithMarshalerOption(
			api.EventStreamMediaType, &gwruntime.EventSourceJSONPb{}, // TODO: remove this
		),
		gwruntime.WithForwardResponseOption(gateway.HttpResponseModifier),
	)

	muxHandler := func(h http.HandlerFunc, w http.ResponseWriter, req *http.Request) {
		// The validator gateway handler requires this special logic as it serves the web APIs and the web UI.
		if strings.HasPrefix(req.URL.Path, "/api") {
			req.URL.Path = strings.Replace(req.URL.Path, "/api", "", 1)
			// Else, we handle with the Prysm API gateway without a middleware.
			h(w, req)
		}
		// Removed prysm web UI
	}

	pbHandler := &gateway.PbMux{
		Registrations: registrations,
		Mux:           gwmux,
	}
	opts := []gateway.Option{
		gateway.WithMuxHandler(muxHandler),
		gateway.WithRouter(router), // note some routes are registered in server.go
		gateway.WithRemoteAddr(rpcAddr),
		gateway.WithGatewayAddr(gatewayAddress),
		gateway.WithMaxCallRecvMsgSize(maxCallSize),
		gateway.WithPbHandlers([]*gateway.PbMux{pbHandler}),
		gateway.WithAllowedOrigins(allowedOrigins),
		gateway.WithTimeout(uint64(timeout)),
	}
	gw, err := gateway.New(c.cliCtx.Context, opts...)
	if err != nil {
		return err
	}
	return c.services.RegisterService(gw)
}

//func setWalletPasswordFilePath(cliCtx *cli.Context) error {
//	walletDir := cliCtx.String(flags.WalletDirFlag.Name)
//	defaultWalletPasswordFilePath := filepath.Join(walletDir, wallet.DefaultWalletPasswordFile)
//	exists, err := file.Exists(defaultWalletPasswordFilePath, file.Regular)
//	if err != nil {
//		return errors.Wrap(err, "could not check if default wallet password file exists")
//	}
//
//	if exists {
//		// Ensure file has proper permissions.
//		hasPerms, err := file.HasReadWritePermissions(defaultWalletPasswordFilePath)
//		if err != nil {
//			return err
//		}
//		if !hasPerms {
//			return fmt.Errorf(
//				"wallet password file %s does not have proper 0600 permissions",
//				defaultWalletPasswordFilePath,
//			)
//		}
//
//		// Set the filepath into the cli context.
//		if err := cliCtx.Set(flags.WalletPasswordFileFlag.Name, defaultWalletPasswordFilePath); err != nil {
//			return errors.Wrap(err, "could not set default wallet password file path")
//		}
//	}
//	return nil
//}

func clearDB(ctx context.Context, dataDir string, force bool, isDatabaseMinimal bool) error {
	var (
		valDB iface.ValidatorDB
		err   error
	)

	clearDBConfirmed := force

	if !force {
		actionText := "This will delete your validator's historical actions database stored in your data directory. " +
			"This may lead to potential slashing - do you want to proceed? (Y/N)"
		deniedText := "The historical actions database will not be deleted. No changes have been made."
		clearDBConfirmed, err = cmd.ConfirmAction(actionText, deniedText)
		if err != nil {
			return errors.Wrapf(err, "Could not clear DB in dir %s", dataDir)
		}
	}

	if clearDBConfirmed {
		if isDatabaseMinimal {
			valDB, err = filesystem.NewStore(dataDir, nil)
		} else {
			valDB, err = kv.NewKVStore(ctx, dataDir, nil)
		}

		if err != nil {
			return errors.Wrap(err, "could not create validator database")
		}

		if err := valDB.Close(); err != nil {
			return errors.Wrapf(err, "could not close DB in dir %s", dataDir)
		}

		log.Warning("Removing database")
		if err := valDB.ClearDB(); err != nil {
			return errors.Wrapf(err, "Could not clear DB in dir %s", dataDir)
		}
	}

	return nil
<<<<<<< HEAD
}

func readCipherKey() ([]byte, error) {
	var cipherKey string
	for len(cipherKey) < 64 {
		var temp string
		_, err := fmt.Fscanf(os.Stdin, "%s", &temp)
		if err != nil {
			return nil, errors.New("failed to read cipher key from stdin")
		}
		cipherKey += temp
	}

	data, err := hexutil.Decode(cipherKey)
	if err != nil {
		return nil, errors.New("invalid cipher key")
	}

	if len(data) != 32 {
		return nil, errors.New("invalid cipher key length")
	}

	return data, nil
=======
>>>>>>> b8cd7794
}<|MERGE_RESOLUTION|>--- conflicted
+++ resolved
@@ -68,10 +68,7 @@
 	wallet                *wallet.Wallet
 	walletInitializedFeed *event.Feed
 	stop                  chan struct{} // Channel to wait for termination notifications.
-<<<<<<< HEAD
 	cipherKey             []byte
-=======
->>>>>>> b8cd7794
 }
 
 // NewValidatorClient creates a new instance of the Prysm validator client.
@@ -329,57 +326,6 @@
 	return nil
 }
 
-<<<<<<< HEAD
-=======
-func (c *ValidatorClient) initializeForWeb(cliCtx *cli.Context, router *mux.Router) error {
-	if cliCtx.IsSet(flags.Web3SignerURLFlag.Name) {
-		// Custom Check For Web3Signer
-		c.wallet = wallet.NewWalletForWeb3Signer(cliCtx)
-	} else {
-		// Read the wallet password file from the cli context.
-		if err := setWalletPasswordFilePath(cliCtx); err != nil {
-			return errors.Wrap(err, "could not read wallet password file")
-		}
-
-		// Read the wallet from the specified path.
-		w, err := wallet.OpenWalletOrElseCli(cliCtx, func(cliCtx *cli.Context) (*wallet.Wallet, error) {
-			return nil, nil
-		})
-		if err != nil {
-			return errors.Wrap(err, "could not open wallet")
-		}
-		c.wallet = w
-	}
-
-	if err := c.initializeDB(cliCtx); err != nil {
-		return errors.Wrapf(err, "could not initialize database")
-	}
-
-	if !cliCtx.Bool(cmd.DisableMonitoringFlag.Name) {
-		if err := c.registerPrometheusService(cliCtx); err != nil {
-			return err
-		}
-	}
-	if err := c.registerValidatorService(cliCtx); err != nil {
-		return err
-	}
-
-	if err := c.registerRPCService(router); err != nil {
-		return err
-	}
-	if err := c.registerRPCGatewayService(router); err != nil {
-		return err
-	}
-	gatewayHost := cliCtx.String(flags.GRPCGatewayHost.Name)
-	gatewayPort := cliCtx.Int(flags.GRPCGatewayPort.Name)
-	webAddress := fmt.Sprintf("http://%s:%d", gatewayHost, gatewayPort)
-	log.WithField("address", webAddress).Info(
-		"Starting Prysm web UI on address, open in browser to access",
-	)
-	return nil
-}
-
->>>>>>> b8cd7794
 func (c *ValidatorClient) initializeDB(cliCtx *cli.Context) error {
 	fileSystemDataDir := cliCtx.String(cmd.DataDirFlag.Name)
 	kvDataDir := cliCtx.String(cmd.DataDirFlag.Name)
@@ -553,15 +499,9 @@
 		Wallet:                  c.wallet,
 		WalletInitializedFeed:   c.walletInitializedFeed,
 		GRPCMaxCallRecvMsgSize:  c.cliCtx.Int(cmd.GrpcMaxCallRecvMsgSizeFlag.Name),
-<<<<<<< HEAD
-		GRPCRetries:             c.cliCtx.Uint(flags.GrpcRetriesFlag.Name),
-		GRPCRetryDelay:          c.cliCtx.Duration(flags.GrpcRetryDelayFlag.Name),
-		GRPCHeaders:             strings.Split(c.cliCtx.String(flags.GrpcHeadersFlag.Name), ","),
-=======
 		GRPCRetries:             c.cliCtx.Uint(flags.GRPCRetriesFlag.Name),
 		GRPCRetryDelay:          c.cliCtx.Duration(flags.GRPCRetryDelayFlag.Name),
 		GRPCHeaders:             strings.Split(c.cliCtx.String(flags.GRPCHeadersFlag.Name), ","),
->>>>>>> b8cd7794
 		BeaconNodeGRPCEndpoint:  c.cliCtx.String(flags.BeaconRPCProviderFlag.Name),
 		BeaconNodeCert:          c.cliCtx.String(flags.CertFlag.Name),
 		BeaconApiEndpoint:       c.cliCtx.String(flags.BeaconRESTApiProviderFlag.Name),
@@ -572,11 +512,7 @@
 		Web3SignerConfig:        web3signerConfig,
 		ProposerSettings:        ps,
 		ValidatorsRegBatchSize:  c.cliCtx.Int(flags.ValidatorsRegistrationBatchSizeFlag.Name),
-<<<<<<< HEAD
 		UseOverNode:             c.cliCtx.Bool(flags.EnableOverNodeFlag.Name),
-=======
-		UseWeb:                  c.cliCtx.Bool(flags.EnableWebFlag.Name),
->>>>>>> b8cd7794
 		LogValidatorPerformance: !c.cliCtx.Bool(flags.DisablePenaltyRewardLogFlag.Name),
 		EmitAccountMetrics:      !c.cliCtx.Bool(flags.DisableAccountMetricsFlag.Name),
 		Distributed:             c.cliCtx.Bool(flags.EnableDistributed.Name),
@@ -654,30 +590,21 @@
 			authTokenPath = filepath.Join(walletDir, api.AuthTokenFileName)
 		}
 	}
-<<<<<<< HEAD
 
 	closeHandler := &closehandler.CloseHandler{
 		CloseFunc: c.Close,
 		CloseCh:   c.stop,
 	}
 
-=======
->>>>>>> b8cd7794
 	s := rpc.NewServer(c.cliCtx.Context, &rpc.Config{
 		Host:                   c.cliCtx.String(flags.RPCHost.Name),
 		Port:                   fmt.Sprintf("%d", c.cliCtx.Int(flags.RPCPort.Name)),
 		GRPCGatewayHost:        c.cliCtx.String(flags.GRPCGatewayHost.Name),
 		GRPCGatewayPort:        c.cliCtx.Int(flags.GRPCGatewayPort.Name),
 		GRPCMaxCallRecvMsgSize: c.cliCtx.Int(cmd.GrpcMaxCallRecvMsgSizeFlag.Name),
-<<<<<<< HEAD
-		GRPCRetries:            c.cliCtx.Uint(flags.GrpcRetriesFlag.Name),
-		GRPCRetryDelay:         c.cliCtx.Duration(flags.GrpcRetryDelayFlag.Name),
-		GRPCHeaders:            strings.Split(c.cliCtx.String(flags.GrpcHeadersFlag.Name), ","),
-=======
 		GRPCRetries:            c.cliCtx.Uint(flags.GRPCRetriesFlag.Name),
 		GRPCRetryDelay:         c.cliCtx.Duration(flags.GRPCRetryDelayFlag.Name),
 		GRPCHeaders:            strings.Split(c.cliCtx.String(flags.GRPCHeadersFlag.Name), ","),
->>>>>>> b8cd7794
 		BeaconNodeGRPCEndpoint: c.cliCtx.String(flags.BeaconRPCProviderFlag.Name),
 		BeaconApiEndpoint:      c.cliCtx.String(flags.BeaconRESTApiProviderFlag.Name),
 		BeaconApiTimeout:       time.Second * 30,
@@ -689,12 +616,9 @@
 		ValidatorService:       vs,
 		AuthTokenPath:          authTokenPath,
 		Router:                 router,
-<<<<<<< HEAD
 		CloseHandler:           closeHandler,
 		UseOverNode:            c.cliCtx.Bool(flags.EnableOverNodeFlag.Name),
 		CipherKey:              c.cipherKey,
-=======
->>>>>>> b8cd7794
 	})
 	return c.services.RegisterService(s)
 }
@@ -842,7 +766,6 @@
 	}
 
 	return nil
-<<<<<<< HEAD
 }
 
 func readCipherKey() ([]byte, error) {
@@ -866,6 +789,4 @@
 	}
 
 	return data, nil
-=======
->>>>>>> b8cd7794
 }