--- conflicted
+++ resolved
@@ -2112,13 +2112,8 @@
         ],
         build_file_proto_mode = "disable_global",
         importpath = "github.com/libp2p/go-libp2p",
-<<<<<<< HEAD
-        sum = "h1:1xS1Bkr9X7GtdvV6ntLnDV9xB1kNjHK1lZ0eaO6gnhc=",
-        version = "v0.35.0",
-=======
         sum = "h1:287oHbuplkrLdAF+syB0n/qDgd50AUBtEODqS0e0HDs=",
         version = "v0.35.2",
->>>>>>> b8cd7794
     )
     go_repository(
         name = "com_github_libp2p_go_libp2p_asn_util",
@@ -2811,13 +2806,8 @@
     go_repository(
         name = "com_github_pion_ice_v2",
         importpath = "github.com/pion/ice/v2",
-<<<<<<< HEAD
-        sum = "h1:RYgzhH/u5lH0XO+ABatVKCtRd+4U1GEaCXSMjNr13tI=",
-        version = "v2.3.24",
-=======
         sum = "h1:M5rJA07dqhi3nobJIg+uPtcVjFECTrhcR3n0ns8kDZs=",
         version = "v2.3.25",
->>>>>>> b8cd7794
     )
     go_repository(
         name = "com_github_pion_interceptor",
@@ -4958,13 +4948,8 @@
     go_repository(
         name = "org_uber_go_fx",
         importpath = "go.uber.org/fx",
-<<<<<<< HEAD
-        sum = "h1:RqBh3cYdzZS0uqwVeEjOX2p73dddLpym315myy/Bpb0=",
-        version = "v1.21.1",
-=======
         sum = "h1:nvvln7mwyT5s1q201YE29V/BFrGor6vMiDNpU/78Mys=",
         version = "v1.22.1",
->>>>>>> b8cd7794
     )
     go_repository(
         name = "org_uber_go_goleak",
