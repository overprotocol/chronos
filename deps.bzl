load("@bazel_tools//tools/build_defs/repo:git.bzl", "git_repository")
load("@bazel_tools//tools/build_defs/repo:http.bzl", "http_archive")  # gazelle:keep
load("@prysm//tools/go:def.bzl", "go_repository", "maybe")  # gazelle:keep

# Prysm's third party / external dependencies.
#
##################################################################
#
#                    ██████████████████
#                  ██                  ██
#                ██  ██████████████████  ██
#              ██  ██████████████████████  ██
#            ██  ██████████████████████████  ██
#          ██  ██████████████████████████████  ██
#        ██  ██████████████████████████████████  ██
#      ██  ██████████████████████████████████████  ██
#      ██  ██████    ██      ████  ████    ██████  ██
#      ██  ████  ████████  ████  ██  ██  ██  ████  ██
#      ██  ████  ████████  ████  ██  ██  ██  ████  ██
#      ██  ██████  ██████  ████  ██  ██    ██████  ██
#      ██  ████████  ████  ████  ██  ██  ████████  ██
#      ██  ████████  ████  ████  ██  ██  ████████  ██
#      ██  ████    ██████  ██████  ████  ████████  ██
#      ██  ██████████████████████████████████████  ██
#        ██  ██████████████████████████████████  ██
#          ██  ██████████████████████████████  ██
#            ██  ██████████████████████████  ██
#              ██  ██████████████████████  ██
#                ██  ██████████████████  ██
#                  ██                  ██
#                    ██████████████████
#
##################################################################
#           Make sure you have read DEPENDENCIES.md!
##################################################################
def prysm_deps():
    go_repository(
        name = "co_honnef_go_tools",
        importpath = "honnef.co/go/tools",
        sum = "h1:VUeHARd+9362HPYyFWjsRa6jBIAf2xWbDv6QXMRztbQ=",
        version = "v0.5.0-0.dev.0.20231205170804-aef76f4feee2",
    )
    go_repository(
        name = "com_github_aclements_go_moremath",
        importpath = "github.com/aclements/go-moremath",
        sum = "h1:xlwdaKcTNVW4PtpQb8aKA4Pjy0CdJHEqvFbAnvR5m2g=",
        version = "v0.0.0-20210112150236-f10218a38794",
    )
    go_repository(
        name = "com_github_afex_hystrix_go",
        importpath = "github.com/afex/hystrix-go",
        sum = "h1:rFw4nCn9iMW+Vajsk51NtYIcwSTkXr+JGrMd36kTDJw=",
        version = "v0.0.0-20180502004556-fa1af6a1f4f5",
    )
    go_repository(
        name = "com_github_alecthomas_kingpin_v2",
        importpath = "github.com/alecthomas/kingpin/v2",
        sum = "h1:f48lwail6p8zpO1bC4TxtqACaGqHYA22qkHjHpqDjYY=",
        version = "v2.4.0",
    )
    go_repository(
        name = "com_github_alecthomas_template",
        importpath = "github.com/alecthomas/template",
        sum = "h1:JYp7IbQjafoB+tBA3gMyHYHrpOtNuDiK/uB5uXxq5wM=",
        version = "v0.0.0-20190718012654-fb15b899a751",
    )
    go_repository(
        name = "com_github_alecthomas_units",
        importpath = "github.com/alecthomas/units",
        sum = "h1:s6gZFSlWYmbqAuRjVTiNNhvNRfY2Wxp9nhfyel4rklc=",
        version = "v0.0.0-20211218093645-b94a6e3cc137",
    )
    go_repository(
        name = "com_github_allegro_bigcache",
        importpath = "github.com/allegro/bigcache",
        sum = "h1:hg1sY1raCwic3Vnsvje6TT7/pnZba83LeFck5NrFKSc=",
        version = "v1.2.1",
    )
    go_repository(
        name = "com_github_andreasbriese_bbloom",
        importpath = "github.com/AndreasBriese/bbloom",
        sum = "h1:cTp8I5+VIoKjsnZuH8vjyaysT/ses3EvZeaV/1UkF2M=",
        version = "v0.0.0-20190825152654-46b345b51c96",
    )
    go_repository(
        name = "com_github_andybalholm_brotli",
        importpath = "github.com/andybalholm/brotli",
        sum = "h1:8uQZIdzKmjc/iuPu7O2ioW48L81FgatrcpfFmiq/cCs=",
        version = "v1.0.5",
    )
    go_repository(
        name = "com_github_anmitsu_go_shlex",
        importpath = "github.com/anmitsu/go-shlex",
        sum = "h1:kFOfPq6dUM1hTo4JG6LR5AXSUEsOjtdm0kw0FtQtMJA=",
        version = "v0.0.0-20161002113705-648efa622239",
    )
    go_repository(
        name = "com_github_apache_thrift",
        importpath = "github.com/apache/thrift",
        sum = "h1:5hryIiq9gtn+MiLVn0wP37kb/uTeRZgN08WoCsAhIhI=",
        version = "v0.13.0",
    )
    go_repository(
        name = "com_github_aristanetworks_fsnotify",
        importpath = "github.com/aristanetworks/fsnotify",
        sum = "h1:it2ydpY6k0aXB7qjb4vGhOYOL6YDC/sr8vhqwokFQwQ=",
        version = "v1.4.2",
    )
    go_repository(
        name = "com_github_aristanetworks_glog",
        importpath = "github.com/aristanetworks/glog",
        sum = "h1:Bmjk+DjIi3tTAU0wxGaFbfjGUqlxxSXARq9A96Kgoos=",
        version = "v0.0.0-20191112221043-67e8567f59f3",
    )
    go_repository(
        name = "com_github_aristanetworks_goarista",
        importpath = "github.com/aristanetworks/goarista",
        sum = "h1:XJH0YfVFKbq782tlNThzN/Ud5qm/cx6LXOA/P6RkTxc=",
        version = "v0.0.0-20200805130819-fd197cf57d96",
    )
    go_repository(
        name = "com_github_aristanetworks_splunk_hec_go",
        importpath = "github.com/aristanetworks/splunk-hec-go",
        sum = "h1:O7zlcm4ve7JvqTyEK3vSBh1LngLezraqcxv8Ya6tQFY=",
        version = "v0.3.3",
    )
    go_repository(
        name = "com_github_armon_circbuf",
        importpath = "github.com/armon/circbuf",
        sum = "h1:QEF07wC0T1rKkctt1RINW/+RMTVmiwxETico2l3gxJA=",
        version = "v0.0.0-20150827004946-bbbad097214e",
    )
    go_repository(
        name = "com_github_armon_go_metrics",
        importpath = "github.com/armon/go-metrics",
        sum = "h1:8GUt8eRujhVEGZFFEjBj46YV4rDjvGrNxb0KMWYkL2I=",
        version = "v0.0.0-20180917152333-f0300d1749da",
    )
    go_repository(
        name = "com_github_armon_go_radix",
        importpath = "github.com/armon/go-radix",
        sum = "h1:BUAU3CGlLvorLI26FmByPp2eC2qla6E1Tw+scpcg/to=",
        version = "v0.0.0-20180808171621-7fddfc383310",
    )
    go_repository(
        name = "com_github_armon_go_socks5",
        importpath = "github.com/armon/go-socks5",
        sum = "h1:0CwZNZbxp69SHPdPJAN/hZIm0C4OItdklCFmMRWYpio=",
        version = "v0.0.0-20160902184237-e75332964ef5",
    )
    go_repository(
        name = "com_github_aryann_difflib",
        importpath = "github.com/aryann/difflib",
        sum = "h1:pv34s756C4pEXnjgPfGYgdhg/ZdajGhyOvzx8k+23nw=",
        version = "v0.0.0-20170710044230-e206f873d14a",
    )
    go_repository(
        name = "com_github_aws_aws_lambda_go",
        importpath = "github.com/aws/aws-lambda-go",
        sum = "h1:SuCy7H3NLyp+1Mrfp+m80jcbi9KYWAs9/BXwppwRDzY=",
        version = "v1.13.3",
    )
    go_repository(
        name = "com_github_aws_aws_sdk_go",
        importpath = "github.com/aws/aws-sdk-go",
        sum = "h1:0xphMHGMLBrPMfxR2AmVjZKcMEESEgWF8Kru94BNByk=",
        version = "v1.27.0",
    )
    go_repository(
        name = "com_github_aws_aws_sdk_go_v2",
        importpath = "github.com/aws/aws-sdk-go-v2",
        sum = "h1:+LXZ0sgo8quN9UOKXXzAWRT3FWd4NxeXWOZom9pE7GA=",
        version = "v1.21.2",
    )
    go_repository(
        name = "com_github_aws_aws_sdk_go_v2_config",
        importpath = "github.com/aws/aws-sdk-go-v2/config",
        sum = "h1:Aka9bI7n8ysuwPeFdm77nfbyHCAKQ3z9ghB3S/38zes=",
        version = "v1.18.45",
    )
    go_repository(
        name = "com_github_aws_aws_sdk_go_v2_credentials",
        importpath = "github.com/aws/aws-sdk-go-v2/credentials",
        sum = "h1:LU8vo40zBlo3R7bAvBVy/ku4nxGEyZe9N8MqAeFTzF8=",
        version = "v1.13.43",
    )
    go_repository(
        name = "com_github_aws_aws_sdk_go_v2_feature_ec2_imds",
        importpath = "github.com/aws/aws-sdk-go-v2/feature/ec2/imds",
        sum = "h1:PIktER+hwIG286DqXyvVENjgLTAwGgoeriLDD5C+YlQ=",
        version = "v1.13.13",
    )
    go_repository(
        name = "com_github_aws_aws_sdk_go_v2_internal_configsources",
        importpath = "github.com/aws/aws-sdk-go-v2/internal/configsources",
        sum = "h1:nFBQlGtkbPzp/NjZLuFxRqmT91rLJkgvsEQs68h962Y=",
        version = "v1.1.43",
    )
    go_repository(
        name = "com_github_aws_aws_sdk_go_v2_internal_endpoints_v2",
        importpath = "github.com/aws/aws-sdk-go-v2/internal/endpoints/v2",
        sum = "h1:JRVhO25+r3ar2mKGP7E0LDl8K9/G36gjlqca5iQbaqc=",
        version = "v2.4.37",
    )
    go_repository(
        name = "com_github_aws_aws_sdk_go_v2_internal_ini",
        importpath = "github.com/aws/aws-sdk-go-v2/internal/ini",
        sum = "h1:hze8YsjSh8Wl1rYa1CJpRmXP21BvOBuc76YhW0HsuQ4=",
        version = "v1.3.45",
    )
    go_repository(
        name = "com_github_aws_aws_sdk_go_v2_service_internal_presigned_url",
        importpath = "github.com/aws/aws-sdk-go-v2/service/internal/presigned-url",
        sum = "h1:WWZA/I2K4ptBS1kg0kV1JbBtG/umed0vwHRrmcr9z7k=",
        version = "v1.9.37",
    )
    go_repository(
        name = "com_github_aws_aws_sdk_go_v2_service_route53",
        importpath = "github.com/aws/aws-sdk-go-v2/service/route53",
        sum = "h1:/RPQNjh1sDIezpXaFIkZb7MlXnSyAqjVdAwcJuGYTqg=",
        version = "v1.30.2",
    )
    go_repository(
        name = "com_github_aws_aws_sdk_go_v2_service_sso",
        importpath = "github.com/aws/aws-sdk-go-v2/service/sso",
        sum = "h1:JuPGc7IkOP4AaqcZSIcyqLpFSqBWK32rM9+a1g6u73k=",
        version = "v1.15.2",
    )
    go_repository(
        name = "com_github_aws_aws_sdk_go_v2_service_ssooidc",
        importpath = "github.com/aws/aws-sdk-go-v2/service/ssooidc",
        sum = "h1:HFiiRkf1SdaAmV3/BHOFZ9DjFynPHj8G/UIO1lQS+fk=",
        version = "v1.17.3",
    )
    go_repository(
        name = "com_github_aws_aws_sdk_go_v2_service_sts",
        importpath = "github.com/aws/aws-sdk-go-v2/service/sts",
        sum = "h1:0BkLfgeDjfZnZ+MhB3ONb01u9pwFYTCZVhlsSSBvlbU=",
        version = "v1.23.2",
    )
    go_repository(
        name = "com_github_aws_smithy_go",
        importpath = "github.com/aws/smithy-go",
        sum = "h1:PS/durmlzvAFpQHDs4wi4sNNP9ExsqZh6IlfdHXgKK8=",
        version = "v1.15.0",
    )
    go_repository(
        name = "com_github_aymerick_douceur",
        importpath = "github.com/aymerick/douceur",
        sum = "h1:Mv+mAeH1Q+n9Fr+oyamOlAkUNPWPlA8PPGR0QAaYuPk=",
        version = "v0.2.0",
    )
    go_repository(
        name = "com_github_azure_azure_sdk_for_go_sdk_azcore",
        importpath = "github.com/Azure/azure-sdk-for-go/sdk/azcore",
        sum = "h1:8q4SaHjFsClSvuVne0ID/5Ka8u3fcIHyqkLjcFpNRHQ=",
        version = "v1.7.0",
    )
    go_repository(
        name = "com_github_azure_azure_sdk_for_go_sdk_internal",
        importpath = "github.com/Azure/azure-sdk-for-go/sdk/internal",
        sum = "h1:sXr+ck84g/ZlZUOZiNELInmMgOsuGwdjjVkEIde0OtY=",
        version = "v1.3.0",
    )
    go_repository(
        name = "com_github_azure_azure_sdk_for_go_sdk_storage_azblob",
        importpath = "github.com/Azure/azure-sdk-for-go/sdk/storage/azblob",
        sum = "h1:gggzg0SUMs6SQbEw+3LoSsYf9YMjkupeAnHMX8O9mmY=",
        version = "v1.2.0",
    )
    go_repository(
        name = "com_github_bazelbuild_rules_go",
        importpath = "github.com/bazelbuild/rules_go",
        sum = "h1:Wxu7JjqnF78cKZbsBsARLSXx/jlGaSLCnUV3mTlyHvM=",
        version = "v0.23.2",
    )
    go_repository(
        name = "com_github_benbjohnson_clock",
        importpath = "github.com/benbjohnson/clock",
        sum = "h1:VvXlSJBzZpA/zum6Sj74hxwYI2DIxRWuNIoXAzHZz5o=",
        version = "v1.3.5",
    )
    go_repository(
        name = "com_github_beorn7_perks",
        importpath = "github.com/beorn7/perks",
        sum = "h1:VlbKKnNfV8bJzeqoa4cOKqO6bYr3WgKZxO8Z16+hsOM=",
        version = "v1.0.1",
    )
    go_repository(
        name = "com_github_bgentry_speakeasy",
        importpath = "github.com/bgentry/speakeasy",
        sum = "h1:ByYyxL9InA1OWqxJqqp2A5pYHUrCiAL6K3J+LKSsQkY=",
        version = "v0.1.0",
    )
    go_repository(
        name = "com_github_bits_and_blooms_bitset",
        importpath = "github.com/bits-and-blooms/bitset",
        sum = "h1:RMyy2mBBShArUAhfVRZJ2xyBO58KCBCtZFShw3umo6k=",
        version = "v1.11.0",
    )
    go_repository(
        name = "com_github_bradfitz_go_smtpd",
        importpath = "github.com/bradfitz/go-smtpd",
        sum = "h1:ckJgFhFWywOx+YLEMIJsTb+NV6NexWICk5+AMSuz3ss=",
        version = "v0.0.0-20170404230938-deb6d6237625",
    )
    go_repository(
        name = "com_github_bradfitz_gomemcache",
        importpath = "github.com/bradfitz/gomemcache",
        sum = "h1:7IjN4QP3c38xhg6wz8R3YjoU+6S9e7xBc0DAVLLIpHE=",
        version = "v0.0.0-20170208213004-1952afaa557d",
    )
    go_repository(
        name = "com_github_btcsuite_btcd_btcec_v2",
        importpath = "github.com/btcsuite/btcd/btcec/v2",
        sum = "h1:5n0X6hX0Zk+6omWcihdYvdAlGf2DfasC0GMf7DClJ3U=",
        version = "v2.3.2",
    )
    go_repository(
        name = "com_github_btcsuite_btcd_chaincfg_chainhash",
        importpath = "github.com/btcsuite/btcd/chaincfg/chainhash",
        sum = "h1:q0rUy8C/TYNBQS1+CGKw68tLOFYSNEs0TFnxxnS9+4U=",
        version = "v1.0.1",
    )
    go_repository(
        name = "com_github_buger_jsonparser",
        importpath = "github.com/buger/jsonparser",
        sum = "h1:D21IyuvjDCshj1/qq+pCNd3VZOAEI9jy6Bi131YlXgI=",
        version = "v0.0.0-20181115193947-bf1c66bbce23",
    )
    go_repository(
        name = "com_github_burntsushi_toml",
        importpath = "github.com/BurntSushi/toml",
        sum = "h1:o7IhLm0Msx3BaB+n3Ag7L8EVlByGnpq14C4YWiu/gL8=",
        version = "v1.3.2",
    )
    go_repository(
        name = "com_github_burntsushi_xgb",
        importpath = "github.com/BurntSushi/xgb",
        sum = "h1:1BDTz0u9nC3//pOCMdNH+CiXJVYJh5UQNCOBG7jbELc=",
        version = "v0.0.0-20160522181843-27f122750802",
    )
    go_repository(
        name = "com_github_casbin_casbin_v2",
        importpath = "github.com/casbin/casbin/v2",
        sum = "h1:bTwon/ECRx9dwBy2ewRVr5OiqjeXSGiTUY74sDPQi/g=",
        version = "v2.1.2",
    )
    go_repository(
        name = "com_github_cenkalti_backoff",
        importpath = "github.com/cenkalti/backoff",
        sum = "h1:tNowT99t7UNflLxfYYSlKYsBpXdEet03Pg2g16Swow4=",
        version = "v2.2.1+incompatible",
    )
    go_repository(
        name = "com_github_census_instrumentation_opencensus_proto",
        importpath = "github.com/census-instrumentation/opencensus-proto",
        sum = "h1:iKLQ0xPNFxR/2hzXZMrBo8f1j86j5WHzznCCQxV/b8g=",
        version = "v0.4.1",
    )
    go_repository(
        name = "com_github_cespare_cp",
        importpath = "github.com/cespare/cp",
        sum = "h1:nCb6ZLdB7NRaqsm91JtQTAme2SKJzXVsdPIPkyJr1MU=",
        version = "v1.1.1",
    )
    go_repository(
        name = "com_github_cespare_xxhash",
        importpath = "github.com/cespare/xxhash",
        sum = "h1:a6HrQnmkObjyL+Gs60czilIUGqrzKutQD6XZog3p+ko=",
        version = "v1.1.0",
    )
    go_repository(
        name = "com_github_cespare_xxhash_v2",
        importpath = "github.com/cespare/xxhash/v2",
        sum = "h1:UL815xU9SqsFlibzuggzjXhog7bL6oX9BbNZnL2UFvs=",
        version = "v2.3.0",
    )
    go_repository(
        name = "com_github_chzyer_logex",
        importpath = "github.com/chzyer/logex",
        sum = "h1:XHDu3E6q+gdHgsdTPH6ImJMIp436vR6MPtH8gP05QzM=",
        version = "v1.2.1",
    )
    go_repository(
        name = "com_github_chzyer_readline",
        importpath = "github.com/chzyer/readline",
        sum = "h1:upd/6fQk4src78LMRzh5vItIt361/o4uq553V8B5sGI=",
        version = "v1.5.1",
    )
    go_repository(
        name = "com_github_chzyer_test",
        importpath = "github.com/chzyer/test",
        sum = "h1:p3BQDXSxOhOG0P9z6/hGnII4LGiEPOYBhs8asl/fC04=",
        version = "v1.0.0",
    )
    go_repository(
        name = "com_github_cilium_ebpf",
        importpath = "github.com/cilium/ebpf",
        sum = "h1:64sn2K3UKw8NbP/blsixRpF3nXuyhz/VjRlRzvlBRu4=",
        version = "v0.9.1",
    )
    go_repository(
        name = "com_github_clbanning_x2j",
        importpath = "github.com/clbanning/x2j",
        sum = "h1:EdRZT3IeKQmfCSrgo8SZ8V3MEnskuJP0wCYNpe+aiXo=",
        version = "v0.0.0-20191024224557-825249438eec",
    )
    go_repository(
        name = "com_github_client9_misspell",
        importpath = "github.com/client9/misspell",
        sum = "h1:ta993UF76GwbvJcIo3Y68y/M3WxlpEHPWIGDkJYwzJI=",
        version = "v0.3.4",
    )
    go_repository(
        name = "com_github_cloudflare_cloudflare_go",
        importpath = "github.com/cloudflare/cloudflare-go",
        sum = "h1:ErwCYDjFCYppDJlDJ/5WhsSmzegAUe2+K9qgFyQDg3M=",
        version = "v0.79.0",
    )
    go_repository(
        name = "com_github_cloudykit_fastprinter",
        importpath = "github.com/CloudyKit/fastprinter",
        sum = "h1:sR+/8Yb4slttB4vD+b9btVEnWgL3Q00OBTzVT8B9C0c=",
        version = "v0.0.0-20200109182630-33d98a066a53",
    )
    go_repository(
        name = "com_github_cloudykit_jet_v6",
        importpath = "github.com/CloudyKit/jet/v6",
        sum = "h1:EpcZ6SR9n28BUGtNJSvlBqf90IpjeFr36Tizxhn/oME=",
        version = "v6.2.0",
    )
    go_repository(
        name = "com_github_cncf_udpa_go",
        importpath = "github.com/cncf/udpa/go",
        sum = "h1:cqQfy1jclcSy/FwLjemeg3SR1yaINm74aQyupQ0Bl8M=",
        version = "v0.0.0-20201120205902-5459f2c99403",
    )
    go_repository(
        name = "com_github_cncf_xds_go",
        importpath = "github.com/cncf/xds/go",
        sum = "h1:ga8SEFjZ60pxLcmhnThWgvH2wg8376yUJmPhEH4H3kw=",
        version = "v0.0.0-20240423153145-555b57ec207b",
    )
    go_repository(
        name = "com_github_cockroachdb_datadriven",
        importpath = "github.com/cockroachdb/datadriven",
        sum = "h1:otljaYPt5hWxV3MUfO5dFPFiOXg9CyG5/kCfayTqsJ4=",
        version = "v1.0.3-0.20230413201302-be42291fc80f",
    )
    go_repository(
        name = "com_github_cockroachdb_errors",
        build_file_proto_mode = "disable_global",
        importpath = "github.com/cockroachdb/errors",
        sum = "h1:xSEW75zKaKCWzR3OfxXUxgrk/NtT4G1MiOv5lWZazG8=",
        version = "v1.11.1",
    )
    go_repository(
        name = "com_github_cockroachdb_logtags",
        importpath = "github.com/cockroachdb/logtags",
        sum = "h1:r6VH0faHjZeQy818SGhaone5OnYfxFR/+AzdY3sf5aE=",
        version = "v0.0.0-20230118201751-21c54148d20b",
    )
    go_repository(
        name = "com_github_cockroachdb_pebble",
        importpath = "github.com/cockroachdb/pebble",
        sum = "h1:aPEJyR4rPBvDmeyi+l/FS/VtA00IWvjeFvjen1m1l1A=",
        version = "v0.0.0-20230928194634-aa077af62593",
    )
    go_repository(
        name = "com_github_cockroachdb_redact",
        importpath = "github.com/cockroachdb/redact",
        sum = "h1:u1PMllDkdFfPWaNGMyLD1+so+aq3uUItthCFqzwPJ30=",
        version = "v1.1.5",
    )
    go_repository(
        name = "com_github_cockroachdb_sentry_go",
        importpath = "github.com/cockroachdb/sentry-go",
        sum = "h1:IKgmqgMQlVJIZj19CdocBeSfSaiCbEBZGKODaixqtHM=",
        version = "v0.6.1-cockroachdb.2",
    )
    go_repository(
        name = "com_github_cockroachdb_tokenbucket",
        importpath = "github.com/cockroachdb/tokenbucket",
        sum = "h1:zuQyyAKVxetITBuuhv3BI9cMrmStnpT18zmgmTxunpo=",
        version = "v0.0.0-20230807174530-cc333fc44b06",
    )
    go_repository(
        name = "com_github_codahale_hdrhistogram",
        importpath = "github.com/codahale/hdrhistogram",
        sum = "h1:qMd81Ts1T2OTKmB4acZcyKaMtRnY5Y44NuXGX2GFJ1w=",
        version = "v0.0.0-20161010025455-3a0bb77429bd",
    )
    go_repository(
        name = "com_github_codegangsta_inject",
        importpath = "github.com/codegangsta/inject",
        sum = "h1:sDMmm+q/3+BukdIpxwO365v/Rbspp2Nt5XntgQRXq8Q=",
        version = "v0.0.0-20150114235600-33e0aa1cb7c0",
    )
    go_repository(
        name = "com_github_consensys_bavard",
        importpath = "github.com/consensys/bavard",
        sum = "h1:oLhMLOFGTLdlda/kma4VOJazblc7IM5y5QPd2A/YjhQ=",
        version = "v0.1.13",
    )
    go_repository(
        name = "com_github_consensys_gnark_crypto",
        importpath = "github.com/consensys/gnark-crypto",
        sum = "h1:lHH39WuuFgVHONRl3J0LRBtuYdQTumFSDtJF7HpyG8M=",
        version = "v0.12.1",
    )
    go_repository(
        name = "com_github_containerd_cgroups",
        build_file_proto_mode = "disable_global",
        importpath = "github.com/containerd/cgroups",
        sum = "h1:v8rEWFl6EoqHB+swVNjVoCJE8o3jX7e8nqBGPLaDFBM=",
        version = "v1.1.0",
    )
    go_repository(
        name = "com_github_coreos_go_semver",
        importpath = "github.com/coreos/go-semver",
        sum = "h1:3Jm3tLmsgAYcjC+4Up7hJrFBPr+n7rAqYeSw/SZazuY=",
        version = "v0.2.0",
    )
    go_repository(
        name = "com_github_coreos_go_systemd",
        importpath = "github.com/coreos/go-systemd",
        sum = "h1:iW4rZ826su+pqaw19uhpSCzhj44qo35pNgKFGqzDKkU=",
        version = "v0.0.0-20191104093116-d3cd4ed1dbcf",
    )
    go_repository(
        name = "com_github_coreos_go_systemd_v22",
        importpath = "github.com/coreos/go-systemd/v22",
        sum = "h1:RrqgGjYQKalulkV8NGVIfkXQf6YYmOyiJKk8iXXhfZs=",
        version = "v22.5.0",
    )
    go_repository(
        name = "com_github_coreos_pkg",
        importpath = "github.com/coreos/pkg",
        sum = "h1:CAKfRE2YtTUIjjh1bkBtyYFaUT/WmOqsJjgtihT0vMI=",
        version = "v0.0.0-20160727233714-3ac0863d7acf",
    )
    go_repository(
        name = "com_github_cpuguy83_go_md2man_v2",
        importpath = "github.com/cpuguy83/go-md2man/v2",
        sum = "h1:qMCsGGgs+MAzDFyp9LpAe1Lqy/fY/qCovCm0qnXZOBM=",
        version = "v2.0.3",
    )
    go_repository(
        name = "com_github_crate_crypto_go_ipa",
        importpath = "github.com/crate-crypto/go-ipa",
        sum = "h1:d28BXYi+wUpz1KBmiF9bWrjEMacUEREV6MBi2ODnrfQ=",
        version = "v0.0.0-20231025140028-3c0104f4b233",
    )
    go_repository(
        name = "com_github_crate_crypto_go_kzg_4844",
        importpath = "github.com/crate-crypto/go-kzg-4844",
        sum = "h1:C0vgZRk4q4EZ/JgPfzuSoxdCq3C3mOZMBShovmncxvA=",
        version = "v0.7.0",
    )
    go_repository(
        name = "com_github_creack_pty",
        importpath = "github.com/creack/pty",
        sum = "h1:uDmaGzcdjhF4i/plgjmEsriH11Y0o7RKapEf/LDaM3w=",
        version = "v1.1.9",
    )
    go_repository(
        name = "com_github_cyberdelia_templates",
        importpath = "github.com/cyberdelia/templates",
        sum = "h1:/ovYnF02fwL0kvspmy9AuyKg1JhdTRUgPw4nUxd9oZM=",
        version = "v0.0.0-20141128023046-ca7fffd4298c",
    )
    go_repository(
        name = "com_github_d4l3k_messagediff",
        importpath = "github.com/d4l3k/messagediff",
        sum = "h1:ZcAIMYsUg0EAp9X+tt8/enBE/Q8Yd5kzPynLyKptt9U=",
        version = "v1.2.1",
    )
    go_repository(
        name = "com_github_datadog_zstd",
        importpath = "github.com/DataDog/zstd",
        sum = "h1:oWf5W7GtOLgp6bciQYDmhHHjdhYkALu6S/5Ni9ZgSvQ=",
        version = "v1.5.5",
    )
    go_repository(
        name = "com_github_davecgh_go_spew",
        importpath = "github.com/davecgh/go-spew",
        sum = "h1:vj9j/u1bqnvCEfJOwUhtlOARqs3+rkHYY13jYWTU97c=",
        version = "v1.1.1",
    )
    go_repository(
        name = "com_github_davidlazar_go_crypto",
        importpath = "github.com/davidlazar/go-crypto",
        sum = "h1:pFUpOrbxDR6AkioZ1ySsx5yxlDQZ8stG2b88gTPxgJU=",
        version = "v0.0.0-20200604182044-b73af7476f6c",
    )
    go_repository(
        name = "com_github_deckarep_golang_set_v2",
        importpath = "github.com/deckarep/golang-set/v2",
        sum = "h1:hn6cEZtQ0h3J8kFrHR/NrzyOoTnjgW1+FmNJzQ7y/sA=",
        version = "v2.5.0",
    )
    go_repository(
        name = "com_github_decred_dcrd_crypto_blake256",
        importpath = "github.com/decred/dcrd/crypto/blake256",
        sum = "h1:7PltbUIQB7u/FfZ39+DGa/ShuMyJ5ilcvdfma9wOH6Y=",
        version = "v1.0.1",
    )
    go_repository(
        name = "com_github_decred_dcrd_dcrec_secp256k1_v4",
        importpath = "github.com/decred/dcrd/dcrec/secp256k1/v4",
        sum = "h1:rpfIENRNNilwHwZeG5+P150SMrnNEcHYvcCuK6dPZSg=",
        version = "v4.3.0",
    )
    go_repository(
        name = "com_github_deepmap_oapi_codegen",
        importpath = "github.com/deepmap/oapi-codegen",
        sum = "h1:SegyeYGcdi0jLLrpbCMoJxnUUn8GBXHsvr4rbzjuhfU=",
        version = "v1.8.2",
    )
    go_repository(
        name = "com_github_dgraph_io_badger",
        importpath = "github.com/dgraph-io/badger",
        sum = "h1:mNw0qs90GVgGGWylh0umH5iag1j6n/PeJtNvL6KY/x8=",
        version = "v1.6.2",
    )
    go_repository(
        name = "com_github_dgraph_io_ristretto",
        importpath = "github.com/dgraph-io/ristretto",
        sum = "h1:cNcG4c2n5xanQzp2hMyxDxPYVQmZ91y4WN6fJFlndLo=",
        version = "v0.0.4-0.20210318174700-74754f61e018",
    )
    go_repository(
        name = "com_github_dgrijalva_jwt_go",
        importpath = "github.com/dgrijalva/jwt-go",
        sum = "h1:7qlOGliEKZXTDg6OTjfoBKDXWrumCAMpl/TFQ4/5kLM=",
        version = "v3.2.0+incompatible",
    )
    go_repository(
        name = "com_github_dgryski_go_farm",
        importpath = "github.com/dgryski/go-farm",
        sum = "h1:tdlZCpZ/P9DhczCTSixgIKmwPv6+wP5DGjqLYw5SUiA=",
        version = "v0.0.0-20190423205320-6a90982ecee2",
    )
    go_repository(
        name = "com_github_dlclark_regexp2",
        importpath = "github.com/dlclark/regexp2",
        sum = "h1:7lJfhqlPssTb1WQx4yvTHN0uElPEv52sbaECrAQxjAo=",
        version = "v1.7.0",
    )
    go_repository(
        name = "com_github_docker_go_units",
        importpath = "github.com/docker/go-units",
        sum = "h1:69rxXcBk27SvSaaxTtLh/8llcHD8vYHT7WSdRZ/jvr4=",
        version = "v0.5.0",
    )
    go_repository(
        name = "com_github_dop251_goja",
        importpath = "github.com/dop251/goja",
        sum = "h1:qwcF+vdFrvPSEUDSX5RVoRccG8a5DhOdWdQ4zN62zzo=",
        version = "v0.0.0-20230806174421-c933cf95e127",
    )
    go_repository(
        name = "com_github_dop251_goja_nodejs",
        importpath = "github.com/dop251/goja_nodejs",
        sum = "h1:W1n4DvpzZGOISgp7wWNtraLcHtnmnTwBlJidqtMIuwQ=",
        version = "v0.0.0-20211022123610-8dd9abb0616d",
    )
    go_repository(
        name = "com_github_dustin_go_humanize",
        importpath = "github.com/dustin/go-humanize",
        sum = "h1:VSnTsYCnlFHaM2/igO1h6X3HA71jcobQuxemgkq4zYo=",
        version = "v1.0.0",
    )
    go_repository(
        name = "com_github_eapache_go_resiliency",
        importpath = "github.com/eapache/go-resiliency",
        sum = "h1:v7g92e/KSN71Rq7vSThKaWIq68fL4YHvWyiUKorFR1Q=",
        version = "v1.2.0",
    )
    go_repository(
        name = "com_github_eapache_go_xerial_snappy",
        importpath = "github.com/eapache/go-xerial-snappy",
        sum = "h1:YEetp8/yCZMuEPMUDHG0CW/brkkEp8mzqk2+ODEitlw=",
        version = "v0.0.0-20180814174437-776d5712da21",
    )
    go_repository(
        name = "com_github_eapache_queue",
        importpath = "github.com/eapache/queue",
        sum = "h1:YOEu7KNc61ntiQlcEeUIoDTJ2o8mQznoNvUhiigpIqc=",
        version = "v1.1.0",
    )
    go_repository(
        name = "com_github_edsrzf_mmap_go",
        importpath = "github.com/edsrzf/mmap-go",
        sum = "h1:CEBF7HpRnUCSJgGUb5h1Gm7e3VkmVDrR8lvWVLtrOFw=",
        version = "v1.0.0",
    )
    go_repository(
        name = "com_github_eknkc_amber",
        importpath = "github.com/eknkc/amber",
        sum = "h1:clC1lXBpe2kTj2VHdaIu9ajZQe4kcEY9j0NsnDDBZ3o=",
        version = "v0.0.0-20171010120322-cdade1c07385",
    )
    go_repository(
        name = "com_github_elastic_gosigar",
        importpath = "github.com/elastic/gosigar",
        sum = "h1:xwkKwPia+hSfg9GqrCUKYdId102m9qTJIIr7egmK/uo=",
        version = "v0.14.3",
    )
    go_repository(
        name = "com_github_emicklei_dot",
        importpath = "github.com/emicklei/dot",
        sum = "h1:Ase39UD9T9fRBOb5ptgpixrxfx8abVzNWZi2+lr53PI=",
        version = "v0.11.0",
    )
    go_repository(
        name = "com_github_emicklei_go_restful_v3",
        importpath = "github.com/emicklei/go-restful/v3",
        sum = "h1:rAQeMHw1c7zTmncogyy8VvRZwtkmkZ4FxERmMY4rD+g=",
        version = "v3.11.0",
    )
    go_repository(
        name = "com_github_envoyproxy_go_control_plane",
        importpath = "github.com/envoyproxy/go-control-plane",
        sum = "h1:4X+VP1GHd1Mhj6IB5mMeGbLCleqxjletLK6K0rbxyZI=",
        version = "v0.12.0",
    )
    go_repository(
        name = "com_github_envoyproxy_protoc_gen_validate",
        importpath = "github.com/envoyproxy/protoc-gen-validate",
        sum = "h1:gVPz/FMfvh57HdSJQyvBtF00j8JU4zdyUgIUNhlgg0A=",
        version = "v1.0.4",
    )
    go_repository(
        name = "com_github_ethereum_c_kzg_4844",
        build_directives = [
            "gazelle:resolve go github.com/supranational/blst/bindings/go @com_github_supranational_blst//:go_default_library",
        ],
        importpath = "github.com/ethereum/c-kzg-4844",
        patch_args = ["-p1"],
        patches = ["//third_party:com_github_ethereum_c_kzg_4844.patch"],
        sum = "h1:3MS1s4JtA868KpJxroZoepdV0ZKBp3u/O5HcZ7R3nlY=",
        version = "v0.4.0",
    )
    go_repository(
        name = "com_github_ethereum_go_ethereum",
        build_directives = [
            "gazelle:resolve go github.com/karalabe/usb @prysm//third_party/usb:go_default_library",
        ],
        importpath = "github.com/ethereum/go-ethereum",
        patch_args = ["-p1"],
        patches = [
            "//third_party:com_github_ethereum_go_ethereum_secp256k1.patch",
        ],
        replace = "github.com/overprotocol/kairos",
        sum = "h1:xix3HYuWGnMJo7+t7w6nVDlILID3pU8DkU7rjUmjXBU=",
        version = "v1.2.0",
    )
    go_repository(
        name = "com_github_evanphx_json_patch",
        importpath = "github.com/evanphx/json-patch",
        sum = "h1:4onqiflcdA9EOZ4RxV643DvftH5pOlLGNtQ5lPWQu84=",
        version = "v4.12.0+incompatible",
    )
    go_repository(
        name = "com_github_fatih_color",
        importpath = "github.com/fatih/color",
        sum = "h1:8LOYc1KYPPmyKMuN8QV2DNRWNbLo6LZ0iLs8+mlH53w=",
        version = "v1.13.0",
    )
    go_repository(
        name = "com_github_fatih_structs",
        importpath = "github.com/fatih/structs",
        sum = "h1:Q7juDM0QtcnhCpeyLGQKyg4TOIghuNXrkL32pHAUMxo=",
        version = "v1.1.0",
    )
    go_repository(
        name = "com_github_felixge_fgprof",
        importpath = "github.com/felixge/fgprof",
        sum = "h1:VvyZxILNuCiUCSXtPtYmmtGvb65nqXh2QFWc0Wpf2/g=",
        version = "v0.9.3",
    )
    go_repository(
        name = "com_github_ferranbt_fastssz",
        importpath = "github.com/ferranbt/fastssz",
        sum = "h1:9VDpsWq096+oGMDTT/SgBD/VgZYf4pTF+KTPmZ+OaKM=",
        version = "v0.0.0-20210120143747-11b9eff30ea9",
    )
    go_repository(
        name = "com_github_fjl_gencodec",
        importpath = "github.com/fjl/gencodec",
        sum = "h1:bBLctRc7kr01YGvaDfgLbTwjFNW5jdp5y5rj8XXBHfY=",
        version = "v0.0.0-20230517082657-f9840df7b83e",
    )
    go_repository(
        name = "com_github_fjl_memsize",
        importpath = "github.com/fjl/memsize",
        sum = "h1:FtmdgXiUlNeRsoNMFlKLDt+S+6hbjVMEW6RGQ7aUf7c=",
        version = "v0.0.0-20190710130421-bcb5799ab5e5",
    )
    go_repository(
        name = "com_github_flosch_pongo2_v4",
        importpath = "github.com/flosch/pongo2/v4",
        sum = "h1:gv+5Pe3vaSVmiJvh/BZa82b7/00YUGm0PIyVVLop0Hw=",
        version = "v4.0.2",
    )
    go_repository(
        name = "com_github_flynn_go_shlex",
        importpath = "github.com/flynn/go-shlex",
        sum = "h1:BHsljHzVlRcyQhjrss6TZTdY2VfCqZPbv5k3iBFa2ZQ=",
        version = "v0.0.0-20150515145356-3f9db97f8568",
    )
    go_repository(
        name = "com_github_flynn_noise",
        importpath = "github.com/flynn/noise",
        sum = "h1:KjPQoQCEFdZDiP03phOvGi11+SVVhBG2wOWAorLsstg=",
        version = "v1.1.0",
    )
    go_repository(
        name = "com_github_fortytw2_leaktest",
        importpath = "github.com/fortytw2/leaktest",
        sum = "h1:u8491cBMTQ8ft8aeV+adlcytMZylmA5nnwwkRZjI8vw=",
        version = "v1.3.0",
    )
    go_repository(
        name = "com_github_francoispqt_gojay",
        importpath = "github.com/francoispqt/gojay",
        sum = "h1:d2m3sFjloqoIUQU3TsHBgj6qg/BVGlTBeHDUmyJnXKk=",
        version = "v1.2.13",
    )
    go_repository(
        name = "com_github_franela_goblin",
        importpath = "github.com/franela/goblin",
        sum = "h1:gb2Z18BhTPJPpLQWj4T+rfKHYCHxRHCtRxhKKjRidVw=",
        version = "v0.0.0-20200105215937-c9ffbefa60db",
    )
    go_repository(
        name = "com_github_franela_goreq",
        importpath = "github.com/franela/goreq",
        sum = "h1:a9ENSRDFBUPkJ5lCgVZh26+ZbGyoVJG7yb5SSzF5H54=",
        version = "v0.0.0-20171204163338-bcd34c9993f8",
    )
    go_repository(
        name = "com_github_frankban_quicktest",
        importpath = "github.com/frankban/quicktest",
        sum = "h1:2QxQoC1TS09S7fhCPsrvqYdvP1H5M1P1ih5ABm3BTYk=",
        version = "v1.7.2",
    )
    go_repository(
        name = "com_github_fsnotify_fsnotify",
        importpath = "github.com/fsnotify/fsnotify",
        sum = "h1:n+5WquG0fcWoWp6xPWfHdbskMCQaFnG6PfBrh1Ky4HY=",
        version = "v1.6.0",
    )
    go_repository(
        name = "com_github_fxamacker_cbor_v2",
        importpath = "github.com/fxamacker/cbor/v2",
        sum = "h1:sU6J2usfADwWlYDAFhZBQ6TnLFBHxgesMrQfQgk1tWA=",
        version = "v2.6.0",
    )
    go_repository(
        name = "com_github_garslo_gogen",
        importpath = "github.com/garslo/gogen",
        sum = "h1:IZqZOB2fydHte3kUgxrzK5E1fW7RQGeDwE8F/ZZnUYc=",
        version = "v0.0.0-20170306192744-1d203ffc1f61",
    )
    go_repository(
        name = "com_github_garyburd_redigo",
        importpath = "github.com/garyburd/redigo",
        sum = "h1:0VruCpn7yAIIu7pWVClQC8wxCJEcG3nyzpMSHKi1PQc=",
        version = "v1.6.0",
    )
    go_repository(
        name = "com_github_gballet_go_libpcsclite",
        importpath = "github.com/gballet/go-libpcsclite",
        sum = "h1:f6D9Hr8xV8uYKlyuj8XIruxlh9WjVjdh1gIicAS7ays=",
        version = "v0.0.0-20191108122812-4678299bea08",
    )
    go_repository(
        name = "com_github_gballet_go_verkle",
        importpath = "github.com/gballet/go-verkle",
        sum = "h1:BAIP2GihuqhwdILrV+7GJel5lyPV3u1+PgzrWLc0TkE=",
        version = "v0.1.1-0.20231031103413-a67434b50f46",
    )
    go_repository(
        name = "com_github_gdamore_encoding",
        importpath = "github.com/gdamore/encoding",
        sum = "h1:+7OoQ1Bc6eTm5niUzBa0Ctsh6JbMW6Ra+YNuAtDBdko=",
        version = "v1.0.0",
    )
    go_repository(
        name = "com_github_gdamore_tcell_v2",
        importpath = "github.com/gdamore/tcell/v2",
        sum = "h1:OKbluoP9VYmJwZwq/iLb4BxwKcwGthaa1YNBJIyCySg=",
        version = "v2.6.0",
    )
    go_repository(
        name = "com_github_getkin_kin_openapi",
        importpath = "github.com/getkin/kin-openapi",
        sum = "h1:6awGqF5nG5zkVpMsAih1QH4VgzS8phTxECUWIFo7zko=",
        version = "v0.61.0",
    )
    go_repository(
        name = "com_github_getsentry_sentry_go",
        importpath = "github.com/getsentry/sentry-go",
        sum = "h1:q6Eo+hS+yoJlTO3uu/azhQadsD8V+jQn2D8VvX1eOyI=",
        version = "v0.25.0",
    )
    go_repository(
        name = "com_github_ghemawat_stream",
        importpath = "github.com/ghemawat/stream",
        sum = "h1:r5GgOLGbza2wVHRzK7aAj6lWZjfbAwiu/RDCVOKjRyM=",
        version = "v0.0.0-20171120220530-696b145b53b9",
    )
    go_repository(
        name = "com_github_ghodss_yaml",
        importpath = "github.com/ghodss/yaml",
        sum = "h1:wQHKEahhL6wmXdzwWG11gIVCkOv05bNOh+Rxn0yngAk=",
        version = "v1.0.0",
    )
    go_repository(
        name = "com_github_gin_contrib_sse",
        importpath = "github.com/gin-contrib/sse",
        sum = "h1:Y/yl/+YNO8GZSjAhjMsSuLt29uWRFHdHYUb5lYOV9qE=",
        version = "v0.1.0",
    )
    go_repository(
        name = "com_github_gin_gonic_gin",
        importpath = "github.com/gin-gonic/gin",
        sum = "h1:4+fr/el88TOO3ewCmQr8cx/CtZ/umlIRIs5M4NTNjf8=",
        version = "v1.8.1",
    )
    go_repository(
        name = "com_github_gliderlabs_ssh",
        importpath = "github.com/gliderlabs/ssh",
        sum = "h1:j3L6gSLQalDETeEg/Jg0mGY0/y/N6zI2xX1978P0Uqw=",
        version = "v0.1.1",
    )
    go_repository(
        name = "com_github_go_chi_chi_v5",
        importpath = "github.com/go-chi/chi/v5",
        sum = "h1:DBPx88FjZJH3FsICfDAfIfnb7XxKIYVGG6lOPlhENAg=",
        version = "v5.0.0",
    )
    go_repository(
        name = "com_github_go_errors_errors",
        importpath = "github.com/go-errors/errors",
        sum = "h1:J6MZopCL4uSllY1OfXM374weqZFFItUbrImctkmUxIA=",
        version = "v1.4.2",
    )
    go_repository(
        name = "com_github_go_gl_glfw",
        importpath = "github.com/go-gl/glfw",
        sum = "h1:QbL/5oDUmRBzO9/Z7Seo6zf912W/a6Sr4Eu0G/3Jho0=",
        version = "v0.0.0-20190409004039-e6da0acd62b1",
    )
    go_repository(
        name = "com_github_go_gl_glfw_v3_3_glfw",
        importpath = "github.com/go-gl/glfw/v3.3/glfw",
        sum = "h1:WtGNWLvXpe6ZudgnXrq0barxBImvnnJoMEhXAzcbM0I=",
        version = "v0.0.0-20200222043503-6f7a984d4dc4",
    )
    go_repository(
        name = "com_github_go_kit_kit",
        importpath = "github.com/go-kit/kit",
        sum = "h1:dXFJfIHVvUcpSgDOV+Ne6t7jXri8Tfv2uOLHUZ2XNuo=",
        version = "v0.10.0",
    )
    go_repository(
        name = "com_github_go_kit_log",
        importpath = "github.com/go-kit/log",
        sum = "h1:MRVx0/zhvdseW+Gza6N9rVzU/IVzaeE1SFI4raAhmBU=",
        version = "v0.2.1",
    )
    go_repository(
        name = "com_github_go_logfmt_logfmt",
        importpath = "github.com/go-logfmt/logfmt",
        sum = "h1:otpy5pqBCBZ1ng9RQ0dPu4PN7ba75Y/aA+UpowDyNVA=",
        version = "v0.5.1",
    )
    go_repository(
        name = "com_github_go_logr_logr",
        importpath = "github.com/go-logr/logr",
        sum = "h1:6pFjapn8bFcIbiKo3XT4j/BhANplGihG6tvd+8rYgrY=",
        version = "v1.4.2",
    )
    go_repository(
        name = "com_github_go_logr_stdr",
        importpath = "github.com/go-logr/stdr",
        sum = "h1:hSWxHoqTgW2S2qGc0LTAI563KZ5YKYRhT3MFKZMbjag=",
        version = "v1.2.2",
    )
    go_repository(
        name = "com_github_go_martini_martini",
        importpath = "github.com/go-martini/martini",
        sum = "h1:xveKWz2iaueeTaUgdetzel+U7exyigDYBryyVfV/rZk=",
        version = "v0.0.0-20170121215854-22fa46961aab",
    )
    go_repository(
        name = "com_github_go_ole_go_ole",
        importpath = "github.com/go-ole/go-ole",
        sum = "h1:Dt6ye7+vXGIKZ7Xtk4s6/xVdGDQynvom7xCFEdWr6uE=",
        version = "v1.3.0",
    )
    go_repository(
        name = "com_github_go_openapi_jsonpointer",
        importpath = "github.com/go-openapi/jsonpointer",
        sum = "h1:eCs3fxoIi3Wh6vtgmLTOjdhSpiqphQ+DaPn38N2ZdrE=",
        version = "v0.19.6",
    )
    go_repository(
        name = "com_github_go_openapi_jsonreference",
        importpath = "github.com/go-openapi/jsonreference",
        sum = "h1:3sVjiK66+uXK/6oQ8xgcRKcFgQ5KXa2KvnJRumpMGbE=",
        version = "v0.20.2",
    )
    go_repository(
        name = "com_github_go_openapi_swag",
        importpath = "github.com/go-openapi/swag",
        sum = "h1:yMBqmnQ0gyZvEb/+KzuWZOXgllrXT4SADYbvDaXHv/g=",
        version = "v0.22.3",
    )
    go_repository(
        name = "com_github_go_playground_assert_v2",
        importpath = "github.com/go-playground/assert/v2",
        sum = "h1:JvknZsQTYeFEAhQwI4qEt9cyV5ONwRHC+lYKSsYSR8s=",
        version = "v2.2.0",
    )
    go_repository(
        name = "com_github_go_playground_locales",
        importpath = "github.com/go-playground/locales",
        sum = "h1:EWaQ/wswjilfKLTECiXz7Rh+3BjFhfDFKv/oXslEjJA=",
        version = "v0.14.1",
    )
    go_repository(
        name = "com_github_go_playground_universal_translator",
        importpath = "github.com/go-playground/universal-translator",
        sum = "h1:Bcnm0ZwsGyWbCzImXv+pAJnYK9S473LQFuzCbDbfSFY=",
        version = "v0.18.1",
    )
    go_repository(
        name = "com_github_go_playground_validator_v10",
        importpath = "github.com/go-playground/validator/v10",
        sum = "h1:cFRQdfaSMCOSfGCCLB20MHvuoHb/s5G8L5pu2ppK5AQ=",
        version = "v10.13.0",
    )
    go_repository(
        name = "com_github_go_sourcemap_sourcemap",
        importpath = "github.com/go-sourcemap/sourcemap",
        sum = "h1:W1iEw64niKVGogNgBN3ePyLFfuisuzeidWPMPWmECqU=",
        version = "v2.1.3+incompatible",
    )
    go_repository(
        name = "com_github_go_sql_driver_mysql",
        importpath = "github.com/go-sql-driver/mysql",
        sum = "h1:7LxgVwFb2hIQtMm87NdgAVfXjnt4OePseqT1tKx+opk=",
        version = "v1.4.0",
    )
    go_repository(
        name = "com_github_go_stack_stack",
        importpath = "github.com/go-stack/stack",
        sum = "h1:ntEHSVwIt7PNXNpgPmVfMrNhLtgjlmnZha2kOpuRiDw=",
        version = "v1.8.1",
    )
    go_repository(
        name = "com_github_go_task_slim_sprig",
        importpath = "github.com/go-task/slim-sprig",
        sum = "h1:tfuBGBXKqDEevZMzYi5KSi8KkcZtzBcTgAUUtapy0OI=",
        version = "v0.0.0-20230315185526-52ccab3ef572",
    )
    go_repository(
        name = "com_github_go_task_slim_sprig_v3",
        importpath = "github.com/go-task/slim-sprig/v3",
        sum = "h1:sUs3vkvUymDpBKi3qH1YSqBQk9+9D/8M2mN1vB6EwHI=",
        version = "v3.0.0",
    )
    go_repository(
        name = "com_github_go_yaml_yaml",
        importpath = "github.com/go-yaml/yaml",
        sum = "h1:RYi2hDdss1u4YE7GwixGzWwVo47T8UQwnTLB6vQiq+o=",
        version = "v2.1.0+incompatible",
    )
    go_repository(
        name = "com_github_goccy_go_json",
        importpath = "github.com/goccy/go-json",
        sum = "h1:CrxCmQqYDkv1z7lO7Wbh2HN93uovUHgrECaO5ZrCXAU=",
        version = "v0.10.2",
    )
    go_repository(
        name = "com_github_godbus_dbus_v5",
        importpath = "github.com/godbus/dbus/v5",
        sum = "h1:4KLkAxT3aOY8Li4FRJe/KvhoNFFxo0m6fNuFUO8QJUk=",
        version = "v5.1.0",
    )
    go_repository(
        name = "com_github_gofiber_fiber_v2",
        importpath = "github.com/gofiber/fiber/v2",
        sum = "h1:S+qXi7y+/Pgvqq4DrSmREGiFwtB7Bu6+QFLuIHYw/UE=",
        version = "v2.52.0",
    )
    go_repository(
        name = "com_github_gofrs_flock",
        importpath = "github.com/gofrs/flock",
        sum = "h1:+gYjHKf32LDeiEEFhQaotPbLuUXjY5ZqxKgXy7n59aw=",
        version = "v0.8.1",
    )
    go_repository(
        name = "com_github_gogo_googleapis",
        importpath = "github.com/gogo/googleapis",
        sum = "h1:1Yx4Myt7BxzvUr5ldGSbwYiZG6t9wGBZ+8/fX3Wvtq0=",
        version = "v1.4.1",
    )
    go_repository(
        name = "com_github_gogo_protobuf",
        importpath = "github.com/gogo/protobuf",
        sum = "h1:Ov1cvc58UF3b5XjBnZv7+opcTcQFZebYjWzi34vdm4Q=",
        version = "v1.3.2",
    )
    go_repository(
        name = "com_github_gogo_status",
        importpath = "github.com/gogo/status",
        sum = "h1:+eIkrewn5q6b30y+g/BJINVVdi2xH7je5MPJ3ZPK3JA=",
        version = "v1.1.0",
    )
    go_repository(
        name = "com_github_golang_gddo",
        importpath = "github.com/golang/gddo",
        sum = "h1:HoqgYR60VYu5+0BuG6pjeGp7LKEPZnHt+dUClx9PeIs=",
        version = "v0.0.0-20200528160355-8d077c1d8f4c",
    )
    go_repository(
        name = "com_github_golang_glog",
        importpath = "github.com/golang/glog",
        sum = "h1:OptwRhECazUx5ix5TTWC3EZhsZEHWcYWY4FQHTIubm4=",
        version = "v1.2.1",
    )
    go_repository(
        name = "com_github_golang_groupcache",
        importpath = "github.com/golang/groupcache",
        sum = "h1:oI5xCqsCo564l8iNU+DwB5epxmsaqB+rhGL0m5jtYqE=",
        version = "v0.0.0-20210331224755-41bb18bfe9da",
    )
    go_repository(
        name = "com_github_golang_jwt_jwt_v4",
        importpath = "github.com/golang-jwt/jwt/v4",
        sum = "h1:7cYmW1XlMY7h7ii7UhUyChSgS5wUJEnm9uZVTGqOWzg=",
        version = "v4.5.0",
    )
    go_repository(
        name = "com_github_golang_lint",
        importpath = "github.com/golang/lint",
        sum = "h1:2hRPrmiwPrp3fQX967rNJIhQPtiGXdlQWAxKbKw3VHA=",
        version = "v0.0.0-20180702182130-06c8688daad7",
    )
    go_repository(
        name = "com_github_golang_mock",
        importpath = "github.com/golang/mock",
        sum = "h1:l75CXGRSwbaYNpl/Z2X1XIIAMSCquvXgpVZDhwEIJsc=",
        version = "v1.4.4",
    )
    go_repository(
        name = "com_github_golang_protobuf",
        importpath = "github.com/golang/protobuf",
        patch_args = ["-p1"],
        patches = ["@io_bazel_rules_go//third_party:com_github_golang_protobuf-extras.patch"],
        sum = "h1:i7eJL8qZTpSEXOPTxNKhASYpMn+8e5Q6AdndVa1dWek=",
        version = "v1.5.4",
    )
    go_repository(
        name = "com_github_golang_snappy",
        importpath = "github.com/golang/snappy",
        sum = "h1:PBC98N2aIaM3XXiurYmW7fx4GZkL8feAMVq7nEjURHk=",
        version = "v0.0.5-0.20220116011046-fa5810519dcb",
    )
    go_repository(
        name = "com_github_golangci_lint_1",
        importpath = "github.com/golangci/lint-1",
        sum = "h1:utua3L2IbQJmauC5IXdEA547bcoU5dozgQAfc8Onsg4=",
        version = "v0.0.0-20181222135242-d2cdd8c08219",
    )
    go_repository(
        name = "com_github_google_btree",
        importpath = "github.com/google/btree",
        sum = "h1:gK4Kx5IaGY9CD5sPJ36FHiBJ6ZXl0kilRiiCj+jdYp4=",
        version = "v1.0.1",
    )
    go_repository(
        name = "com_github_google_gnostic_models",
        importpath = "github.com/google/gnostic-models",
        sum = "h1:yo/ABAfM5IMRsS1VnXjTBvUb61tFIHozhlYvRgGre9I=",
        version = "v0.6.8",
    )
    go_repository(
        name = "com_github_google_go_cmp",
        importpath = "github.com/google/go-cmp",
        sum = "h1:ofyhxvXcZhMsU5ulbFiLKl/XBFqE1GSq7atu8tAmTRI=",
        version = "v0.6.0",
    )
    go_repository(
        name = "com_github_google_go_github",
        importpath = "github.com/google/go-github",
        sum = "h1:N0LgJ1j65A7kfXrZnUDaYCs/Sf4rEjNlfyDHW9dolSY=",
        version = "v17.0.0+incompatible",
    )
    go_repository(
        name = "com_github_google_go_querystring",
        importpath = "github.com/google/go-querystring",
        sum = "h1:AnCroh3fv4ZBgVIf1Iwtovgjaw/GiKJo8M8yD/fhyJ8=",
        version = "v1.1.0",
    )
    go_repository(
        name = "com_github_google_gofuzz",
        importpath = "github.com/google/gofuzz",
        sum = "h1:xRy4A+RhZaiKjJ1bPfwQ8sedCA+YS2YcCHW6ec7JMi0=",
        version = "v1.2.0",
    )
    go_repository(
        name = "com_github_google_gopacket",
        importpath = "github.com/google/gopacket",
        sum = "h1:ves8RnFZPGiFnTS0uPQStjwru6uO6h+nlr9j6fL7kF8=",
        version = "v1.1.19",
    )
    go_repository(
        name = "com_github_google_martian",
        importpath = "github.com/google/martian",
        sum = "h1:/CP5g8u/VJHijgedC/Legn3BAbAaWPgecwXBIDzw5no=",
        version = "v2.1.0+incompatible",
    )
    go_repository(
        name = "com_github_google_martian_v3",
        importpath = "github.com/google/martian/v3",
        sum = "h1:wCKgOCHuUEVfsaQLpPSJb7VdYCdTVZQAuOdYm1yc/60=",
        version = "v3.1.0",
    )
    go_repository(
        name = "com_github_google_pprof",
        importpath = "github.com/google/pprof",
        sum = "h1:FKHo8hFI3A+7w0aUQuYXQ+6EN5stWmeY/AZqtM8xk9k=",
        version = "v0.0.0-20240727154555-813a5fbdbec8",
    )
    go_repository(
        name = "com_github_google_renameio",
        importpath = "github.com/google/renameio",
        sum = "h1:GOZbcHa3HfsPKPlmyPyN2KEohoMXOhdMbHrvbpl2QaA=",
        version = "v0.1.0",
    )
    go_repository(
        name = "com_github_google_subcommands",
        importpath = "github.com/google/subcommands",
        sum = "h1:vWQspBTo2nEqTUFita5/KeEWlUL8kQObDFbub/EN9oE=",
        version = "v1.2.0",
    )
    go_repository(
        name = "com_github_google_uuid",
        importpath = "github.com/google/uuid",
<<<<<<< HEAD
        sum = "h1:1p67kYwdtXjb0gL0BPiP1Av9wiZPo5A8z2cWkTZ+eyU=",
        version = "v1.5.0",
=======
        sum = "h1:NIvaJDMOsjHA8n1jAhLSgzrAzy1Hgr+hNrb57e+94F0=",
        version = "v1.6.0",
>>>>>>> f4984638
    )
    go_repository(
        name = "com_github_googleapis_gax_go",
        importpath = "github.com/googleapis/gax-go",
        sum = "h1:j0GKcs05QVmm7yesiZq2+9cxHkNK9YM6zKx4D2qucQU=",
        version = "v2.0.0+incompatible",
    )
    go_repository(
        name = "com_github_googleapis_gax_go_v2",
        importpath = "github.com/googleapis/gax-go/v2",
        sum = "h1:sjZBwGj9Jlw33ImPtvFviGYvseOtDM7hkSKB7+Tv3SM=",
        version = "v2.0.5",
    )
    go_repository(
        name = "com_github_googleapis_google_cloud_go_testing",
        importpath = "github.com/googleapis/google-cloud-go-testing",
        sum = "h1:tlyzajkF3030q6M8SvmJSemC9DTHL/xaMa18b65+JM4=",
        version = "v0.0.0-20200911160855-bcd43fbb19e8",
    )
    go_repository(
        name = "com_github_gopherjs_gopherjs",
        importpath = "github.com/gopherjs/gopherjs",
        sum = "h1:EGx4pi6eqNxGaHF6qqu48+N2wcFQ5qg5FXgOdqsJ5d8=",
        version = "v0.0.0-20181017120253-0766667cb4d1",
    )
    go_repository(
        name = "com_github_gorilla_context",
        importpath = "github.com/gorilla/context",
        sum = "h1:AWwleXJkX/nhcU9bZSnZoi3h/qGYqQAGhq6zZe/aQW8=",
        version = "v1.1.1",
    )
    go_repository(
        name = "com_github_gorilla_css",
        importpath = "github.com/gorilla/css",
        sum = "h1:BQqNyPTi50JCFMTw/b67hByjMVXZRwGha6wxVGkeihY=",
        version = "v1.0.0",
    )
    go_repository(
        name = "com_github_gorilla_mux",
        importpath = "github.com/gorilla/mux",
        sum = "h1:i40aqfkR1h2SlN9hojwV5ZA91wcXFOvkdNIeFDP5koI=",
        version = "v1.8.0",
    )
    go_repository(
        name = "com_github_gorilla_websocket",
        importpath = "github.com/gorilla/websocket",
        sum = "h1:saDtZ6Pbx/0u+bgYQ3q96pZgCzfhKXGPqt7kZ72aNNg=",
        version = "v1.5.3",
    )
    go_repository(
        name = "com_github_gostaticanalysis_comment",
        importpath = "github.com/gostaticanalysis/comment",
        sum = "h1:hlnx5+S2fY9Zo9ePo4AhgYsYHbM2+eAv8m/s1JiCd6Q=",
        version = "v1.4.2",
    )
    go_repository(
        name = "com_github_gostaticanalysis_testutil",
        importpath = "github.com/gostaticanalysis/testutil",
        sum = "h1:d2/eIbH9XjD1fFwD5SHv8x168fjbQ9PB8hvs8DSEC08=",
        version = "v0.3.1-0.20210208050101-bfb5c8eec0e4",
    )
    go_repository(
        name = "com_github_graph_gophers_graphql_go",
        importpath = "github.com/graph-gophers/graphql-go",
        sum = "h1:Eb9x/q6MFpCLz7jBCiP/WTxjSDrYLR1QY41SORZyNJ0=",
        version = "v1.3.0",
    )
    go_repository(
        name = "com_github_gregjones_httpcache",
        importpath = "github.com/gregjones/httpcache",
        sum = "h1:pdN6V1QBWetyv/0+wjACpqVH+eVULgEjkurDLq3goeM=",
        version = "v0.0.0-20180305231024-9cad4c3443a7",
    )
    go_repository(
        name = "com_github_grpc_ecosystem_go_grpc_middleware",
        importpath = "github.com/grpc-ecosystem/go-grpc-middleware",
        sum = "h1:FlFbCRLd5Jr4iYXZufAvgWN6Ao0JrI5chLINnUXDDr0=",
        version = "v1.2.2",
    )
    go_repository(
        name = "com_github_grpc_ecosystem_go_grpc_prometheus",
        importpath = "github.com/grpc-ecosystem/go-grpc-prometheus",
        sum = "h1:Ovs26xHkKqVztRpIrF/92BcuyuQ/YW4NSIpoGtfXNho=",
        version = "v1.2.0",
    )
    go_repository(
        name = "com_github_grpc_ecosystem_grpc_gateway",
        importpath = "github.com/grpc-ecosystem/grpc-gateway",
        sum = "h1:UImYN5qQ8tuGpGE16ZmjvcTtTw24zw1QAp/SlnNrZhI=",
        version = "v1.9.5",
    )
    go_repository(
        name = "com_github_guptarohit_asciigraph",
        importpath = "github.com/guptarohit/asciigraph",
        sum = "h1:ccFnUF8xYIOUPPY3tmdvRyHqmn1MYI9iv1pLKX+/ZkQ=",
        version = "v0.5.5",
    )
    go_repository(
        name = "com_github_hashicorp_consul_api",
        importpath = "github.com/hashicorp/consul/api",
        sum = "h1:HXNYlRkkM/t+Y/Yhxtwcy02dlYwIaoxzvxPnS+cqy78=",
        version = "v1.3.0",
    )
    go_repository(
        name = "com_github_hashicorp_consul_sdk",
        importpath = "github.com/hashicorp/consul/sdk",
        sum = "h1:UOxjlb4xVNF93jak1mzzoBatyFju9nrkxpVwIp/QqxQ=",
        version = "v0.3.0",
    )
    go_repository(
        name = "com_github_hashicorp_errwrap",
        importpath = "github.com/hashicorp/errwrap",
        sum = "h1:hLrqtEDnRye3+sgx6z4qVLNuviH3MR5aQ0ykNJa/UYA=",
        version = "v1.0.0",
    )
    go_repository(
        name = "com_github_hashicorp_go_bexpr",
        importpath = "github.com/hashicorp/go-bexpr",
        sum = "h1:9kuI5PFotCboP3dkDYFr/wi0gg0QVbSNz5oFRpxn4uE=",
        version = "v0.1.10",
    )
    go_repository(
        name = "com_github_hashicorp_go_cleanhttp",
        importpath = "github.com/hashicorp/go-cleanhttp",
        sum = "h1:035FKYIWjmULyFRBKPs8TBQoi0x6d9G4xc9neXJWAZQ=",
        version = "v0.5.2",
    )
    go_repository(
        name = "com_github_hashicorp_go_immutable_radix",
        importpath = "github.com/hashicorp/go-immutable-radix",
        sum = "h1:AKDB1HM5PWEA7i4nhcpwOrO2byshxBjXVn/J/3+z5/0=",
        version = "v1.0.0",
    )
    go_repository(
        name = "com_github_hashicorp_go_msgpack",
        importpath = "github.com/hashicorp/go-msgpack",
        sum = "h1:zKjpN5BK/P5lMYrLmBHdBULWbJ0XpYR+7NGzqkZzoD4=",
        version = "v0.5.3",
    )
    go_repository(
        name = "com_github_hashicorp_go_multierror",
        importpath = "github.com/hashicorp/go-multierror",
        sum = "h1:iVjPR7a6H0tWELX5NxNe7bYopibicUzc7uPribsnS6o=",
        version = "v1.0.0",
    )
    go_repository(
        name = "com_github_hashicorp_go_net",
        importpath = "github.com/hashicorp/go.net",
        sum = "h1:sNCoNyDEvN1xa+X0baata4RdcpKwcMS6DH+xwfqPgjw=",
        version = "v0.0.1",
    )
    go_repository(
        name = "com_github_hashicorp_go_retryablehttp",
        importpath = "github.com/hashicorp/go-retryablehttp",
        sum = "h1:ZQgVdpTdAL7WpMIwLzCfbalOcSUdkDZnpUv3/+BxzFA=",
        version = "v0.7.4",
    )
    go_repository(
        name = "com_github_hashicorp_go_rootcerts",
        importpath = "github.com/hashicorp/go-rootcerts",
        sum = "h1:Rqb66Oo1X/eSV1x66xbDccZjhJigjg0+e82kpwzSwCI=",
        version = "v1.0.0",
    )
    go_repository(
        name = "com_github_hashicorp_go_sockaddr",
        importpath = "github.com/hashicorp/go-sockaddr",
        sum = "h1:GeH6tui99pF4NJgfnhp+L6+FfobzVW3Ah46sLo0ICXs=",
        version = "v1.0.0",
    )
    go_repository(
        name = "com_github_hashicorp_go_syslog",
        importpath = "github.com/hashicorp/go-syslog",
        sum = "h1:KaodqZuhUoZereWVIYmpUgZysurB1kBLX2j0MwMrUAE=",
        version = "v1.0.0",
    )
    go_repository(
        name = "com_github_hashicorp_go_uuid",
        importpath = "github.com/hashicorp/go-uuid",
        sum = "h1:cfejS+Tpcp13yd5nYHWDI6qVCny6wyX2Mt5SGur2IGE=",
        version = "v1.0.2",
    )
    go_repository(
        name = "com_github_hashicorp_go_version",
        importpath = "github.com/hashicorp/go-version",
        sum = "h1:zEfKbn2+PDgroKdiOzqiE8rsmLqU2uwi5PB5pBJ3TkI=",
        version = "v1.2.1",
    )
    go_repository(
        name = "com_github_hashicorp_golang_lru",
        importpath = "github.com/hashicorp/golang-lru",
        sum = "h1:dg1dEPuWpEqDnvIw251EVy4zlP8gWbsGj4BsUKCRpYs=",
        version = "v0.5.5-0.20210104140557-80c98217689d",
    )
    go_repository(
        name = "com_github_hashicorp_golang_lru_arc_v2",
        importpath = "github.com/hashicorp/golang-lru/arc/v2",
        sum = "h1:QxkVTxwColcduO+LP7eJO56r2hFiG8zEbfAAzRv52KQ=",
        version = "v2.0.7",
    )
    go_repository(
        name = "com_github_hashicorp_golang_lru_v2",
        importpath = "github.com/hashicorp/golang-lru/v2",
        sum = "h1:a+bsQ5rvGLjzHuww6tVxozPZFVghXaHOwFs4luLUK2k=",
        version = "v2.0.7",
    )
    go_repository(
        name = "com_github_hashicorp_hcl",
        importpath = "github.com/hashicorp/hcl",
        sum = "h1:LFTfzwAUSKPijQbJrMWZm/CysECsF/U1UUniUeXxzFw=",
        version = "v0.0.0-20170914154624-68e816d1c783",
    )
    go_repository(
        name = "com_github_hashicorp_logutils",
        importpath = "github.com/hashicorp/logutils",
        sum = "h1:dLEQVugN8vlakKOUE3ihGLTZJRB4j+M2cdTm/ORI65Y=",
        version = "v1.0.0",
    )
    go_repository(
        name = "com_github_hashicorp_mdns",
        importpath = "github.com/hashicorp/mdns",
        sum = "h1:WhIgCr5a7AaVH6jPUwjtRuuE7/RDufnUvzIr48smyxs=",
        version = "v1.0.0",
    )
    go_repository(
        name = "com_github_hashicorp_memberlist",
        importpath = "github.com/hashicorp/memberlist",
        sum = "h1:EmmoJme1matNzb+hMpDuR/0sbJSUisxyqBGG676r31M=",
        version = "v0.1.3",
    )
    go_repository(
        name = "com_github_hashicorp_serf",
        importpath = "github.com/hashicorp/serf",
        sum = "h1:YZ7UKsJv+hKjqGVUUbtE3HNj79Eln2oQ75tniF6iPt0=",
        version = "v0.8.2",
    )
    go_repository(
        name = "com_github_hdrhistogram_hdrhistogram_go",
        importpath = "github.com/HdrHistogram/hdrhistogram-go",
        sum = "h1:5IcZpTvzydCQeHzK4Ef/D5rrSqwxob0t8PQPMybUNFM=",
        version = "v1.1.2",
    )
    go_repository(
        name = "com_github_herumi_bls_eth_go_binary",
        importpath = "github.com/herumi/bls-eth-go-binary",
        sum = "h1:wCMygKUQhmcQAjlk2Gquzq6dLmyMv2kF+llRspoRgrk=",
        version = "v0.0.0-20210917013441-d37c07cfda4e",
    )
    go_repository(
        name = "com_github_holiman_billy",
        importpath = "github.com/holiman/billy",
        sum = "h1:3JQNjnMRil1yD0IfZKHF9GxxWKDJGj8I0IqOUol//sw=",
        version = "v0.0.0-20230718173358-1c7e68d277a7",
    )
    go_repository(
        name = "com_github_holiman_bloomfilter_v2",
        importpath = "github.com/holiman/bloomfilter/v2",
        sum = "h1:73e0e/V0tCydx14a0SCYS/EWCxgwLZ18CZcZKVu0fao=",
        version = "v2.0.3",
    )
    go_repository(
        name = "com_github_holiman_goevmlab",
        importpath = "github.com/holiman/goevmlab",
        sum = "h1:J973NLskKmFIj3EGfpQ1ztUQKdwyJ+fG34638ief0eA=",
        version = "v0.0.0-20231201084119-c73b3c97929c",
    )
    go_repository(
        name = "com_github_holiman_uint256",
        importpath = "github.com/holiman/uint256",
        sum = "h1:jUc4Nk8fm9jZabQuqr2JzednajVmBpC+oiTiXZJEApU=",
        version = "v1.2.4",
    )
    go_repository(
        name = "com_github_hpcloud_tail",
        importpath = "github.com/hpcloud/tail",
        sum = "h1:nfCOvKYfkgYP8hkirhJocXT2+zOD8yUNjXaWfTlyFKI=",
        version = "v1.0.0",
    )
    go_repository(
        name = "com_github_hudl_fargo",
        importpath = "github.com/hudl/fargo",
        sum = "h1:0U6+BtN6LhaYuTnIJq4Wyq5cpn6O2kWrxAtcqBmYY6w=",
        version = "v1.3.0",
    )
    go_repository(
        name = "com_github_huin_goupnp",
        importpath = "github.com/huin/goupnp",
        sum = "h1:UvLUlWDNpoUdYzb2TCn+MuTWtcjXKSza2n6CBdQ0xXc=",
        version = "v1.3.0",
    )
    go_repository(
        name = "com_github_hydrogen18_memlistener",
        importpath = "github.com/hydrogen18/memlistener",
        sum = "h1:JR7eDj8HD6eXrc5fWLbSUnfcQFL06PYvCc0DKQnWfaU=",
        version = "v1.0.0",
    )
    go_repository(
        name = "com_github_ianlancetaylor_cgosymbolizer",
        importpath = "github.com/ianlancetaylor/cgosymbolizer",
        sum = "h1:IpTHAzWv1pKDDWeJDY5VOHvqc2T9d3C8cPKEf2VPqHE=",
        version = "v0.0.0-20200424224625-be1b05b0b279",
    )
    go_repository(
        name = "com_github_ianlancetaylor_demangle",
        importpath = "github.com/ianlancetaylor/demangle",
        sum = "h1:KwWnWVWCNtNq/ewIX7HIKnELmEx2nDP42yskD/pi7QE=",
        version = "v0.0.0-20240312041847-bd984b5ce465",
    )
    go_repository(
        name = "com_github_imdario_mergo",
        importpath = "github.com/imdario/mergo",
        sum = "h1:xTNEAn+kxVO7dTZGu0CegyqKZmoWFI0rF8UxjlB2d28=",
        version = "v0.3.6",
    )
    go_repository(
        name = "com_github_inconshreveable_log15",
        importpath = "github.com/inconshreveable/log15",
        sum = "h1:g/SJtZVYc1cxSB8lgrgqeOlIdi4MhqNNHYRAC8y+g4c=",
        version = "v0.0.0-20170622235902-74a0988b5f80",
    )
    go_repository(
        name = "com_github_inconshreveable_mousetrap",
        importpath = "github.com/inconshreveable/mousetrap",
        sum = "h1:Z8tu5sraLXCXIcARxBp/8cbvlwVa7Z1NHg9XEKhtSvM=",
        version = "v1.0.0",
    )
    go_repository(
        name = "com_github_influxdata_influxdb1_client",
        importpath = "github.com/influxdata/influxdb1-client",
        sum = "h1:qSHzRbhzK8RdXOsAdfDgO49TtqC1oZ+acxPrkfTxcCs=",
        version = "v0.0.0-20220302092344-a9ab5670611c",
    )
    go_repository(
        name = "com_github_influxdata_influxdb_client_go_v2",
        importpath = "github.com/influxdata/influxdb-client-go/v2",
        sum = "h1:HGBfZYStlx3Kqvsv1h2pJixbCl/jhnFtxpKFAv9Tu5k=",
        version = "v2.4.0",
    )
    go_repository(
        name = "com_github_influxdata_line_protocol",
        importpath = "github.com/influxdata/line-protocol",
        sum = "h1:vilfsDSy7TDxedi9gyBkMvAirat/oRcL0lFdJBf6tdM=",
        version = "v0.0.0-20210311194329-9aa0e372d097",
    )
    go_repository(
        name = "com_github_ipfs_go_cid",
        importpath = "github.com/ipfs/go-cid",
        sum = "h1:A/T3qGvxi4kpKWWcPC/PgbvDA2bjVLO7n4UeVwnbs/s=",
        version = "v0.4.1",
    )
    go_repository(
        name = "com_github_ipfs_go_datastore",
        importpath = "github.com/ipfs/go-datastore",
        sum = "h1:JKyz+Gvz1QEZw0LsX1IBn+JFCJQH4SJVFtM4uWU0Myk=",
        version = "v0.6.0",
    )
    go_repository(
        name = "com_github_ipfs_go_ds_badger",
        importpath = "github.com/ipfs/go-ds-badger",
        sum = "h1:xREL3V0EH9S219kFFueOYJJTcjgNSZ2HY1iSvN7U1Ro=",
        version = "v0.3.0",
    )
    go_repository(
        name = "com_github_ipfs_go_ds_leveldb",
        importpath = "github.com/ipfs/go-ds-leveldb",
        sum = "h1:s++MEBbD3ZKc9/8/njrn4flZLnCuY9I79v94gBUNumo=",
        version = "v0.5.0",
    )
    go_repository(
        name = "com_github_ipfs_go_log_v2",
        build_file_proto_mode = "disable_global",
        importpath = "github.com/ipfs/go-log/v2",
        sum = "h1:1XdUzF7048prq4aBjDQQ4SL5RxftpRGdXhNRwKSAlcY=",
        version = "v2.5.1",
    )
    go_repository(
        name = "com_github_iris_contrib_schema",
        importpath = "github.com/iris-contrib/schema",
        sum = "h1:CPSBLyx2e91H2yJzPuhGuifVRnZBBJ3pCOMbOvPZaTw=",
        version = "v0.0.6",
    )
    go_repository(
        name = "com_github_jackpal_go_nat_pmp",
        importpath = "github.com/jackpal/go-nat-pmp",
        sum = "h1:KzKSgb7qkJvOUTqYl9/Hg/me3pWgBmERKrTGD7BdWus=",
        version = "v1.0.2",
    )
    go_repository(
        name = "com_github_jbenet_go_temp_err_catcher",
        importpath = "github.com/jbenet/go-temp-err-catcher",
        sum = "h1:zpb3ZH6wIE8Shj2sKS+khgRvf7T7RABoLk/+KKHggpk=",
        version = "v0.1.0",
    )
    go_repository(
        name = "com_github_jbenet_goprocess",
        importpath = "github.com/jbenet/goprocess",
        sum = "h1:DRGOFReOMqqDNXwW70QkacFW0YN9QnwLV0Vqk+3oU0o=",
        version = "v0.1.4",
    )
    go_repository(
        name = "com_github_jcmturner_gofork",
        importpath = "github.com/jcmturner/gofork",
        sum = "h1:J7uCkflzTEhUZ64xqKnkDxq3kzc96ajM1Gli5ktUem8=",
        version = "v1.0.0",
    )
    go_repository(
        name = "com_github_jedib0t_go_pretty_v6",
        importpath = "github.com/jedib0t/go-pretty/v6",
        sum = "h1:gOGo0613MoqUcf0xCj+h/V3sHDaZasfv152G6/5l91s=",
        version = "v6.5.4",
    )
    go_repository(
        name = "com_github_jedisct1_go_minisign",
        importpath = "github.com/jedisct1/go-minisign",
        sum = "h1:TMtDYDHKYY15rFihtRfck/bfFqNfvcabqvXAFQfAUpY=",
        version = "v0.0.0-20230811132847-661be99b8267",
    )
    go_repository(
        name = "com_github_jellevandenhooff_dkim",
        importpath = "github.com/jellevandenhooff/dkim",
        sum = "h1:ujPKutqRlJtcfWk6toYVYagwra7HQHbXOaS171b4Tg8=",
        version = "v0.0.0-20150330215556-f50fe3d243e1",
    )
    go_repository(
        name = "com_github_jmespath_go_jmespath",
        importpath = "github.com/jmespath/go-jmespath",
        sum = "h1:BEgLn5cpjn8UN1mAw4NjwDrS35OdebyEtFe+9YPoQUg=",
        version = "v0.4.0",
    )
    go_repository(
        name = "com_github_joker_jade",
        importpath = "github.com/Joker/jade",
        sum = "h1:Qbeh12Vq6BxURXT1qZBRHsDxeURB8ztcL6f3EXSGeHk=",
        version = "v1.1.3",
    )
    go_repository(
        name = "com_github_jonboulle_clockwork",
        importpath = "github.com/jonboulle/clockwork",
        sum = "h1:VKV+ZcuP6l3yW9doeqz6ziZGgcynBVQO+obU0+0hcPo=",
        version = "v0.1.0",
    )
    go_repository(
        name = "com_github_joonix_log",
        importpath = "github.com/joonix/log",
        sum = "h1:k+SfYbN66Ev/GDVq39wYOXVW5RNd5kzzairbCe9dK5Q=",
        version = "v0.0.0-20200409080653-9c1d2ceb5f1d",
    )
    go_repository(
        name = "com_github_josharian_intern",
        importpath = "github.com/josharian/intern",
        sum = "h1:vlS4z54oSdjm0bgjRigI+G1HpF+tI+9rE5LLzOg8HmY=",
        version = "v1.0.0",
    )
    go_repository(
        name = "com_github_jpillora_backoff",
        importpath = "github.com/jpillora/backoff",
        sum = "h1:uvFg412JmmHBHw7iwprIxkPMI+sGQ4kzOWsMeHnm2EA=",
        version = "v1.0.0",
    )
    go_repository(
        name = "com_github_json_iterator_go",
        importpath = "github.com/json-iterator/go",
        replace = "github.com/prestonvanloon/go",
        sum = "h1:Bt5PzQCqfP4xiLXDSrMoqAfj6CBr3N9DAyyq8OiIWsc=",
        version = "v1.1.7-0.20190722034630-4f2e55fcf87b",
    )
    go_repository(
        name = "com_github_jstemmer_go_junit_report",
        importpath = "github.com/jstemmer/go-junit-report",
        sum = "h1:6QPYqodiu3GuPL+7mfx+NwDdp2eTkp9IfEUpgAwUN0o=",
        version = "v0.9.1",
    )
    go_repository(
        name = "com_github_jtolds_gls",
        importpath = "github.com/jtolds/gls",
        sum = "h1:xdiiI2gbIgH/gLH7ADydsJ1uDOEzR8yvV7C0MuV77Wo=",
        version = "v4.20.0+incompatible",
    )
    go_repository(
        name = "com_github_juju_ansiterm",
        importpath = "github.com/juju/ansiterm",
        sum = "h1:FaWFmfWdAUKbSCtOU2QjDaorUexogfaMgbipgYATUMU=",
        version = "v0.0.0-20180109212912-720a0952cc2a",
    )
    go_repository(
        name = "com_github_julienschmidt_httprouter",
        importpath = "github.com/julienschmidt/httprouter",
        sum = "h1:U0609e9tgbseu3rBINet9P48AI/D3oJs4dN7jwJOQ1U=",
        version = "v1.3.0",
    )
    go_repository(
        name = "com_github_k0kubun_go_ansi",
        importpath = "github.com/k0kubun/go-ansi",
        sum = "h1:qGQQKEcAR99REcMpsXCp3lJ03zYT1PkRd3kQGPn9GVg=",
        version = "v0.0.0-20180517002512-3bf9e2903213",
    )
    go_repository(
        name = "com_github_karalabe_usb",
        importpath = "github.com/karalabe/usb",
        sum = "h1:AqsttAyEyIEsNz5WLRwuRwjiT5CMDUfLk6cFJDVPebs=",
        version = "v0.0.3-0.20230711191512-61db3e06439c",
    )
    go_repository(
        name = "com_github_kataras_blocks",
        importpath = "github.com/kataras/blocks",
        sum = "h1:cF3RDY/vxnSRezc7vLFlQFTYXG/yAr1o7WImJuZbzC4=",
        version = "v0.0.7",
    )
    go_repository(
        name = "com_github_kataras_golog",
        importpath = "github.com/kataras/golog",
        sum = "h1:isP8th4PJH2SrbkciKnylaND9xoTtfxv++NB+DF0l9g=",
        version = "v0.1.8",
    )
    go_repository(
        name = "com_github_kataras_iris_v12",
        importpath = "github.com/kataras/iris/v12",
        sum = "h1:WzDY5nGuW/LgVaFS5BtTkW3crdSKJ/FEgWnxPnIVVLI=",
        version = "v12.2.0",
    )
    go_repository(
        name = "com_github_kataras_pio",
        importpath = "github.com/kataras/pio",
        sum = "h1:kqreJ5KOEXGMwHAWHDwIl+mjfNCPhAwZPa8gK7MKlyw=",
        version = "v0.0.11",
    )
    go_repository(
        name = "com_github_kataras_sitemap",
        importpath = "github.com/kataras/sitemap",
        sum = "h1:w71CRMMKYMJh6LR2wTgnk5hSgjVNB9KL60n5e2KHvLY=",
        version = "v0.0.6",
    )
    go_repository(
        name = "com_github_kataras_tunnel",
        importpath = "github.com/kataras/tunnel",
        sum = "h1:sCAqWuJV7nPzGrlb0os3j49lk2JhILT0rID38NHNLpA=",
        version = "v0.0.4",
    )
    go_repository(
        name = "com_github_kilic_bls12_381",
        importpath = "github.com/kilic/bls12-381",
        sum = "h1:encrdjqKMEvabVQ7qYOKu1OvhqpK4s47wDYtNiPtlp4=",
        version = "v0.1.0",
    )
    go_repository(
        name = "com_github_kisielk_errcheck",
        importpath = "github.com/kisielk/errcheck",
        sum = "h1:e8esj/e4R+SAOwFwN+n3zr0nYeCyeweozKfO23MvHzY=",
        version = "v1.5.0",
    )
    go_repository(
        name = "com_github_kisielk_gotool",
        importpath = "github.com/kisielk/gotool",
        sum = "h1:AV2c/EiW3KqPNT9ZKl07ehoAGi4C5/01Cfbblndcapg=",
        version = "v1.0.0",
    )
    go_repository(
        name = "com_github_klauspost_compress",
        importpath = "github.com/klauspost/compress",
        sum = "h1:6KIumPrER1LHsvBVuDa0r5xaG0Es51mhhB9BQB2qeMA=",
        version = "v1.17.9",
    )
    go_repository(
        name = "com_github_klauspost_cpuid",
        importpath = "github.com/klauspost/cpuid",
        sum = "h1:CCtW0xUnWGVINKvE/WWOYKdsPV6mawAtvQuSl8guwQs=",
        version = "v1.2.3",
    )
    go_repository(
        name = "com_github_klauspost_cpuid_v2",
        importpath = "github.com/klauspost/cpuid/v2",
<<<<<<< HEAD
        sum = "h1:ZWSB3igEs+d0qvnxR/ZBzXVmxkgt8DdzP6m9pfuVLDM=",
        version = "v2.2.7",
=======
        sum = "h1:+StwCXwm9PdpiEkPyzBXIy+M9KUb4ODm0Zarf1kS5BM=",
        version = "v2.2.8",
>>>>>>> f4984638
    )
    go_repository(
        name = "com_github_klauspost_reedsolomon",
        importpath = "github.com/klauspost/reedsolomon",
        sum = "h1:N/VzgeMfHmLc+KHMD1UL/tNkfXAt8FnUqlgXGIduwAY=",
        version = "v1.9.3",
    )
    go_repository(
        name = "com_github_knetic_govaluate",
        importpath = "github.com/Knetic/govaluate",
        sum = "h1:1G1pk05UrOh0NlF1oeaaix1x8XzrfjIDK47TY0Zehcw=",
        version = "v3.0.1-0.20171022003610-9aa49832a739+incompatible",
    )
    go_repository(
        name = "com_github_konsorten_go_windows_terminal_sequences",
        importpath = "github.com/konsorten/go-windows-terminal-sequences",
        sum = "h1:CE8S1cTafDpPvMhIxNJKvHsGVBgn1xWYf1NbHQhywc8=",
        version = "v1.0.3",
    )
    go_repository(
        name = "com_github_koron_go_ssdp",
        importpath = "github.com/koron/go-ssdp",
        sum = "h1:1IDwrghSKYM7yLf7XCzbByg2sJ/JcNOZRXS2jczTwz0=",
        version = "v0.0.4",
    )
    go_repository(
        name = "com_github_korovkin_limiter",
        importpath = "github.com/korovkin/limiter",
        sum = "h1:7CfsXfFpCG1wrUpuyOzG8+vpL1ZqH2goz23wZ9pboGE=",
        version = "v0.0.0-20230307205149-3d4b2b34c99d",
    )
    go_repository(
        name = "com_github_kr_fs",
        importpath = "github.com/kr/fs",
        sum = "h1:Jskdu9ieNAYnjxsi0LbQp1ulIKZV1LAFgK1tWhpZgl8=",
        version = "v0.1.0",
    )
    go_repository(
        name = "com_github_kr_logfmt",
        importpath = "github.com/kr/logfmt",
        sum = "h1:T+h1c/A9Gawja4Y9mFVWj2vyii2bbUNDw3kt9VxK2EY=",
        version = "v0.0.0-20140226030751-b84e30acd515",
    )
    go_repository(
        name = "com_github_kr_pretty",
        importpath = "github.com/kr/pretty",
        sum = "h1:flRD4NNwYAUpkphVc1HcthR4KEIFJ65n8Mw5qdRn3LE=",
        version = "v0.3.1",
    )
    go_repository(
        name = "com_github_kr_pty",
        importpath = "github.com/kr/pty",
        sum = "h1:/Um6a/ZmD5tF7peoOJ5oN5KMQ0DrGVQSXLNwyckutPk=",
        version = "v1.1.3",
    )
    go_repository(
        name = "com_github_kr_text",
        importpath = "github.com/kr/text",
        sum = "h1:5Nx0Ya0ZqY2ygV366QzturHI13Jq95ApcVaJBhpS+AY=",
        version = "v0.2.0",
    )
    go_repository(
        name = "com_github_kylelemons_godebug",
        importpath = "github.com/kylelemons/godebug",
        sum = "h1:RPNrshWIDI6G2gRW9EHilWtl7Z6Sb1BR0xunSBf0SNc=",
        version = "v1.1.0",
    )
    go_repository(
        name = "com_github_labstack_echo_v4",
        importpath = "github.com/labstack/echo/v4",
        sum = "h1:5CiyngihEO4HXsz3vVsJn7f8xAlWwRr3aY6Ih280ZKA=",
        version = "v4.10.0",
    )
    go_repository(
        name = "com_github_labstack_gommon",
        importpath = "github.com/labstack/gommon",
        sum = "h1:y7cvthEAEbU0yHOf4axH8ZG2NH8knB9iNSoTO8dyIk8=",
        version = "v0.4.0",
    )
    go_repository(
        name = "com_github_leanovate_gopter",
        importpath = "github.com/leanovate/gopter",
        sum = "h1:fQjYxZaynp97ozCzfOyOuAGOU4aU/z37zf/tOujFk7c=",
        version = "v0.2.9",
    )
    go_repository(
        name = "com_github_leodido_go_urn",
        importpath = "github.com/leodido/go-urn",
        sum = "h1:6BE2vPT0lqoz3fmOesHZiaiFh7889ssCo2GMvLCfiuA=",
        version = "v1.2.3",
    )
    go_repository(
        name = "com_github_libp2p_go_buffer_pool",
        importpath = "github.com/libp2p/go-buffer-pool",
        sum = "h1:oK4mSFcQz7cTQIfqbe4MIj9gLW+mnanjyFtc6cdF0Y8=",
        version = "v0.1.0",
    )
    go_repository(
        name = "com_github_libp2p_go_flow_metrics",
        importpath = "github.com/libp2p/go-flow-metrics",
        sum = "h1:0iPhMI8PskQwzh57jB9WxIuIOQ0r+15PChFGkx3Q3WM=",
        version = "v0.1.0",
    )
    go_repository(
        name = "com_github_libp2p_go_libp2p",
        build_directives = [
            "gazelle:exclude tools.go",
        ],
        build_file_proto_mode = "disable_global",
        importpath = "github.com/libp2p/go-libp2p",
        sum = "h1:BbqRkDaGC3/5xfaJakLV/BrpjlAuYqSB0lRvtzL3B/U=",
        version = "v0.36.2",
    )
    go_repository(
        name = "com_github_libp2p_go_libp2p_asn_util",
        importpath = "github.com/libp2p/go-libp2p-asn-util",
        sum = "h1:xqL7++IKD9TBFMgnLPZR6/6iYhawHKHl950SO9L6n94=",
        version = "v0.4.1",
    )
    go_repository(
        name = "com_github_libp2p_go_libp2p_mplex",
        importpath = "github.com/libp2p/go-libp2p-mplex",
        sum = "h1:R58pDRAmuBXkYugbSSXR9wrTX3+1pFM1xP2bLuodIq8=",
        version = "v0.9.0",
    )
    go_repository(
        name = "com_github_libp2p_go_libp2p_pubsub",
        build_file_proto_mode = "disable_global",
        importpath = "github.com/libp2p/go-libp2p-pubsub",
        sum = "h1:PENNZjSfk8KYxANRlpipdS7+BfLmOl3L2E/6vSNjbdI=",
        version = "v0.12.0",
    )
    go_repository(
        name = "com_github_libp2p_go_libp2p_testing",
        importpath = "github.com/libp2p/go-libp2p-testing",
        sum = "h1:EPvBb4kKMWO29qP4mZGyhVzUyR25dvfUIK5WDu6iPUA=",
        version = "v0.12.0",
    )
    go_repository(
        name = "com_github_libp2p_go_mplex",
        importpath = "github.com/libp2p/go-mplex",
        sum = "h1:BDhFZdlk5tbr0oyFq/xv/NPGfjbnrsDam1EvutpBDbY=",
        version = "v0.7.0",
    )
    go_repository(
        name = "com_github_libp2p_go_msgio",
        importpath = "github.com/libp2p/go-msgio",
        sum = "h1:mf3Z8B1xcFN314sWX+2vOTShIE0Mmn2TXn3YCUQGNj0=",
        version = "v0.3.0",
    )
    go_repository(
        name = "com_github_libp2p_go_nat",
        importpath = "github.com/libp2p/go-nat",
        sum = "h1:Tyz+bUFAYqGyJ/ppPPymMGbIgNRH+WqC5QrT5fKrrGk=",
        version = "v0.2.0",
    )
    go_repository(
        name = "com_github_libp2p_go_netroute",
        importpath = "github.com/libp2p/go-netroute",
        sum = "h1:V8kVrpD8GK0Riv15/7VN6RbUQ3URNZVosw7H2v9tksU=",
        version = "v0.2.1",
    )
    go_repository(
        name = "com_github_libp2p_go_reuseport",
        importpath = "github.com/libp2p/go-reuseport",
        sum = "h1:nR5KU7hD0WxXCJbmw7r2rhRYruNRl2koHw8fQscQm2s=",
        version = "v0.4.0",
    )
    go_repository(
        name = "com_github_libp2p_go_yamux_v4",
        importpath = "github.com/libp2p/go-yamux/v4",
        sum = "h1:FfDR4S1wj6Bw2Pqbc8Uz7pCxeRBPbwsBbEdfwiCypkQ=",
        version = "v4.0.1",
    )
    go_repository(
        name = "com_github_libp2p_zeroconf_v2",
        importpath = "github.com/libp2p/zeroconf/v2",
        sum = "h1:Cup06Jv6u81HLhIj1KasuNM/RHHrJ8T7wOTS4+Tv53Q=",
        version = "v2.2.0",
    )
    go_repository(
        name = "com_github_lightstep_lightstep_tracer_common_golang_gogo",
        importpath = "github.com/lightstep/lightstep-tracer-common/golang/gogo",
        sum = "h1:143Bb8f8DuGWck/xpNUOckBVYfFbBTnLevfRZ1aVVqo=",
        version = "v0.0.0-20190605223551-bc2310a04743",
    )
    go_repository(
        name = "com_github_lightstep_lightstep_tracer_go",
        importpath = "github.com/lightstep/lightstep-tracer-go",
        sum = "h1:vi1F1IQ8N7hNWytK9DpJsUfQhGuNSc19z330K6vl4zk=",
        version = "v0.18.1",
    )
    go_repository(
        name = "com_github_logrusorgru_aurora",
        importpath = "github.com/logrusorgru/aurora",
        sum = "h1:tOpm7WcpBTn4fjmVfgpQq0EfczGlG91VSDkswnjF5A8=",
        version = "v2.0.3+incompatible",
    )
    go_repository(
        name = "com_github_lucasb_eyer_go_colorful",
        importpath = "github.com/lucasb-eyer/go-colorful",
        sum = "h1:1nnpGOrhyZZuNyfu1QjKiUICQ74+3FNCN69Aj6K7nkY=",
        version = "v1.2.0",
    )
    go_repository(
        name = "com_github_lunixbochs_vtclean",
        importpath = "github.com/lunixbochs/vtclean",
        sum = "h1:xu2sLAri4lGiovBDQKxl5mrXyESr3gUr5m5SM5+LVb8=",
        version = "v1.0.0",
    )
    go_repository(
        name = "com_github_lyft_protoc_gen_validate",
        importpath = "github.com/lyft/protoc-gen-validate",
        sum = "h1:KNt/RhmQTOLr7Aj8PsJ7mTronaFyx80mRTT9qF261dA=",
        version = "v0.0.13",
    )
    go_repository(
        name = "com_github_magiconair_properties",
        importpath = "github.com/magiconair/properties",
        sum = "h1:SesWF0c8l/IKQX0NlsED38qoBhUpneg5HIHNdy5LyEE=",
        version = "v1.7.4-0.20170902060319-8d7837e64d3c",
    )
    go_repository(
        name = "com_github_mailgun_raymond_v2",
        importpath = "github.com/mailgun/raymond/v2",
        sum = "h1:5dmlB680ZkFG2RN/0lvTAghrSxIESeu9/2aeDqACtjw=",
        version = "v2.0.48",
    )
    go_repository(
        name = "com_github_mailru_easyjson",
        importpath = "github.com/mailru/easyjson",
        sum = "h1:UGYAvKxe3sBsEDzO8ZeWOSlIQfWFlxbzLZe7hwFURr0=",
        version = "v0.7.7",
    )
    go_repository(
        name = "com_github_manifoldco_promptui",
        importpath = "github.com/manifoldco/promptui",
        sum = "h1:3l11YT8tm9MnwGFQ4kETwkzpAwY2Jt9lCrumCUW4+z4=",
        version = "v0.7.0",
    )
    go_repository(
        name = "com_github_mariusvanderwijden_fuzzyvm",
        importpath = "github.com/MariusVanDerWijden/FuzzyVM",
        sum = "h1:BwEuC3xavrv4HTUDH2fUrKgKooiH3Q/nSVnFGtnzpN0=",
        version = "v0.0.0-20240209103030-ec53fa766bf8",
    )
    go_repository(
        name = "com_github_mariusvanderwijden_tx_fuzz",
        importpath = "github.com/MariusVanDerWijden/tx-fuzz",
        sum = "h1:QDTh0xHorSykJ4+2VccBADMeRAVUbnHaWrCPIMtN+Vc=",
        version = "v1.3.3-0.20240227085032-f70dd7c85c97",
    )
    go_repository(
        name = "com_github_marten_seemann_tcp",
        importpath = "github.com/marten-seemann/tcp",
        sum = "h1:br0buuQ854V8u83wA0rVZ8ttrq5CpaPZdvrK0LP2lOk=",
        version = "v0.0.0-20210406111302-dfbc87cc63fd",
    )
    go_repository(
        name = "com_github_matryer_moq",
        importpath = "github.com/matryer/moq",
        sum = "h1:HvFwW+cm9bCbZ/+vuGNq7CRWXql8c0y8nGeYpqmpvmk=",
        version = "v0.0.0-20190312154309-6cfb0558e1bd",
    )
    go_repository(
        name = "com_github_mattn_go_colorable",
        importpath = "github.com/mattn/go-colorable",
        sum = "h1:fFA4WZxdEF4tXPZVKMLwD8oUnCTTo08duU7wxecdEvA=",
        version = "v0.1.13",
    )
    go_repository(
        name = "com_github_mattn_go_isatty",
        importpath = "github.com/mattn/go-isatty",
        sum = "h1:xfD0iDuEKnDkl03q4limB+vH+GxLEtL/jb4xVJSWWEY=",
        version = "v0.0.20",
    )
    go_repository(
        name = "com_github_mattn_go_runewidth",
        importpath = "github.com/mattn/go-runewidth",
        sum = "h1:UNAjwbU9l54TA3KzvqLGxwWjHmMgBUVhBiTjelZgg3U=",
        version = "v0.0.15",
    )
    go_repository(
        name = "com_github_matttproud_golang_protobuf_extensions",
        importpath = "github.com/matttproud/golang_protobuf_extensions",
        sum = "h1:mmDVorXM7PCGKw94cs5zkfA9PSy5pEvNWRP0ET0TIVo=",
        version = "v1.0.4",
    )
    go_repository(
        name = "com_github_matttproud_golang_protobuf_extensions_v2",
        importpath = "github.com/matttproud/golang_protobuf_extensions/v2",
        sum = "h1:jWpvCLoY8Z/e3VKvlsiIGKtc+UG6U5vzxaoagmhXfyg=",
        version = "v2.0.0",
    )
    go_repository(
        name = "com_github_mgutz_ansi",
        importpath = "github.com/mgutz/ansi",
        sum = "h1:j7+1HpAFS1zy5+Q4qx1fWh90gTKwiN4QCGoY9TWyyO4=",
        version = "v0.0.0-20170206155736-9520e82c474b",
    )
    go_repository(
        name = "com_github_microcosm_cc_bluemonday",
        importpath = "github.com/microcosm-cc/bluemonday",
        sum = "h1:SMZe2IGa0NuHvnVNAZ+6B38gsTbi5e4sViiWJyDDqFY=",
        version = "v1.0.23",
    )
    go_repository(
        name = "com_github_microsoft_go_winio",
        importpath = "github.com/Microsoft/go-winio",
        sum = "h1:9/kr64B9VUZrLm5YYwbGtUJnMgqWVOdUAXu6Migciow=",
        version = "v0.6.1",
    )
    go_repository(
        name = "com_github_miekg_dns",
        importpath = "github.com/miekg/dns",
        sum = "h1:cN8OuEF1/x5Rq6Np+h1epln8OiyPWV+lROx9LxcGgIQ=",
        version = "v1.1.62",
    )
    go_repository(
        name = "com_github_mikioh_tcp",
        importpath = "github.com/mikioh/tcp",
        sum = "h1:bzE/A84HN25pxAuk9Eej1Kz9OUelF97nAc82bDquQI8=",
        version = "v0.0.0-20190314235350-803a9b46060c",
    )
    go_repository(
        name = "com_github_mikioh_tcpinfo",
        importpath = "github.com/mikioh/tcpinfo",
        sum = "h1:z78hV3sbSMAUoyUMM0I83AUIT6Hu17AWfgjzIbtrYFc=",
        version = "v0.0.0-20190314235526-30a79bb1804b",
    )
    go_repository(
        name = "com_github_mikioh_tcpopt",
        importpath = "github.com/mikioh/tcpopt",
        sum = "h1:PTfri+PuQmWDqERdnNMiD9ZejrlswWrCpBEZgWOiTrc=",
        version = "v0.0.0-20190314235656-172688c1accc",
    )
    go_repository(
        name = "com_github_minio_blake2b_simd",
        importpath = "github.com/minio/blake2b-simd",
        sum = "h1:lYpkrQH5ajf0OXOcUbGjvZxxijuBwbbmlSxLiuofa+g=",
        version = "v0.0.0-20160723061019-3f5f724cb5b1",
    )
    go_repository(
        name = "com_github_minio_highwayhash",
        importpath = "github.com/minio/highwayhash",
        sum = "h1:Aak5U0nElisjDCfPSG79Tgzkn2gl66NxOMspRrKnA/g=",
        version = "v1.0.2",
    )
    go_repository(
        name = "com_github_minio_sha256_simd",
        importpath = "github.com/minio/sha256-simd",
        sum = "h1:6kaan5IFmwTNynnKKpDHe6FWHohJOHhCPchzK49dzMM=",
        version = "v1.0.1",
    )
    go_repository(
        name = "com_github_mitchellh_cli",
        importpath = "github.com/mitchellh/cli",
        sum = "h1:iGBIsUe3+HZ/AD/Vd7DErOt5sU9fa8Uj7A2s1aggv1Y=",
        version = "v1.0.0",
    )
    go_repository(
        name = "com_github_mitchellh_colorstring",
        importpath = "github.com/mitchellh/colorstring",
        sum = "h1:62I3jR2EmQ4l5rM/4FEfDWcRD+abF5XlKShorW5LRoQ=",
        version = "v0.0.0-20190213212951-d06e56a500db",
    )
    go_repository(
        name = "com_github_mitchellh_go_homedir",
        importpath = "github.com/mitchellh/go-homedir",
        sum = "h1:vKb8ShqSby24Yrqr/yDYkuFz8d0WUjys40rvnGC8aR0=",
        version = "v1.0.0",
    )
    go_repository(
        name = "com_github_mitchellh_go_testing_interface",
        importpath = "github.com/mitchellh/go-testing-interface",
        sum = "h1:fzU/JVNcaqHQEcVFAKeR41fkiLdIPrefOvVG1VZ96U0=",
        version = "v1.0.0",
    )
    go_repository(
        name = "com_github_mitchellh_gox",
        importpath = "github.com/mitchellh/gox",
        sum = "h1:lfGJxY7ToLJQjHHwi0EX6uYBdK78egf954SQl13PQJc=",
        version = "v0.4.0",
    )
    go_repository(
        name = "com_github_mitchellh_iochan",
        importpath = "github.com/mitchellh/iochan",
        sum = "h1:C+X3KsSTLFVBr/tK1eYN/vs4rJcvsiLU338UhYPJWeY=",
        version = "v1.0.0",
    )
    go_repository(
        name = "com_github_mitchellh_mapstructure",
        importpath = "github.com/mitchellh/mapstructure",
        sum = "h1:CpVNEelQCZBooIPDn+AR3NpivK/TIKU8bDxdASFVQag=",
        version = "v1.4.1",
    )
    go_repository(
        name = "com_github_mitchellh_pointerstructure",
        importpath = "github.com/mitchellh/pointerstructure",
        sum = "h1:O+i9nHnXS3l/9Wu7r4NrEdwA2VFTicjUEN1uBnDo34A=",
        version = "v1.2.0",
    )
    go_repository(
        name = "com_github_mmcloughlin_addchain",
        importpath = "github.com/mmcloughlin/addchain",
        sum = "h1:SobOdjm2xLj1KkXN5/n0xTIWyZA2+s99UCY1iPfkHRY=",
        version = "v0.4.0",
    )
    go_repository(
        name = "com_github_mmcloughlin_profile",
        importpath = "github.com/mmcloughlin/profile",
        sum = "h1:jhDmAqPyebOsVDOCICJoINoLb/AnLBaUw58nFzxWS2w=",
        version = "v0.1.1",
    )
    go_repository(
        name = "com_github_moby_spdystream",
        importpath = "github.com/moby/spdystream",
        sum = "h1:cjW1zVyyoiM0T7b6UoySUFqzXMoqRckQtXwGPiBhOM8=",
        version = "v0.2.0",
    )
    go_repository(
        name = "com_github_modern_go_concurrent",
        importpath = "github.com/modern-go/concurrent",
        sum = "h1:TRLaZ9cD/w8PVh93nsPXa1VrQ6jlwL5oN8l14QlcNfg=",
        version = "v0.0.0-20180306012644-bacd9c7ef1dd",
    )
    go_repository(
        name = "com_github_modern_go_reflect2",
        importpath = "github.com/modern-go/reflect2",
        sum = "h1:xBagoLtFs94CBntxluKeaWgTMpvLxC4ur3nMaC9Gz0M=",
        version = "v1.0.2",
    )
    go_repository(
        name = "com_github_mohae_deepcopy",
        importpath = "github.com/mohae/deepcopy",
        sum = "h1:RWengNIwukTxcDr9M+97sNutRR1RKhG96O6jWumTTnw=",
        version = "v0.0.0-20170929034955-c48cc78d4826",
    )
    go_repository(
        name = "com_github_mr_tron_base58",
        importpath = "github.com/mr-tron/base58",
        sum = "h1:T/HDJBh4ZCPbU39/+c3rRvE0uKBQlU27+QI8LJ4t64o=",
        version = "v1.2.0",
    )
    go_repository(
        name = "com_github_multiformats_go_base32",
        importpath = "github.com/multiformats/go-base32",
        sum = "h1:pVx9xoSPqEIQG8o+UbAe7DNi51oej1NtK+aGkbLYxPE=",
        version = "v0.1.0",
    )
    go_repository(
        name = "com_github_multiformats_go_base36",
        importpath = "github.com/multiformats/go-base36",
        sum = "h1:lFsAbNOGeKtuKozrtBsAkSVhv1p9D0/qedU9rQyccr0=",
        version = "v0.2.0",
    )
    go_repository(
        name = "com_github_multiformats_go_multiaddr",
        importpath = "github.com/multiformats/go-multiaddr",
        sum = "h1:BCBzs61E3AGHcYYTv8dqRH43ZfyrqM8RXVPT8t13tLQ=",
        version = "v0.13.0",
    )
    go_repository(
        name = "com_github_multiformats_go_multiaddr_dns",
        importpath = "github.com/multiformats/go-multiaddr-dns",
        sum = "h1:QgQgR+LQVt3NPTjbrLLpsaT2ufAA2y0Mkk+QRVJbW3A=",
        version = "v0.3.1",
    )
    go_repository(
        name = "com_github_multiformats_go_multiaddr_fmt",
        importpath = "github.com/multiformats/go-multiaddr-fmt",
        sum = "h1:WLEFClPycPkp4fnIzoFoV9FVd49/eQsuaL3/CWe167E=",
        version = "v0.1.0",
    )
    go_repository(
        name = "com_github_multiformats_go_multibase",
        importpath = "github.com/multiformats/go-multibase",
        sum = "h1:isdYCVLvksgWlMW9OZRYJEa9pZETFivncJHmHnnd87g=",
        version = "v0.2.0",
    )
    go_repository(
        name = "com_github_multiformats_go_multicodec",
        build_directives = [
            "gazelle:exclude gen.go",
        ],
        importpath = "github.com/multiformats/go-multicodec",
        sum = "h1:pb/dlPnzee/Sxv/j4PmkDRxCOi3hXTz3IbPKOXWJkmg=",
        version = "v0.9.0",
    )
    go_repository(
        name = "com_github_multiformats_go_multihash",
        importpath = "github.com/multiformats/go-multihash",
        sum = "h1:7Lyc8XfX/IY2jWb/gI7JP+o7JEq9hOa7BFvVU9RSh+U=",
        version = "v0.2.3",
    )
    go_repository(
        name = "com_github_multiformats_go_multistream",
        importpath = "github.com/multiformats/go-multistream",
        sum = "h1:5htLSLl7lvJk3xx3qT/8Zm9J4K8vEOf/QGkvOGQAyiE=",
        version = "v0.5.0",
    )
    go_repository(
        name = "com_github_multiformats_go_varint",
        importpath = "github.com/multiformats/go-varint",
        sum = "h1:sWSGR+f/eu5ABZA2ZpYKBILXTTs9JWpdEM/nEGOHFS8=",
        version = "v0.0.7",
    )
    go_repository(
        name = "com_github_munnerz_goautoneg",
        importpath = "github.com/munnerz/goautoneg",
        sum = "h1:C3w9PqII01/Oq1c1nUAm88MOHcQC9l5mIlSMApZMrHA=",
        version = "v0.0.0-20191010083416-a7dc8b61c822",
    )
    go_repository(
        name = "com_github_mwitkow_go_conntrack",
        importpath = "github.com/mwitkow/go-conntrack",
        sum = "h1:KUppIJq7/+SVif2QVs3tOP0zanoHgBEVAwHxUSIzRqU=",
        version = "v0.0.0-20190716064945-2f068394615f",
    )
    go_repository(
        name = "com_github_mxk_go_flowrate",
        importpath = "github.com/mxk/go-flowrate",
        sum = "h1:y5//uYreIhSUg3J1GEMiLbxo1LJaP8RfCpH6pymGZus=",
        version = "v0.0.0-20140419014527-cca7078d478f",
    )
    go_repository(
        name = "com_github_naoina_go_stringutil",
        importpath = "github.com/naoina/go-stringutil",
        sum = "h1:rCUeRUHjBjGTSHl0VC00jUPLz8/F9dDzYI70Hzifhks=",
        version = "v0.1.0",
    )
    go_repository(
        name = "com_github_naoina_toml",
        importpath = "github.com/naoina/toml",
        sum = "h1:shk/vn9oCoOTmwcouEdwIeOtOGA/ELRUw/GwvxwfT+0=",
        version = "v0.1.2-0.20170918210437-9fafd6967416",
    )
    go_repository(
        name = "com_github_nats_io_jwt",
        importpath = "github.com/nats-io/jwt",
        sum = "h1:+RB5hMpXUUA2dfxuhBTEkMOrYmM+gKIZYS1KjSostMI=",
        version = "v0.3.2",
    )
    go_repository(
        name = "com_github_nats_io_nats_go",
        importpath = "github.com/nats-io/nats.go",
        sum = "h1:ik3HbLhZ0YABLto7iX80pZLPw/6dx3T+++MZJwLnMrQ=",
        version = "v1.9.1",
    )
    go_repository(
        name = "com_github_nats_io_nats_server_v2",
        importpath = "github.com/nats-io/nats-server/v2",
        sum = "h1:i2Ly0B+1+rzNZHHWtD4ZwKi+OU5l+uQo1iDHZ2PmiIc=",
        version = "v2.1.2",
    )
    go_repository(
        name = "com_github_nats_io_nkeys",
        importpath = "github.com/nats-io/nkeys",
        sum = "h1:6JrEfig+HzTH85yxzhSVbjHRJv9cn0p6n3IngIcM5/k=",
        version = "v0.1.3",
    )
    go_repository(
        name = "com_github_nats_io_nuid",
        importpath = "github.com/nats-io/nuid",
        sum = "h1:5iA8DT8V7q8WK2EScv2padNa/rTESc1KdnPw4TC2paw=",
        version = "v1.0.1",
    )
    go_repository(
        name = "com_github_neelance_astrewrite",
        importpath = "github.com/neelance/astrewrite",
        sum = "h1:D6paGObi5Wud7xg83MaEFyjxQB1W5bz5d0IFppr+ymk=",
        version = "v0.0.0-20160511093645-99348263ae86",
    )
    go_repository(
        name = "com_github_neelance_sourcemap",
        importpath = "github.com/neelance/sourcemap",
        sum = "h1:eFXv9Nu1lGbrNbj619aWwZfVF5HBrm9Plte8aNptuTI=",
        version = "v0.0.0-20151028013722-8c68805598ab",
    )
    go_repository(
        name = "com_github_nxadm_tail",
        importpath = "github.com/nxadm/tail",
        sum = "h1:8feyoE3OzPrcshW5/MJ4sGESc5cqmGkGCWlco4l0bqY=",
        version = "v1.4.11",
    )
    go_repository(
        name = "com_github_oklog_oklog",
        importpath = "github.com/oklog/oklog",
        sum = "h1:wVfs8F+in6nTBMkA7CbRw+zZMIB7nNM825cM1wuzoTk=",
        version = "v0.3.2",
    )
    go_repository(
        name = "com_github_oklog_run",
        importpath = "github.com/oklog/run",
        sum = "h1:Ru7dDtJNOyC66gQ5dQmaCa0qIsAUFY3sFpK1Xk8igrw=",
        version = "v1.0.0",
    )
    go_repository(
        name = "com_github_olekukonko_tablewriter",
        importpath = "github.com/olekukonko/tablewriter",
        sum = "h1:P2Ga83D34wi1o9J6Wh1mRuqd4mF/x/lgBS7N7AbDhec=",
        version = "v0.0.5",
    )
    go_repository(
        name = "com_github_oneofone_xxhash",
        importpath = "github.com/OneOfOne/xxhash",
        sum = "h1:KMrpdQIwFcEqXDklaen+P1axHaj9BSKzvpUUfnHldSE=",
        version = "v1.2.2",
    )
    go_repository(
        name = "com_github_onsi_ginkgo",
        importpath = "github.com/onsi/ginkgo",
        sum = "h1:8xi0RTUf59SOSfEtZMvwTvXYMzG4gV23XVHOZiXNtnE=",
        version = "v1.16.5",
    )
    go_repository(
        name = "com_github_onsi_ginkgo_v2",
        importpath = "github.com/onsi/ginkgo/v2",
        sum = "h1:PE84V2mHqoT1sglvHc8ZdQtPcwmvvt29WLEEO3xmdZw=",
        version = "v2.20.0",
    )
    go_repository(
        name = "com_github_onsi_gomega",
        importpath = "github.com/onsi/gomega",
        sum = "h1:EUMJIKUjM8sKjYbtxQI9A4z2o+rruxnzNvpknOXie6k=",
        version = "v1.34.1",
    )
    go_repository(
        name = "com_github_op_go_logging",
        importpath = "github.com/op/go-logging",
        sum = "h1:lDH9UUVJtmYCjyT0CI4q8xvlXPxeZ0gYCVvWbmPlp88=",
        version = "v0.0.0-20160315200505-970db520ece7",
    )
    go_repository(
        name = "com_github_openconfig_gnmi",
        importpath = "github.com/openconfig/gnmi",
        sum = "h1:a380JP+B7xlMbEQOlha1buKhzBPXFqgFXplyWCEIGEY=",
        version = "v0.0.0-20190823184014-89b2bf29312c",
    )
    go_repository(
        name = "com_github_openconfig_reference",
        importpath = "github.com/openconfig/reference",
        sum = "h1:yHCGAHg2zMaW8olLrqEt3SAHGcEx2aJPEQWMRCyravY=",
        version = "v0.0.0-20190727015836-8dfd928c9696",
    )
    go_repository(
        name = "com_github_opencontainers_runtime_spec",
        importpath = "github.com/opencontainers/runtime-spec",
        sum = "h1:z97+pHb3uELt/yiAWD691HNHQIF07bE7dzrbT927iTk=",
        version = "v1.2.0",
    )
    go_repository(
        name = "com_github_opentracing_basictracer_go",
        importpath = "github.com/opentracing/basictracer-go",
        sum = "h1:YyUAhaEfjoWXclZVJ9sGoNct7j4TVk7lZWlQw5UXuoo=",
        version = "v1.0.0",
    )
    go_repository(
        name = "com_github_opentracing_contrib_go_observer",
        importpath = "github.com/opentracing-contrib/go-observer",
        sum = "h1:lM6RxxfUMrYL/f8bWEUqdXrANWtrL7Nndbm9iFN0DlU=",
        version = "v0.0.0-20170622124052-a52f23424492",
    )
    go_repository(
        name = "com_github_opentracing_opentracing_go",
        importpath = "github.com/opentracing/opentracing-go",
        sum = "h1:uEJPy/1a5RIPAJ0Ov+OIO8OxWu77jEv+1B0VhjKrZUs=",
        version = "v1.2.0",
    )
    go_repository(
        name = "com_github_openzipkin_contrib_zipkin_go_opentracing",
        importpath = "github.com/openzipkin-contrib/zipkin-go-opentracing",
        sum = "h1:ZCnq+JUrvXcDVhX/xRolRBZifmabN1HcS1wrPSvxhrU=",
        version = "v0.4.5",
    )
    go_repository(
        name = "com_github_openzipkin_zipkin_go",
        importpath = "github.com/openzipkin/zipkin-go",
        sum = "h1:nY8Hti+WKaP0cRsSeQ026wU03QsM762XBeCXBb9NAWI=",
        version = "v0.2.2",
    )
    go_repository(
        name = "com_github_otiai10_copy",
        importpath = "github.com/otiai10/copy",
        sum = "h1:HvG945u96iNadPoG2/Ja2+AUJeW5YuFQMixq9yirC+k=",
        version = "v1.2.0",
    )
    go_repository(
        name = "com_github_otiai10_curr",
        importpath = "github.com/otiai10/curr",
        sum = "h1:TJIWdbX0B+kpNagQrjgq8bCMrbhiuX73M2XwgtDMoOI=",
        version = "v1.0.0",
    )
    go_repository(
        name = "com_github_otiai10_mint",
        importpath = "github.com/otiai10/mint",
        sum = "h1:BCmzIS3n71sGfHB5NMNDB3lHYPz8fWSkCAErHed//qc=",
        version = "v1.3.1",
    )
    go_repository(
        name = "com_github_pact_foundation_pact_go",
        importpath = "github.com/pact-foundation/pact-go",
        sum = "h1:OYkFijGHoZAYbOIb1LWXrwKQbMMRUv1oQ89blD2Mh2Q=",
        version = "v1.0.4",
    )
    go_repository(
        name = "com_github_pascaldekloe_goe",
        importpath = "github.com/pascaldekloe/goe",
        sum = "h1:Lgl0gzECD8GnQ5QCWA8o6BtfL6mDH5rQgM4/fX3avOs=",
        version = "v0.0.0-20180627143212-57f6aae5913c",
    )
    go_repository(
        name = "com_github_patrickmn_go_cache",
        importpath = "github.com/patrickmn/go-cache",
        sum = "h1:HRMgzkcYKYpi3C8ajMPV8OFXaaRUnok+kx1WdO15EQc=",
        version = "v2.1.0+incompatible",
    )
    go_repository(
        name = "com_github_paulbellamy_ratecounter",
        importpath = "github.com/paulbellamy/ratecounter",
        sum = "h1:2L/RhJq+HA8gBQImDXtLPrDXK5qAj6ozWVK/zFXVJGs=",
        version = "v0.2.0",
    )
    go_repository(
        name = "com_github_pbnjay_memory",
        importpath = "github.com/pbnjay/memory",
        sum = "h1:onHthvaw9LFnH4t2DcNVpwGmV9E1BkGknEliJkfwQj0=",
        version = "v0.0.0-20210728143218-7b4eea64cf58",
    )
    go_repository(
        name = "com_github_pborman_uuid",
        importpath = "github.com/pborman/uuid",
        sum = "h1:+ZZIw58t/ozdjRaXh/3awHfmWRbzYxJoAdNJxe/3pvw=",
        version = "v1.2.1",
    )
    go_repository(
        name = "com_github_pelletier_go_toml",
        importpath = "github.com/pelletier/go-toml",
        sum = "h1:6P7XZEBu/ZWizC/liUX4UYm4nEAACofmSkOzY39RBxM=",
        version = "v1.0.1-0.20170904195809-1d6b12b7cb29",
    )
    go_repository(
        name = "com_github_pelletier_go_toml_v2",
        importpath = "github.com/pelletier/go-toml/v2",
        sum = "h1:ipoSadvV8oGUjnUbMub59IDPPwfxF694nG/jwbMiyQg=",
        version = "v2.0.5",
    )
    go_repository(
        name = "com_github_performancecopilot_speed",
        importpath = "github.com/performancecopilot/speed",
        sum = "h1:2WnRzIquHa5QxaJKShDkLM+sc0JPuwhXzK8OYOyt3Vg=",
        version = "v3.0.0+incompatible",
    )
    go_repository(
        name = "com_github_peterbourgon_diskv",
        importpath = "github.com/peterbourgon/diskv",
        sum = "h1:UBdAOUP5p4RWqPBg048CAvpKN+vxiaj6gdUUzhl4XmI=",
        version = "v2.0.1+incompatible",
    )
    go_repository(
        name = "com_github_peterh_liner",
        importpath = "github.com/peterh/liner",
        sum = "h1:w/UPXyl5GfahFxcTOz2j9wCIHNI+pUPr2laqpojKNCg=",
        version = "v1.2.0",
    )
    go_repository(
        name = "com_github_pierrec_lz4",
        importpath = "github.com/pierrec/lz4",
        sum = "h1:mFe7ttWaflA46Mhqh+jUfjp2qTbPYxLB2/OyBppH9dg=",
        version = "v2.4.1+incompatible",
    )
    go_repository(
        name = "com_github_pingcap_errors",
        importpath = "github.com/pingcap/errors",
        sum = "h1:lFuQV/oaUMGcD2tqt+01ROSmJs75VG1ToEOkZIZ4nE4=",
        version = "v0.11.4",
    )
    go_repository(
        name = "com_github_pion_datachannel",
        importpath = "github.com/pion/datachannel",
        sum = "h1:ph1P1NsGkazkjrvyMfhRBUAWMxugJjq2HfQifaOoSNo=",
        version = "v1.5.8",
    )
    go_repository(
        name = "com_github_pion_dtls_v2",
        importpath = "github.com/pion/dtls/v2",
        sum = "h1:KP7H5/c1EiVAAKUmXyCzPiQe5+bCJrpOeKg/L05dunk=",
        version = "v2.2.12",
    )
    go_repository(
        name = "com_github_pion_ice_v2",
        importpath = "github.com/pion/ice/v2",
        sum = "h1:Ic1ppYCj4tUOcPAp76U6F3fVrlSw8A9JtRXLqw6BbUM=",
        version = "v2.3.34",
    )
    go_repository(
        name = "com_github_pion_interceptor",
        importpath = "github.com/pion/interceptor",
        sum = "h1:au5rlVHsgmxNi+v/mjOPazbW1SHzfx7/hYOEYQnUcxA=",
        version = "v0.1.30",
    )
    go_repository(
        name = "com_github_pion_logging",
        importpath = "github.com/pion/logging",
        sum = "h1:M9+AIj/+pxNsDfAT64+MAVgJO0rsyLnoJKCqf//DoeY=",
        version = "v0.2.2",
    )
    go_repository(
        name = "com_github_pion_mdns",
        importpath = "github.com/pion/mdns",
        sum = "h1:CiMYlY+O0azojWDmxdNr7ADGrnZ+V6Ilfner+6mSVK8=",
        version = "v0.0.12",
    )
    go_repository(
        name = "com_github_pion_randutil",
        importpath = "github.com/pion/randutil",
        sum = "h1:CFG1UdESneORglEsnimhUjf33Rwjubwj6xfiOXBa3mA=",
        version = "v0.1.0",
    )
    go_repository(
        name = "com_github_pion_rtcp",
        importpath = "github.com/pion/rtcp",
        sum = "h1:KCkGV3vJ+4DAJmvP0vaQShsb0xkRfWkO540Gy102KyE=",
        version = "v1.2.14",
    )
    go_repository(
        name = "com_github_pion_rtp",
        importpath = "github.com/pion/rtp",
        sum = "h1:E2HX740TZKaqdcPmf4pw6ZZuG8u5RlMMt+l3dxeu6Wk=",
        version = "v1.8.9",
    )
    go_repository(
        name = "com_github_pion_sctp",
        importpath = "github.com/pion/sctp",
        sum = "h1:dSE4wX6uTJBcNm8+YlMg7lw1wqyKHggsP5uKbdj+NZw=",
        version = "v1.8.33",
    )
    go_repository(
        name = "com_github_pion_sdp_v3",
        importpath = "github.com/pion/sdp/v3",
        sum = "h1:pX++dCHoHUwq43kuwf3PyJfHlwIj4hXA7Vrifiq0IJY=",
        version = "v3.0.9",
    )
    go_repository(
        name = "com_github_pion_srtp_v2",
        importpath = "github.com/pion/srtp/v2",
        sum = "h1:HNNny4s+OUmG280ETrCdgFndp4ufx3/uy85EawYEhTk=",
        version = "v2.0.20",
    )
    go_repository(
        name = "com_github_pion_stun",
        importpath = "github.com/pion/stun",
        sum = "h1:8lp6YejULeHBF8NmV8e2787BogQhduZugh5PdhDyyN4=",
        version = "v0.6.1",
    )
    go_repository(
        name = "com_github_pion_transport_v2",
        importpath = "github.com/pion/transport/v2",
        sum = "h1:ucLBLE8nuxiHfvkFKnkDQRYWYfp8ejf4YBOPfaQpw6Q=",
        version = "v2.2.10",
    )
    go_repository(
        name = "com_github_pion_transport_v3",
        importpath = "github.com/pion/transport/v3",
        sum = "h1:iRbMH05BzSNwhILHoBoAPxoB9xQgOaJk+591KC9P1o0=",
        version = "v3.0.7",
    )
    go_repository(
        name = "com_github_pion_turn_v2",
        importpath = "github.com/pion/turn/v2",
        sum = "h1:Xr2niVsiPTB0FPtt+yAWKFUkU1eotQbGgpTIld4x1Gc=",
        version = "v2.1.6",
    )
    go_repository(
        name = "com_github_pion_webrtc_v3",
        importpath = "github.com/pion/webrtc/v3",
        sum = "h1:Rf4u6n6U5t5sUxhYPQk/samzU/oDv7jk6BA5hyO2F9I=",
        version = "v3.3.0",
    )
    go_repository(
        name = "com_github_pkg_diff",
        importpath = "github.com/pkg/diff",
        sum = "h1:aoZm08cpOy4WuID//EZDgcC4zIxODThtZNPirFr42+A=",
        version = "v0.0.0-20210226163009-20ebb0f2a09e",
    )
    go_repository(
        name = "com_github_pkg_errors",
        importpath = "github.com/pkg/errors",
        sum = "h1:FEBLx1zS214owpjy7qsBeixbURkuhQAwrK5UwLGTwt4=",
        version = "v0.9.1",
    )
    go_repository(
        name = "com_github_pkg_profile",
        importpath = "github.com/pkg/profile",
        sum = "h1:hnbDkaNWPCLMO9wGLdBFTIZvzDrDfBM2072E1S9gJkA=",
        version = "v1.7.0",
    )
    go_repository(
        name = "com_github_pkg_sftp",
        importpath = "github.com/pkg/sftp",
        sum = "h1:I2qBYMChEhIjOgazfJmV3/mZM256btk6wkCDRmW7JYs=",
        version = "v1.13.1",
    )
    go_repository(
        name = "com_github_pmezard_go_difflib",
        importpath = "github.com/pmezard/go-difflib",
        sum = "h1:4DBwDE0NGyQoBHbLQYPwSUPoCMWR5BEzIk/f1lZbAQM=",
        version = "v1.0.0",
    )
    go_repository(
        name = "com_github_posener_complete",
        importpath = "github.com/posener/complete",
        sum = "h1:ccV59UEOTzVDnDUEFdT95ZzHVZ+5+158q8+SJb2QV5w=",
        version = "v1.1.1",
    )
    go_repository(
        name = "com_github_prashantv_gostub",
        importpath = "github.com/prashantv/gostub",
        sum = "h1:BTyx3RfQjRHnUWaGF9oQos79AlQ5k8WNktv7VGvVH4g=",
        version = "v1.1.0",
    )
    go_repository(
        name = "com_github_prometheus_client_golang",
        importpath = "github.com/prometheus/client_golang",
        sum = "h1:jBzTZ7B099Rg24tny+qngoynol8LtVYlA2bqx3vEloI=",
        version = "v1.20.0",
    )
    go_repository(
        name = "com_github_prometheus_client_model",
        importpath = "github.com/prometheus/client_model",
        sum = "h1:ZKSh/rekM+n3CeS952MLRAdFwIKqeY8b62p8ais2e9E=",
        version = "v0.6.1",
    )
    go_repository(
        name = "com_github_prometheus_common",
        importpath = "github.com/prometheus/common",
        sum = "h1:KEi6DK7lXW/m7Ig5i47x0vRzuBsHuvJdi5ee6Y3G1dc=",
        version = "v0.55.0",
    )
    go_repository(
        name = "com_github_prometheus_procfs",
        importpath = "github.com/prometheus/procfs",
        sum = "h1:YagwOFzUgYfKKHX6Dr+sHT7km/hxC76UB0learggepc=",
        version = "v0.15.1",
    )
    go_repository(
        name = "com_github_prometheus_prom2json",
        importpath = "github.com/prometheus/prom2json",
        sum = "h1:BlqrtbT9lLH3ZsOVhXPsHzFrApCTKRifB7gjJuypu6Y=",
        version = "v1.3.0",
    )
    go_repository(
        name = "com_github_protolambda_bls12_381_util",
        importpath = "github.com/protolambda/bls12-381-util",
        sum = "h1:cZC+usqsYgHtlBaGulVnZ1hfKAi8iWtujBnRLQE698c=",
        version = "v0.0.0-20220416220906-d8552aa452c7",
    )
    go_repository(
        name = "com_github_prysmaticlabs_fastssz",
        importpath = "github.com/prysmaticlabs/fastssz",
        sum = "h1:0LZAwwHnsZFfXm4IK4rzFV4N5IVSKZKLmuBMA4kAlFk=",
        version = "v0.0.0-20240620202422-a981b8ef89d3",
    )
    go_repository(
        name = "com_github_prysmaticlabs_go_bitfield",
        importpath = "github.com/prysmaticlabs/go-bitfield",
        sum = "h1:ATgOe+abbzfx9kCPeXIW4fiWyDdxlwHw07j8UGhdTd4=",
        version = "v0.0.0-20240328144219-a1caa50c3a1e",
    )
    go_repository(
        name = "com_github_prysmaticlabs_gohashtree",
        importpath = "github.com/prysmaticlabs/gohashtree",
        sum = "h1:VK7thFOnhxAZ/5aolr5Os4beiubuD08WiuiHyRqgwks=",
        version = "v0.0.4-beta.0.20240624100937-73632381301b",
    )
    go_repository(
        name = "com_github_prysmaticlabs_prombbolt",
        importpath = "github.com/prysmaticlabs/prombbolt",
        sum = "h1:9PHRCuO/VN0s9k+RmLykho7AjDxblNYI5bYKed16NPU=",
        version = "v0.0.0-20210126082820-9b7adba6db7c",
    )
    go_repository(
        name = "com_github_prysmaticlabs_protoc_gen_go_cast",
        importpath = "github.com/prysmaticlabs/protoc-gen-go-cast",
        sum = "h1:q9wE0ZZRdTUAAeyFP/w0SwBEnCqlVy2+on6X2/e+eAU=",
        version = "v0.0.0-20230228205207-28762a7b9294",
    )
    go_repository(
        name = "com_github_quic_go_qpack",
        build_directives = [
            "gazelle:exclude tools.go",
        ],
        importpath = "github.com/quic-go/qpack",
        sum = "h1:Cr9BXA1sQS2SmDUWjSofMPNKmvF6IiIfDRmgU0w1ZCo=",
        version = "v0.4.0",
    )
    go_repository(
        name = "com_github_quic_go_quic_go",
        build_directives = [
            "gazelle:exclude mockgen.go",
            "gazelle:exclude tools.go",
        ],
        importpath = "github.com/quic-go/quic-go",
        sum = "h1:uuwLClEEyk1DNvchH8uCByQVjo3yKL9opKulExNDs7Y=",
        version = "v0.46.0",
    )
    go_repository(
        name = "com_github_quic_go_webtransport_go",
        importpath = "github.com/quic-go/webtransport-go",
        sum = "h1:HxSrwun11U+LlmwpgM1kEqIqH90IT4N8auv/cD7QFJg=",
        version = "v0.8.0",
    )
    go_repository(
        name = "com_github_raulk_go_watchdog",
        importpath = "github.com/raulk/go-watchdog",
        sum = "h1:oUmdlHxdkXRJlwfG0O9omj8ukerm8MEQavSiDTEtBsk=",
        version = "v1.3.0",
    )
    go_repository(
        name = "com_github_rcrowley_go_metrics",
        importpath = "github.com/rcrowley/go-metrics",
        sum = "h1:dY6ETXrvDG7Sa4vE8ZQG4yqWg6UnOcbqTAahkV813vQ=",
        version = "v0.0.0-20190826022208-cac0b30c2563",
    )
    go_repository(
        name = "com_github_rivo_tview",
        importpath = "github.com/rivo/tview",
        sum = "h1:7UMY2qN9VlcY+x9jlhpYe5Bf1zrdhvmfZyLMk2u65BM=",
        version = "v0.0.0-20231126152417-33a1d271f2b6",
    )
    go_repository(
        name = "com_github_rivo_uniseg",
        build_directives = [
            "gazelle:exclude gen_breaktest.go",
            "gazelle:exclude gen_properties.go",
        ],
        importpath = "github.com/rivo/uniseg",
        sum = "h1:8TfxU8dW6PdqD27gjM8MVNuicgxIjxpm4K7x4jp8sis=",
        version = "v0.4.4",
    )
    go_repository(
        name = "com_github_rogpeppe_fastuuid",
        importpath = "github.com/rogpeppe/fastuuid",
        sum = "h1:gu+uRPtBe88sKxUCEXRoeCvVG90TJmwhiqRpvdhQFng=",
        version = "v0.0.0-20150106093220-6724a57986af",
    )
    go_repository(
        name = "com_github_rogpeppe_go_internal",
        importpath = "github.com/rogpeppe/go-internal",
        sum = "h1:exVL4IDcn6na9z1rAb56Vxr+CgyK3nn3O+epU5NdKM8=",
        version = "v1.12.0",
    )
    go_repository(
        name = "com_github_rs_cors",
        importpath = "github.com/rs/cors",
        sum = "h1:+88SsELBHx5r+hZ8TCkggzSstaWNbDvThkVK8H6f9ik=",
        version = "v1.7.0",
    )
    go_repository(
        name = "com_github_russross_blackfriday",
        importpath = "github.com/russross/blackfriday",
        sum = "h1:HyvC0ARfnZBqnXwABFeSZHpKvJHJJfPz81GNueLj0oo=",
        version = "v1.5.2",
    )
    go_repository(
        name = "com_github_russross_blackfriday_v2",
        importpath = "github.com/russross/blackfriday/v2",
        sum = "h1:JIOH55/0cWyOuilr9/qlrm0BSXldqnqwMsf35Ld67mk=",
        version = "v2.1.0",
    )
    go_repository(
        name = "com_github_ryanuber_columnize",
        importpath = "github.com/ryanuber/columnize",
        sum = "h1:UFr9zpz4xgTnIE5yIMtWAMngCdZ9p/+q6lTbgelo80M=",
        version = "v0.0.0-20160712163229-9b3edd62028f",
    )
    go_repository(
        name = "com_github_samuel_go_zookeeper",
        importpath = "github.com/samuel/go-zookeeper",
        sum = "h1:p3Vo3i64TCLY7gIfzeQaUJ+kppEO5WQG3cL8iE8tGHU=",
        version = "v0.0.0-20190923202752-2cc03de413da",
    )
    go_repository(
        name = "com_github_satori_go_uuid",
        importpath = "github.com/satori/go.uuid",
        sum = "h1:0uYX9dsZ2yD7q2RtLRtPSdGDWzjeM3TbMJP9utgA0ww=",
        version = "v1.2.0",
    )
    go_repository(
        name = "com_github_schollz_closestmatch",
        importpath = "github.com/schollz/closestmatch",
        sum = "h1:Uel2GXEpJqOWBrlyI+oY9LTiyyjYS17cCYRqP13/SHk=",
        version = "v2.1.0+incompatible",
    )
    go_repository(
        name = "com_github_schollz_progressbar_v3",
        importpath = "github.com/schollz/progressbar/v3",
        sum = "h1:nMinx+JaEm/zJz4cEyClQeAw5rsYSB5th3xv+5lV6Vg=",
        version = "v3.3.4",
    )
    go_repository(
        name = "com_github_sclevine_agouti",
        importpath = "github.com/sclevine/agouti",
        sum = "h1:8IBJS6PWz3uTlMP3YBIR5f+KAldcGuOeFkFbUWfBgK4=",
        version = "v3.0.0+incompatible",
    )
    go_repository(
        name = "com_github_sean_seed",
        importpath = "github.com/sean-/seed",
        sum = "h1:nn5Wsu0esKSJiIVhscUtVbo7ada43DJhG55ua/hjS5I=",
        version = "v0.0.0-20170313163322-e2103e2c3529",
    )
    go_repository(
        name = "com_github_sergi_go_diff",
        importpath = "github.com/sergi/go-diff",
        sum = "h1:Kpca3qRNrduNnOQeazBd0ysaKrUJiIuISHxogkT9RPQ=",
        version = "v1.0.0",
    )
    go_repository(
        name = "com_github_shirou_gopsutil",
        importpath = "github.com/shirou/gopsutil",
        sum = "h1:+1+c1VGhc88SSonWP6foOcLhvnKlUeu/erjjvaPEYiI=",
        version = "v3.21.11+incompatible",
    )
    go_repository(
        name = "com_github_shopify_goreferrer",
        importpath = "github.com/Shopify/goreferrer",
        sum = "h1:KkH3I3sJuOLP3TjA/dfr4NAY8bghDwnXiU7cTKxQqo0=",
        version = "v0.0.0-20220729165902-8cddb4f5de06",
    )
    go_repository(
        name = "com_github_shopify_sarama",
        importpath = "github.com/Shopify/sarama",
        sum = "h1:3jnfWKD7gVwbB1KSy/lE0szA9duPuSFLViK0o/d3DgA=",
        version = "v1.26.1",
    )
    go_repository(
        name = "com_github_shopify_toxiproxy",
        importpath = "github.com/Shopify/toxiproxy",
        sum = "h1:TKdv8HiTLgE5wdJuEML90aBgNWsokNbMijUGhmcoBJc=",
        version = "v2.1.4+incompatible",
    )
    go_repository(
        name = "com_github_shurcool_component",
        importpath = "github.com/shurcooL/component",
        sum = "h1:Fth6mevc5rX7glNLpbAMJnqKlfIkcTjZCSHEeqvKbcI=",
        version = "v0.0.0-20170202220835-f88ec8f54cc4",
    )
    go_repository(
        name = "com_github_shurcool_events",
        importpath = "github.com/shurcooL/events",
        sum = "h1:vabduItPAIz9px5iryD5peyx7O3Ya8TBThapgXim98o=",
        version = "v0.0.0-20181021180414-410e4ca65f48",
    )
    go_repository(
        name = "com_github_shurcool_github_flavored_markdown",
        importpath = "github.com/shurcooL/github_flavored_markdown",
        sum = "h1:qb9IthCFBmROJ6YBS31BEMeSYjOscSiG+EO+JVNTz64=",
        version = "v0.0.0-20181002035957-2122de532470",
    )
    go_repository(
        name = "com_github_shurcool_go",
        importpath = "github.com/shurcooL/go",
        sum = "h1:MZM7FHLqUHYI0Y/mQAt3d2aYa0SiNms/hFqC9qJYolM=",
        version = "v0.0.0-20180423040247-9e1955d9fb6e",
    )
    go_repository(
        name = "com_github_shurcool_go_goon",
        importpath = "github.com/shurcooL/go-goon",
        sum = "h1:llrF3Fs4018ePo4+G/HV/uQUqEI1HMDjCeOf2V6puPc=",
        version = "v0.0.0-20170922171312-37c2f522c041",
    )
    go_repository(
        name = "com_github_shurcool_gofontwoff",
        importpath = "github.com/shurcooL/gofontwoff",
        sum = "h1:Yoy/IzG4lULT6qZg62sVC+qyBL8DQkmD2zv6i7OImrc=",
        version = "v0.0.0-20180329035133-29b52fc0a18d",
    )
    go_repository(
        name = "com_github_shurcool_gopherjslib",
        importpath = "github.com/shurcooL/gopherjslib",
        sum = "h1:UOk+nlt1BJtTcH15CT7iNO7YVWTfTv/DNwEAQHLIaDQ=",
        version = "v0.0.0-20160914041154-feb6d3990c2c",
    )
    go_repository(
        name = "com_github_shurcool_highlight_diff",
        importpath = "github.com/shurcooL/highlight_diff",
        sum = "h1:vYEG87HxbU6dXj5npkeulCS96Dtz5xg3jcfCgpcvbIw=",
        version = "v0.0.0-20170515013008-09bb4053de1b",
    )
    go_repository(
        name = "com_github_shurcool_highlight_go",
        importpath = "github.com/shurcooL/highlight_go",
        sum = "h1:7pDq9pAMCQgRohFmd25X8hIH8VxmT3TaDm+r9LHxgBk=",
        version = "v0.0.0-20181028180052-98c3abbbae20",
    )
    go_repository(
        name = "com_github_shurcool_home",
        importpath = "github.com/shurcooL/home",
        sum = "h1:MPblCbqA5+z6XARjScMfz1TqtJC7TuTRj0U9VqIBs6k=",
        version = "v0.0.0-20181020052607-80b7ffcb30f9",
    )
    go_repository(
        name = "com_github_shurcool_htmlg",
        importpath = "github.com/shurcooL/htmlg",
        sum = "h1:crYRwvwjdVh1biHzzciFHe8DrZcYrVcZFlJtykhRctg=",
        version = "v0.0.0-20170918183704-d01228ac9e50",
    )
    go_repository(
        name = "com_github_shurcool_httperror",
        importpath = "github.com/shurcooL/httperror",
        sum = "h1:eHRtZoIi6n9Wo1uR+RU44C247msLWwyA89hVKwRLkMk=",
        version = "v0.0.0-20170206035902-86b7830d14cc",
    )
    go_repository(
        name = "com_github_shurcool_httpfs",
        importpath = "github.com/shurcooL/httpfs",
        sum = "h1:SWV2fHctRpRrp49VXJ6UZja7gU9QLHwRpIPBN89SKEo=",
        version = "v0.0.0-20171119174359-809beceb2371",
    )
    go_repository(
        name = "com_github_shurcool_httpgzip",
        importpath = "github.com/shurcooL/httpgzip",
        sum = "h1:fxoFD0in0/CBzXoyNhMTjvBZYW6ilSnTw7N7y/8vkmM=",
        version = "v0.0.0-20180522190206-b1c53ac65af9",
    )
    go_repository(
        name = "com_github_shurcool_issues",
        importpath = "github.com/shurcooL/issues",
        sum = "h1:T4wuULTrzCKMFlg3HmKHgXAF8oStFb/+lOIupLV2v+o=",
        version = "v0.0.0-20181008053335-6292fdc1e191",
    )
    go_repository(
        name = "com_github_shurcool_issuesapp",
        importpath = "github.com/shurcooL/issuesapp",
        sum = "h1:Y+TeIabU8sJD10Qwd/zMty2/LEaT9GNDaA6nyZf+jgo=",
        version = "v0.0.0-20180602232740-048589ce2241",
    )
    go_repository(
        name = "com_github_shurcool_notifications",
        importpath = "github.com/shurcooL/notifications",
        sum = "h1:TQVQrsyNaimGwF7bIhzoVC9QkKm4KsWd8cECGzFx8gI=",
        version = "v0.0.0-20181007000457-627ab5aea122",
    )
    go_repository(
        name = "com_github_shurcool_octicon",
        importpath = "github.com/shurcooL/octicon",
        sum = "h1:bu666BQci+y4S0tVRVjsHUeRon6vUXmsGBwdowgMrg4=",
        version = "v0.0.0-20181028054416-fa4f57f9efb2",
    )
    go_repository(
        name = "com_github_shurcool_reactions",
        importpath = "github.com/shurcooL/reactions",
        sum = "h1:LneqU9PHDsg/AkPDU3AkqMxnMYL+imaqkpflHu73us8=",
        version = "v0.0.0-20181006231557-f2e0b4ca5b82",
    )
    go_repository(
        name = "com_github_shurcool_sanitized_anchor_name",
        importpath = "github.com/shurcooL/sanitized_anchor_name",
        sum = "h1:PdmoCO6wvbs+7yrJyMORt4/BmY5IYyJwS/kOiWx8mHo=",
        version = "v1.0.0",
    )
    go_repository(
        name = "com_github_shurcool_users",
        importpath = "github.com/shurcooL/users",
        sum = "h1:YGaxtkYjb8mnTvtufv2LKLwCQu2/C7qFB7UtrOlTWOY=",
        version = "v0.0.0-20180125191416-49c67e49c537",
    )
    go_repository(
        name = "com_github_shurcool_webdavfs",
        importpath = "github.com/shurcooL/webdavfs",
        sum = "h1:JtcyT0rk/9PKOdnKQzuDR+FSjh7SGtJwpgVpfZBRKlQ=",
        version = "v0.0.0-20170829043945-18c3829fa133",
    )
    go_repository(
        name = "com_github_sirupsen_logrus",
        importpath = "github.com/sirupsen/logrus",
        sum = "h1:trlNQbNUG3OdDrDil03MCb1H2o9nJ1x4/5LYw7byDE0=",
        version = "v1.9.0",
    )
    go_repository(
        name = "com_github_smartystreets_assertions",
        importpath = "github.com/smartystreets/assertions",
        sum = "h1:zE9ykElWQ6/NYmHa3jpm/yHnI4xSofP+UP6SpjHcSeM=",
        version = "v0.0.0-20180927180507-b2de0cb4f26d",
    )
    go_repository(
        name = "com_github_smartystreets_goconvey",
        importpath = "github.com/smartystreets/goconvey",
        sum = "h1:fv0U8FUIMPNf1L9lnHLvLhgicrIVChEkdzIKYqbNC9s=",
        version = "v1.6.4",
    )
    go_repository(
        name = "com_github_soheilhy_cmux",
        importpath = "github.com/soheilhy/cmux",
        sum = "h1:0HKaf1o97UwFjHH9o5XsHUOF+tqmdA7KEzXLpiyaw0E=",
        version = "v0.1.4",
    )
    go_repository(
        name = "com_github_sony_gobreaker",
        importpath = "github.com/sony/gobreaker",
        sum = "h1:oMnRNZXX5j85zso6xCPRNPtmAycat+WcoKbklScLDgQ=",
        version = "v0.4.1",
    )
    go_repository(
        name = "com_github_sourcegraph_annotate",
        importpath = "github.com/sourcegraph/annotate",
        sum = "h1:yKm7XZV6j9Ev6lojP2XaIshpT4ymkqhMeSghO5Ps00E=",
        version = "v0.0.0-20160123013949-f4cad6c6324d",
    )
    go_repository(
        name = "com_github_sourcegraph_syntaxhighlight",
        importpath = "github.com/sourcegraph/syntaxhighlight",
        sum = "h1:qpG93cPwA5f7s/ZPBJnGOYQNK/vKsaDaseuKT5Asee8=",
        version = "v0.0.0-20170531221838-bd320f5d308e",
    )
    go_repository(
        name = "com_github_spaolacci_murmur3",
        importpath = "github.com/spaolacci/murmur3",
        sum = "h1:7c1g84S4BPRrfL5Xrdp6fOJ206sU9y293DDHaoy0bLI=",
        version = "v1.1.0",
    )
    go_repository(
        name = "com_github_spf13_afero",
        importpath = "github.com/spf13/afero",
        sum = "h1:EaGW2JJh15aKOejeuJ+wpFSHnbd7GE6Wvp3TsNhb6LY=",
        version = "v1.10.0",
    )
    go_repository(
        name = "com_github_spf13_cast",
        importpath = "github.com/spf13/cast",
        sum = "h1:0Rhw4d6C8J9VPu6cjZLIhZ8+aAOHcDvGeKn+cq5Aq3k=",
        version = "v1.1.0",
    )
    go_repository(
        name = "com_github_spf13_cobra",
        importpath = "github.com/spf13/cobra",
        sum = "h1:X+jTBEBqF0bHN+9cSMgmfuvv2VHJ9ezmFNf9Y/XstYU=",
        version = "v1.5.0",
    )
    go_repository(
        name = "com_github_spf13_jwalterweatherman",
        importpath = "github.com/spf13/jwalterweatherman",
        sum = "h1:zBoLErXXAvWnNsu+pWkRYl6Cx1KXmIfAVsIuYkPN6aY=",
        version = "v0.0.0-20170901151539-12bd96e66386",
    )
    go_repository(
        name = "com_github_spf13_pflag",
        importpath = "github.com/spf13/pflag",
        sum = "h1:iy+VFUOCP1a+8yFto/drg2CJ5u0yRoB7fZw3DKv/JXA=",
        version = "v1.0.5",
    )
    go_repository(
        name = "com_github_spf13_viper",
        importpath = "github.com/spf13/viper",
        sum = "h1:RUA/ghS2i64rlnn4ydTfblY8Og8QzcPtCcHvgMn+w/I=",
        version = "v1.0.0",
    )
    go_repository(
        name = "com_github_stackexchange_wmi",
        importpath = "github.com/StackExchange/wmi",
        sum = "h1:VIkavFPXSjcnS+O8yTq7NI32k0R5Aj+v39y29VYDOSA=",
        version = "v1.2.1",
    )
    go_repository(
        name = "com_github_status_im_keycard_go",
        importpath = "github.com/status-im/keycard-go",
        sum = "h1:QDLFswOQu1r5jsycloeQh3bVU8n/NatHHaZobtDnDzA=",
        version = "v0.2.0",
    )
    go_repository(
        name = "com_github_streadway_amqp",
        importpath = "github.com/streadway/amqp",
        sum = "h1:WhxRHzgeVGETMlmVfqhRn8RIeeNoPr2Czh33I4Zdccw=",
        version = "v0.0.0-20190827072141-edfb9018d271",
    )
    go_repository(
        name = "com_github_streadway_handy",
        importpath = "github.com/streadway/handy",
        sum = "h1:AhmOdSHeswKHBjhsLs/7+1voOxT+LLrSk/Nxvk35fug=",
        version = "v0.0.0-20190108123426-d5acb3125c2a",
    )
    go_repository(
        name = "com_github_stretchr_objx",
        importpath = "github.com/stretchr/objx",
        sum = "h1:xuMeJ0Sdp5ZMRXx/aWO6RZxdr3beISkG5/G/aIRr3pY=",
        version = "v0.5.2",
    )
    go_repository(
        name = "com_github_stretchr_testify",
        importpath = "github.com/stretchr/testify",
        sum = "h1:HtqpIVDClZ4nwg75+f6Lvsy/wHu+3BoSGCbBAcpTsTg=",
        version = "v1.9.0",
    )
    go_repository(
        name = "com_github_syndtr_goleveldb",
        importpath = "github.com/syndtr/goleveldb",
        sum = "h1:epCh84lMvA70Z7CTTCmYQn2CKbY8j86K7/FAIr141uY=",
        version = "v1.0.1-0.20210819022825-2ae1ddf74ef7",
    )
    go_repository(
        name = "com_github_tarm_serial",
        importpath = "github.com/tarm/serial",
        sum = "h1:UyzmZLoiDWMRywV4DUYb9Fbt8uiOSooupjTq10vpvnU=",
        version = "v0.0.0-20180830185346-98f6abe2eb07",
    )
    go_repository(
        name = "com_github_tdewolff_minify_v2",
        importpath = "github.com/tdewolff/minify/v2",
        sum = "h1:kejsHQMM17n6/gwdw53qsi6lg0TGddZADVyQOz1KMdE=",
        version = "v2.12.4",
    )
    go_repository(
        name = "com_github_tdewolff_parse_v2",
        importpath = "github.com/tdewolff/parse/v2",
        sum = "h1:KCkDvNUMof10e3QExio9OPZJT8SbdKojLBumw8YZycQ=",
        version = "v2.6.4",
    )
    go_repository(
        name = "com_github_templexxx_cpufeat",
        importpath = "github.com/templexxx/cpufeat",
        sum = "h1:89CEmDvlq/F7SJEOqkIdNDGJXrQIhuIx9D2DBXjavSU=",
        version = "v0.0.0-20180724012125-cef66df7f161",
    )
    go_repository(
        name = "com_github_templexxx_xor",
        importpath = "github.com/templexxx/xor",
        sum = "h1:fj5tQ8acgNUr6O8LEplsxDhUIe2573iLkJc+PqnzZTI=",
        version = "v0.0.0-20191217153810-f85b25db303b",
    )
    go_repository(
        name = "com_github_tenntenn_modver",
        importpath = "github.com/tenntenn/modver",
        sum = "h1:2klLppGhDgzJrScMpkj9Ujy3rXPUspSjAcev9tSEBgA=",
        version = "v1.0.1",
    )
    go_repository(
        name = "com_github_tenntenn_text_transform",
        importpath = "github.com/tenntenn/text/transform",
        sum = "h1:f+jULpRQGxTSkNYKJ51yaw6ChIqO+Je8UqsTKN/cDag=",
        version = "v0.0.0-20200319021203-7eef512accb3",
    )
    go_repository(
        name = "com_github_thomaso_mirodin_intmath",
        importpath = "github.com/thomaso-mirodin/intmath",
        sum = "h1:cR8/SYRgyQCt5cNCMniB/ZScMkhI9nk8U5C7SbISXjo=",
        version = "v0.0.0-20160323211736-5dc6d854e46e",
    )
    go_repository(
        name = "com_github_tjfoc_gmsm",
        importpath = "github.com/tjfoc/gmsm",
        sum = "h1:i7c6Za/IlgBvnGxYpfD7L3TGuaS+v6oGcgq+J9/ecEA=",
        version = "v1.3.0",
    )
    go_repository(
        name = "com_github_tklauser_go_sysconf",
        importpath = "github.com/tklauser/go-sysconf",
        sum = "h1:GBUpcahXSpR2xN01jhkNAbTLRk2Yzgggk8IM08lq3r4=",
        version = "v0.3.13",
    )
    go_repository(
        name = "com_github_tklauser_numcpus",
        importpath = "github.com/tklauser/numcpus",
        sum = "h1:yjuerZP127QG9m5Zh/mSO4wqurYil27tHrqwRoRjpr4=",
        version = "v0.7.0",
    )
    go_repository(
        name = "com_github_tmc_grpc_websocket_proxy",
        importpath = "github.com/tmc/grpc-websocket-proxy",
        sum = "h1:ndzgwNDnKIqyCvHTXaCqh9KlOWKvBry6nuXMJmonVsE=",
        version = "v0.0.0-20170815181823-89b8d40f7ca8",
    )
    go_repository(
        name = "com_github_trailofbits_go_mutexasserts",
        importpath = "github.com/trailofbits/go-mutexasserts",
        sum = "h1:+LynomhWB+14Plp/bOONEAZCtvCZk4leRbTvNzNVkL0=",
        version = "v0.0.0-20230328101604-8cdbc5f3d279",
    )
    go_repository(
        name = "com_github_tyler_smith_go_bip39",
        importpath = "github.com/tyler-smith/go-bip39",
        sum = "h1:5eUemwrMargf3BSLRRCalXT93Ns6pQJIjYQN2nyfOP8=",
        version = "v1.1.0",
    )
    go_repository(
        name = "com_github_ugorji_go_codec",
        importpath = "github.com/ugorji/go/codec",
        sum = "h1:YPXUKf7fYbp/y8xloBqZOw2qaVggbfwMlI8WM3wZUJ0=",
        version = "v1.2.7",
    )
    go_repository(
        name = "com_github_urfave_cli",
        importpath = "github.com/urfave/cli",
        sum = "h1:gsqYFH8bb9ekPA12kRo0hfjngWQjkJPlN9R0N78BoUo=",
        version = "v1.22.2",
    )
    go_repository(
        name = "com_github_urfave_cli_v2",
        importpath = "github.com/urfave/cli/v2",
        sum = "h1:3f3AMg3HpThFNT4I++TKOejZO8yU55t3JnnSr4S4QEI=",
        version = "v2.26.0",
    )
    go_repository(
        name = "com_github_urfave_negroni",
        importpath = "github.com/urfave/negroni",
        sum = "h1:kIimOitoypq34K7TG7DUaJ9kq/N4Ofuwi1sjz0KipXc=",
        version = "v1.0.0",
    )
    go_repository(
        name = "com_github_uudashr_gocognit",
        importpath = "github.com/uudashr/gocognit",
        sum = "h1:rrSex7oHr3/pPLQ0xoWq108XMU8s678FJcQ+aSfOHa4=",
        version = "v1.0.5",
    )
    go_repository(
        name = "com_github_valyala_bytebufferpool",
        importpath = "github.com/valyala/bytebufferpool",
        sum = "h1:GqA5TC/0021Y/b9FG4Oi9Mr3q7XYx6KllzawFIhcdPw=",
        version = "v1.0.0",
    )
    go_repository(
        name = "com_github_valyala_fasthttp",
        importpath = "github.com/valyala/fasthttp",
        sum = "h1:CRq/00MfruPGFLTQKY8b+8SfdK60TxNztjRMnH0t1Yc=",
        version = "v1.40.0",
    )
    go_repository(
        name = "com_github_valyala_fasttemplate",
        importpath = "github.com/valyala/fasttemplate",
        sum = "h1:lxLXG0uE3Qnshl9QyaK6XJxMXlQZELvChBOCmQD0Loo=",
        version = "v1.2.2",
    )
    go_repository(
        name = "com_github_valyala_tcplisten",
        importpath = "github.com/valyala/tcplisten",
        sum = "h1:rBHj/Xf+E1tRGZyWIWwJDiRY0zc1Js+CV5DqwacVSA8=",
        version = "v1.0.0",
    )
    go_repository(
        name = "com_github_viant_assertly",
        importpath = "github.com/viant/assertly",
        sum = "h1:5x1GzBaRteIwTr5RAGFVG14uNeRFxVNbXPWrK2qAgpc=",
        version = "v0.4.8",
    )
    go_repository(
        name = "com_github_viant_toolbox",
        importpath = "github.com/viant/toolbox",
        sum = "h1:6TteTDQ68CjgcCe8wH3D3ZhUQQOJXMTbj/D9rkk2a1k=",
        version = "v0.24.0",
    )
    go_repository(
        name = "com_github_victoriametrics_fastcache",
        importpath = "github.com/VictoriaMetrics/fastcache",
        sum = "h1:N0y9ASrJ0F6h0QaC3o6uJb3NIZ9VKLjCM7NQbSmF7WI=",
        version = "v1.12.2",
    )
    go_repository(
        name = "com_github_vividcortex_gohistogram",
        importpath = "github.com/VividCortex/gohistogram",
        sum = "h1:6+hBz+qvs0JOrrNhhmR7lFxo5sINxBCGXrdtl/UvroE=",
        version = "v1.0.0",
    )
    go_repository(
        name = "com_github_vmihailenco_msgpack_v5",
        importpath = "github.com/vmihailenco/msgpack/v5",
        sum = "h1:5gO0H1iULLWGhs2H5tbAHIZTV8/cYafcFOr9znI5mJU=",
        version = "v5.3.5",
    )
    go_repository(
        name = "com_github_vmihailenco_tagparser_v2",
        importpath = "github.com/vmihailenco/tagparser/v2",
        sum = "h1:y09buUbR+b5aycVFQs/g70pqKVZNBmxwAhO7/IwNM9g=",
        version = "v2.0.0",
    )
    go_repository(
        name = "com_github_wealdtech_go_bytesutil",
        importpath = "github.com/wealdtech/go-bytesutil",
        sum = "h1:ocEg3Ke2GkZ4vQw5lp46rmO+pfqCCTgq35gqOy8JKVc=",
        version = "v1.1.1",
    )
    go_repository(
        name = "com_github_wealdtech_go_eth2_types_v2",
        build_directives = [
            "gazelle:resolve go github.com/herumi/bls-eth-go-binary/bls @herumi_bls_eth_go_binary//:go_default_library",
        ],
        importpath = "github.com/wealdtech/go-eth2-types/v2",
        sum = "h1:tiA6T88M6XQIbrV5Zz53l1G5HtRERcxQfmET225V4Ls=",
        version = "v2.5.2",
    )
    go_repository(
        name = "com_github_wealdtech_go_eth2_util",
        importpath = "github.com/wealdtech/go-eth2-util",
        sum = "h1:2INPeOR35x5LdFFpSzyw954WzTD+DFyHe3yKlJnG5As=",
        version = "v1.6.3",
    )
    go_repository(
        name = "com_github_wealdtech_go_eth2_wallet_encryptor_keystorev4",
        importpath = "github.com/wealdtech/go-eth2-wallet-encryptor-keystorev4",
        sum = "h1:SxrDVSr+oXuT1x8kZt4uWqNCvv5xXEGV9zd7cuSrZS8=",
        version = "v1.1.3",
    )
    go_repository(
        name = "com_github_wealdtech_go_eth2_wallet_types_v2",
        importpath = "github.com/wealdtech/go-eth2-wallet-types/v2",
        sum = "h1:264/meVYWt1wFw6Mtn+xwkZkXjID42gNra4rycoiDXI=",
        version = "v2.8.2",
    )
    go_repository(
        name = "com_github_wlynxg_anet",
        importpath = "github.com/wlynxg/anet",
        sum = "h1:0de1OFQxnNqAu+x2FAKKCVIrnfGKQbs7FQz++tB0+Uw=",
        version = "v0.0.4",
    )
    go_repository(
        name = "com_github_x448_float16",
        importpath = "github.com/x448/float16",
        sum = "h1:qLwI1I70+NjRFUR3zs1JPUCgaCXSh3SW62uAKT1mSBM=",
        version = "v0.8.4",
    )
    go_repository(
        name = "com_github_xdg_scram",
        importpath = "github.com/xdg/scram",
        sum = "h1:u40Z8hqBAAQyv+vATcGgV0YCnDjqSL7/q/JyPhhJSPk=",
        version = "v0.0.0-20180814205039-7eeb5667e42c",
    )
    go_repository(
        name = "com_github_xdg_stringprep",
        importpath = "github.com/xdg/stringprep",
        sum = "h1:d9X0esnoa3dFsV0FG35rAT0RIhYFlPq7MiP+DW89La0=",
        version = "v1.0.0",
    )
    go_repository(
        name = "com_github_xhit_go_str2duration_v2",
        importpath = "github.com/xhit/go-str2duration/v2",
        sum = "h1:lxklc02Drh6ynqX+DdPyp5pCKLUQpRT8bp8Ydu2Bstc=",
        version = "v2.1.0",
    )
    go_repository(
        name = "com_github_xiang90_probing",
        importpath = "github.com/xiang90/probing",
        sum = "h1:eY9dn8+vbi4tKz5Qo6v2eYzo7kUS51QINcR5jNpbZS8=",
        version = "v0.0.0-20190116061207-43a291ad63a2",
    )
    go_repository(
        name = "com_github_xrash_smetrics",
        importpath = "github.com/xrash/smetrics",
        sum = "h1:bAn7/zixMGCfxrRTfdpNzjtPYqr8smhKouy9mxVdGPU=",
        version = "v0.0.0-20201216005158-039620a65673",
    )
    go_repository(
        name = "com_github_xtaci_kcp_go",
        importpath = "github.com/xtaci/kcp-go",
        sum = "h1:TN1uey3Raw0sTz0Fg8GkfM0uH3YwzhnZWQ1bABv5xAg=",
        version = "v5.4.20+incompatible",
    )
    go_repository(
        name = "com_github_xtaci_lossyconn",
        importpath = "github.com/xtaci/lossyconn",
        sum = "h1:J0GxkO96kL4WF+AIT3M4mfUVinOCPgf2uUWYFUzN0sM=",
        version = "v0.0.0-20190602105132-8df528c0c9ae",
    )
    go_repository(
        name = "com_github_yosssi_ace",
        importpath = "github.com/yosssi/ace",
        sum = "h1:tUkIP/BLdKqrlrPwcmH0shwEEhTRHoGnc1wFIWmaBUA=",
        version = "v0.0.5",
    )
    go_repository(
        name = "com_github_yuin_goldmark",
        importpath = "github.com/yuin/goldmark",
        sum = "h1:fVcFKWvrslecOb/tg+Cc05dkeYx540o0FuFt3nUVDoE=",
        version = "v1.4.13",
    )
    go_repository(
        name = "com_github_yusufpapurcu_wmi",
        importpath = "github.com/yusufpapurcu/wmi",
        sum = "h1:E1ctvB7uKFMOJw3fdOW32DwGE9I7t++CRUEMKvFoFiw=",
        version = "v1.2.3",
    )
    go_repository(
        name = "com_google_cloud_go",
        importpath = "cloud.google.com/go",
        sum = "h1:Zc8gqp3+a9/Eyph2KDmcGaPtbKRIoqq4YTlL4NMD0Ys=",
        version = "v0.110.0",
    )
    go_repository(
        name = "com_google_cloud_go_accessapproval",
        importpath = "cloud.google.com/go/accessapproval",
        sum = "h1:x0cEHro/JFPd7eS4BlEWNTMecIj2HdXjOVB5BtvwER0=",
        version = "v1.6.0",
    )
    go_repository(
        name = "com_google_cloud_go_accesscontextmanager",
        importpath = "cloud.google.com/go/accesscontextmanager",
        sum = "h1:MG60JgnEoawHJrbWw0jGdv6HLNSf6gQvYRiXpuzqgEA=",
        version = "v1.7.0",
    )
    go_repository(
        name = "com_google_cloud_go_aiplatform",
        importpath = "cloud.google.com/go/aiplatform",
        sum = "h1:zTw+suCVchgZyO+k847wjzdVjWmrAuehxdvcZvJwfGg=",
        version = "v1.37.0",
    )
    go_repository(
        name = "com_google_cloud_go_analytics",
        importpath = "cloud.google.com/go/analytics",
        sum = "h1:LqAo3tAh2FU9+w/r7vc3hBjU23Kv7GhO/PDIW7kIYgM=",
        version = "v0.19.0",
    )
    go_repository(
        name = "com_google_cloud_go_apigateway",
        importpath = "cloud.google.com/go/apigateway",
        sum = "h1:ZI9mVO7x3E9RK/BURm2p1aw9YTBSCQe3klmyP1WxWEg=",
        version = "v1.5.0",
    )
    go_repository(
        name = "com_google_cloud_go_apigeeconnect",
        importpath = "cloud.google.com/go/apigeeconnect",
        sum = "h1:sWOmgDyAsi1AZ48XRHcATC0tsi9SkPT7DA/+VCfkaeA=",
        version = "v1.5.0",
    )
    go_repository(
        name = "com_google_cloud_go_apigeeregistry",
        importpath = "cloud.google.com/go/apigeeregistry",
        sum = "h1:E43RdhhCxdlV+I161gUY2rI4eOaMzHTA5kNkvRsFXvc=",
        version = "v0.6.0",
    )
    go_repository(
        name = "com_google_cloud_go_apikeys",
        importpath = "cloud.google.com/go/apikeys",
        sum = "h1:B9CdHFZTFjVti89tmyXXrO+7vSNo2jvZuHG8zD5trdQ=",
        version = "v0.6.0",
    )
    go_repository(
        name = "com_google_cloud_go_appengine",
        importpath = "cloud.google.com/go/appengine",
        sum = "h1:aBGDKmRIaRRoWJ2tAoN0oVSHoWLhtO9aj/NvUyP4aYs=",
        version = "v1.7.1",
    )
    go_repository(
        name = "com_google_cloud_go_area120",
        importpath = "cloud.google.com/go/area120",
        sum = "h1:ugckkFh4XkHJMPhTIx0CyvdoBxmOpMe8rNs4Ok8GAag=",
        version = "v0.7.1",
    )
    go_repository(
        name = "com_google_cloud_go_artifactregistry",
        importpath = "cloud.google.com/go/artifactregistry",
        sum = "h1:o1Q80vqEB6Qp8WLEH3b8FBLNUCrGQ4k5RFj0sn/sgO8=",
        version = "v1.13.0",
    )
    go_repository(
        name = "com_google_cloud_go_asset",
        importpath = "cloud.google.com/go/asset",
        sum = "h1:YAsssO08BqZ6mncbb6FPlj9h6ACS7bJQUOlzciSfbNk=",
        version = "v1.13.0",
    )
    go_repository(
        name = "com_google_cloud_go_assuredworkloads",
        importpath = "cloud.google.com/go/assuredworkloads",
        sum = "h1:VLGnVFta+N4WM+ASHbhc14ZOItOabDLH1MSoDv+Xuag=",
        version = "v1.10.0",
    )
    go_repository(
        name = "com_google_cloud_go_automl",
        importpath = "cloud.google.com/go/automl",
        sum = "h1:50VugllC+U4IGl3tDNcZaWvApHBTrn/TvyHDJ0wM+Uw=",
        version = "v1.12.0",
    )
    go_repository(
        name = "com_google_cloud_go_baremetalsolution",
        importpath = "cloud.google.com/go/baremetalsolution",
        sum = "h1:2AipdYXL0VxMboelTTw8c1UJ7gYu35LZYUbuRv9Q28s=",
        version = "v0.5.0",
    )
    go_repository(
        name = "com_google_cloud_go_batch",
        importpath = "cloud.google.com/go/batch",
        sum = "h1:YbMt0E6BtqeD5FvSv1d56jbVsWEzlGm55lYte+M6Mzs=",
        version = "v0.7.0",
    )
    go_repository(
        name = "com_google_cloud_go_beyondcorp",
        importpath = "cloud.google.com/go/beyondcorp",
        sum = "h1:UkY2BTZkEUAVrgqnSdOJ4p3y9ZRBPEe1LkjgC8Bj/Pc=",
        version = "v0.5.0",
    )
    go_repository(
        name = "com_google_cloud_go_bigquery",
        importpath = "cloud.google.com/go/bigquery",
        sum = "h1:RscMV6LbnAmhAzD893Lv9nXXy2WCaJmbxYPWDLbGqNQ=",
        version = "v1.50.0",
    )
    go_repository(
        name = "com_google_cloud_go_billing",
        importpath = "cloud.google.com/go/billing",
        sum = "h1:JYj28UYF5w6VBAh0gQYlgHJ/OD1oA+JgW29YZQU+UHM=",
        version = "v1.13.0",
    )
    go_repository(
        name = "com_google_cloud_go_binaryauthorization",
        importpath = "cloud.google.com/go/binaryauthorization",
        sum = "h1:d3pMDBCCNivxt5a4eaV7FwL7cSH0H7RrEnFrTb1QKWs=",
        version = "v1.5.0",
    )
    go_repository(
        name = "com_google_cloud_go_certificatemanager",
        importpath = "cloud.google.com/go/certificatemanager",
        sum = "h1:5C5UWeSt8Jkgp7OWn2rCkLmYurar/vIWIoSQ2+LaTOc=",
        version = "v1.6.0",
    )
    go_repository(
        name = "com_google_cloud_go_channel",
        importpath = "cloud.google.com/go/channel",
        sum = "h1:GpcQY5UJKeOekYgsX3QXbzzAc/kRGtBq43fTmyKe6Uw=",
        version = "v1.12.0",
    )
    go_repository(
        name = "com_google_cloud_go_cloudbuild",
        importpath = "cloud.google.com/go/cloudbuild",
        sum = "h1:GHQCjV4WlPPVU/j3Rlpc8vNIDwThhd1U9qSY/NPZdko=",
        version = "v1.9.0",
    )
    go_repository(
        name = "com_google_cloud_go_clouddms",
        importpath = "cloud.google.com/go/clouddms",
        sum = "h1:E7v4TpDGUyEm1C/4KIrpVSOCTm0P6vWdHT0I4mostRA=",
        version = "v1.5.0",
    )
    go_repository(
        name = "com_google_cloud_go_cloudtasks",
        importpath = "cloud.google.com/go/cloudtasks",
        sum = "h1:uK5k6abf4yligFgYFnG0ni8msai/dSv6mDmiBulU0hU=",
        version = "v1.10.0",
    )
    go_repository(
        name = "com_google_cloud_go_compute",
        importpath = "cloud.google.com/go/compute",
        sum = "h1:+9zda3WGgW1ZSTlVppLCYFIr48Pa35q1uG2N1itbCEQ=",
        version = "v1.19.0",
    )
    go_repository(
        name = "com_google_cloud_go_compute_metadata",
        importpath = "cloud.google.com/go/compute/metadata",
        sum = "h1:Tz+eQXMEqDIKRsmY3cHTL6FVaynIjX2QxYC4trgAKZc=",
        version = "v0.3.0",
    )
    go_repository(
        name = "com_google_cloud_go_contactcenterinsights",
        importpath = "cloud.google.com/go/contactcenterinsights",
        sum = "h1:jXIpfcH/VYSE1SYcPzO0n1VVb+sAamiLOgCw45JbOQk=",
        version = "v1.6.0",
    )
    go_repository(
        name = "com_google_cloud_go_container",
        importpath = "cloud.google.com/go/container",
        sum = "h1:NKlY/wCDapfVZlbVVaeuu2UZZED5Dy1z4Zx1KhEzm8c=",
        version = "v1.15.0",
    )
    go_repository(
        name = "com_google_cloud_go_containeranalysis",
        importpath = "cloud.google.com/go/containeranalysis",
        sum = "h1:EQ4FFxNaEAg8PqQCO7bVQfWz9NVwZCUKaM1b3ycfx3U=",
        version = "v0.9.0",
    )
    go_repository(
        name = "com_google_cloud_go_datacatalog",
        importpath = "cloud.google.com/go/datacatalog",
        sum = "h1:4H5IJiyUE0X6ShQBqgFFZvGGcrwGVndTwUSLP4c52gw=",
        version = "v1.13.0",
    )
    go_repository(
        name = "com_google_cloud_go_dataflow",
        importpath = "cloud.google.com/go/dataflow",
        sum = "h1:eYyD9o/8Nm6EttsKZaEGD84xC17bNgSKCu0ZxwqUbpg=",
        version = "v0.8.0",
    )
    go_repository(
        name = "com_google_cloud_go_dataform",
        importpath = "cloud.google.com/go/dataform",
        sum = "h1:Dyk+fufup1FR6cbHjFpMuP4SfPiF3LI3JtoIIALoq48=",
        version = "v0.7.0",
    )
    go_repository(
        name = "com_google_cloud_go_datafusion",
        importpath = "cloud.google.com/go/datafusion",
        sum = "h1:sZjRnS3TWkGsu1LjYPFD/fHeMLZNXDK6PDHi2s2s/bk=",
        version = "v1.6.0",
    )
    go_repository(
        name = "com_google_cloud_go_datalabeling",
        importpath = "cloud.google.com/go/datalabeling",
        sum = "h1:ch4qA2yvddGRUrlfwrNJCr79qLqhS9QBwofPHfFlDIk=",
        version = "v0.7.0",
    )
    go_repository(
        name = "com_google_cloud_go_dataplex",
        importpath = "cloud.google.com/go/dataplex",
        sum = "h1:RvoZ5T7gySwm1CHzAw7yY1QwwqaGswunmqEssPxU/AM=",
        version = "v1.6.0",
    )
    go_repository(
        name = "com_google_cloud_go_dataproc",
        importpath = "cloud.google.com/go/dataproc",
        sum = "h1:W47qHL3W4BPkAIbk4SWmIERwsWBaNnWm0P2sdx3YgGU=",
        version = "v1.12.0",
    )
    go_repository(
        name = "com_google_cloud_go_dataqna",
        importpath = "cloud.google.com/go/dataqna",
        sum = "h1:yFzi/YU4YAdjyo7pXkBE2FeHbgz5OQQBVDdbErEHmVQ=",
        version = "v0.7.0",
    )
    go_repository(
        name = "com_google_cloud_go_datastore",
        importpath = "cloud.google.com/go/datastore",
        sum = "h1:iF6I/HaLs3Ado8uRKMvZRvF/ZLkWaWE9i8AiHzbC774=",
        version = "v1.11.0",
    )
    go_repository(
        name = "com_google_cloud_go_datastream",
        importpath = "cloud.google.com/go/datastream",
        sum = "h1:BBCBTnWMDwwEzQQmipUXxATa7Cm7CA/gKjKcR2w35T0=",
        version = "v1.7.0",
    )
    go_repository(
        name = "com_google_cloud_go_deploy",
        importpath = "cloud.google.com/go/deploy",
        sum = "h1:otshdKEbmsi1ELYeCKNYppwV0UH5xD05drSdBm7ouTk=",
        version = "v1.8.0",
    )
    go_repository(
        name = "com_google_cloud_go_dialogflow",
        importpath = "cloud.google.com/go/dialogflow",
        sum = "h1:uVlKKzp6G/VtSW0E7IH1Y5o0H48/UOCmqksG2riYCwQ=",
        version = "v1.32.0",
    )
    go_repository(
        name = "com_google_cloud_go_dlp",
        importpath = "cloud.google.com/go/dlp",
        sum = "h1:1JoJqezlgu6NWCroBxr4rOZnwNFILXr4cB9dMaSKO4A=",
        version = "v1.9.0",
    )
    go_repository(
        name = "com_google_cloud_go_documentai",
        importpath = "cloud.google.com/go/documentai",
        sum = "h1:KM3Xh0QQyyEdC8Gs2vhZfU+rt6OCPF0dwVwxKgLmWfI=",
        version = "v1.18.0",
    )
    go_repository(
        name = "com_google_cloud_go_domains",
        importpath = "cloud.google.com/go/domains",
        sum = "h1:2ti/o9tlWL4N+wIuWUNH+LbfgpwxPr8J1sv9RHA4bYQ=",
        version = "v0.8.0",
    )
    go_repository(
        name = "com_google_cloud_go_edgecontainer",
        importpath = "cloud.google.com/go/edgecontainer",
        sum = "h1:O0YVE5v+O0Q/ODXYsQHmHb+sYM8KNjGZw2pjX2Ws41c=",
        version = "v1.0.0",
    )
    go_repository(
        name = "com_google_cloud_go_errorreporting",
        importpath = "cloud.google.com/go/errorreporting",
        sum = "h1:kj1XEWMu8P0qlLhm3FwcaFsUvXChV/OraZwA70trRR0=",
        version = "v0.3.0",
    )
    go_repository(
        name = "com_google_cloud_go_essentialcontacts",
        importpath = "cloud.google.com/go/essentialcontacts",
        sum = "h1:gIzEhCoOT7bi+6QZqZIzX1Erj4SswMPIteNvYVlu+pM=",
        version = "v1.5.0",
    )
    go_repository(
        name = "com_google_cloud_go_eventarc",
        importpath = "cloud.google.com/go/eventarc",
        sum = "h1:fsJmNeqvqtk74FsaVDU6cH79lyZNCYP8Rrv7EhaB/PU=",
        version = "v1.11.0",
    )
    go_repository(
        name = "com_google_cloud_go_filestore",
        importpath = "cloud.google.com/go/filestore",
        sum = "h1:ckTEXN5towyTMu4q0uQ1Mde/JwTHur0gXs8oaIZnKfw=",
        version = "v1.6.0",
    )
    go_repository(
        name = "com_google_cloud_go_firestore",
        importpath = "cloud.google.com/go/firestore",
        sum = "h1:IBlRyxgGySXu5VuW0RgGFlTtLukSnNkpDiEOMkQkmpA=",
        version = "v1.9.0",
    )
    go_repository(
        name = "com_google_cloud_go_functions",
        importpath = "cloud.google.com/go/functions",
        sum = "h1:pPDqtsXG2g9HeOQLoquLbmvmb82Y4Ezdo1GXuotFoWg=",
        version = "v1.13.0",
    )
    go_repository(
        name = "com_google_cloud_go_gaming",
        importpath = "cloud.google.com/go/gaming",
        sum = "h1:7vEhFnZmd931Mo7sZ6pJy7uQPDxF7m7v8xtBheG08tc=",
        version = "v1.9.0",
    )
    go_repository(
        name = "com_google_cloud_go_gkebackup",
        importpath = "cloud.google.com/go/gkebackup",
        sum = "h1:za3QZvw6ujR0uyqkhomKKKNoXDyqYGPJies3voUK8DA=",
        version = "v0.4.0",
    )
    go_repository(
        name = "com_google_cloud_go_gkeconnect",
        importpath = "cloud.google.com/go/gkeconnect",
        sum = "h1:gXYKciHS/Lgq0GJ5Kc9SzPA35NGc3yqu6SkjonpEr2Q=",
        version = "v0.7.0",
    )
    go_repository(
        name = "com_google_cloud_go_gkehub",
        importpath = "cloud.google.com/go/gkehub",
        sum = "h1:TqCSPsEBQ6oZSJgEYZ3XT8x2gUadbvfwI32YB0kuHCs=",
        version = "v0.12.0",
    )
    go_repository(
        name = "com_google_cloud_go_gkemulticloud",
        importpath = "cloud.google.com/go/gkemulticloud",
        sum = "h1:8I84Q4vl02rJRsFiinBxl7WCozfdLlUVBQuSrqr9Wtk=",
        version = "v0.5.0",
    )
    go_repository(
        name = "com_google_cloud_go_gsuiteaddons",
        importpath = "cloud.google.com/go/gsuiteaddons",
        sum = "h1:1mvhXqJzV0Vg5Fa95QwckljODJJfDFXV4pn+iL50zzA=",
        version = "v1.5.0",
    )
    go_repository(
        name = "com_google_cloud_go_iam",
        importpath = "cloud.google.com/go/iam",
        sum = "h1:+CmB+K0J/33d0zSQ9SlFWUeCCEn5XJA0ZMZ3pHE9u8k=",
        version = "v0.13.0",
    )
    go_repository(
        name = "com_google_cloud_go_iap",
        importpath = "cloud.google.com/go/iap",
        sum = "h1:PxVHFuMxmSZyfntKXHXhd8bo82WJ+LcATenq7HLdVnU=",
        version = "v1.7.1",
    )
    go_repository(
        name = "com_google_cloud_go_ids",
        importpath = "cloud.google.com/go/ids",
        sum = "h1:fodnCDtOXuMmS8LTC2y3h8t24U8F3eKWfhi+3LY6Qf0=",
        version = "v1.3.0",
    )
    go_repository(
        name = "com_google_cloud_go_iot",
        importpath = "cloud.google.com/go/iot",
        sum = "h1:39W5BFSarRNZfVG0eXI5LYux+OVQT8GkgpHCnrZL2vM=",
        version = "v1.6.0",
    )
    go_repository(
        name = "com_google_cloud_go_kms",
        importpath = "cloud.google.com/go/kms",
        sum = "h1:7hm1bRqGCA1GBRQUrp831TwJ9TWhP+tvLuP497CQS2g=",
        version = "v1.10.1",
    )
    go_repository(
        name = "com_google_cloud_go_language",
        importpath = "cloud.google.com/go/language",
        sum = "h1:7Ulo2mDk9huBoBi8zCE3ONOoBrL6UXfAI71CLQ9GEIM=",
        version = "v1.9.0",
    )
    go_repository(
        name = "com_google_cloud_go_lifesciences",
        importpath = "cloud.google.com/go/lifesciences",
        sum = "h1:uWrMjWTsGjLZpCTWEAzYvyXj+7fhiZST45u9AgasasI=",
        version = "v0.8.0",
    )
    go_repository(
        name = "com_google_cloud_go_logging",
        importpath = "cloud.google.com/go/logging",
        sum = "h1:CJYxlNNNNAMkHp9em/YEXcfJg+rPDg7YfwoRpMU+t5I=",
        version = "v1.7.0",
    )
    go_repository(
        name = "com_google_cloud_go_longrunning",
        importpath = "cloud.google.com/go/longrunning",
        sum = "h1:v+yFJOfKC3yZdY6ZUI933pIYdhyhV8S3NpWrXWmg7jM=",
        version = "v0.4.1",
    )
    go_repository(
        name = "com_google_cloud_go_managedidentities",
        importpath = "cloud.google.com/go/managedidentities",
        sum = "h1:ZRQ4k21/jAhrHBVKl/AY7SjgzeJwG1iZa+mJ82P+VNg=",
        version = "v1.5.0",
    )
    go_repository(
        name = "com_google_cloud_go_maps",
        importpath = "cloud.google.com/go/maps",
        sum = "h1:mv9YaczD4oZBZkM5XJl6fXQ984IkJNHPwkc8MUsdkBo=",
        version = "v0.7.0",
    )
    go_repository(
        name = "com_google_cloud_go_mediatranslation",
        importpath = "cloud.google.com/go/mediatranslation",
        sum = "h1:anPxH+/WWt8Yc3EdoEJhPMBRF7EhIdz426A+tuoA0OU=",
        version = "v0.7.0",
    )
    go_repository(
        name = "com_google_cloud_go_memcache",
        importpath = "cloud.google.com/go/memcache",
        sum = "h1:8/VEmWCpnETCrBwS3z4MhT+tIdKgR1Z4Tr2tvYH32rg=",
        version = "v1.9.0",
    )
    go_repository(
        name = "com_google_cloud_go_metastore",
        importpath = "cloud.google.com/go/metastore",
        sum = "h1:QCFhZVe2289KDBQ7WxaHV2rAmPrmRAdLC6gbjUd3HPo=",
        version = "v1.10.0",
    )
    go_repository(
        name = "com_google_cloud_go_monitoring",
        importpath = "cloud.google.com/go/monitoring",
        sum = "h1:2qsrgXGVoRXpP7otZ14eE1I568zAa92sJSDPyOJvwjM=",
        version = "v1.13.0",
    )
    go_repository(
        name = "com_google_cloud_go_networkconnectivity",
        importpath = "cloud.google.com/go/networkconnectivity",
        sum = "h1:ZD6b4Pk1jEtp/cx9nx0ZYcL3BKqDa+KixNDZ6Bjs1B8=",
        version = "v1.11.0",
    )
    go_repository(
        name = "com_google_cloud_go_networkmanagement",
        importpath = "cloud.google.com/go/networkmanagement",
        sum = "h1:8KWEUNGcpSX9WwZXq7FtciuNGPdPdPN/ruDm769yAEM=",
        version = "v1.6.0",
    )
    go_repository(
        name = "com_google_cloud_go_networksecurity",
        importpath = "cloud.google.com/go/networksecurity",
        sum = "h1:sOc42Ig1K2LiKlzG71GUVloeSJ0J3mffEBYmvu+P0eo=",
        version = "v0.8.0",
    )
    go_repository(
        name = "com_google_cloud_go_notebooks",
        importpath = "cloud.google.com/go/notebooks",
        sum = "h1:Kg2K3K7CbSXYJHZ1aGQpf1xi5x2GUvQWf2sFVuiZh8M=",
        version = "v1.8.0",
    )
    go_repository(
        name = "com_google_cloud_go_optimization",
        importpath = "cloud.google.com/go/optimization",
        sum = "h1:dj8O4VOJRB4CUwZXdmwNViH1OtI0WtWL867/lnYH248=",
        version = "v1.3.1",
    )
    go_repository(
        name = "com_google_cloud_go_orchestration",
        importpath = "cloud.google.com/go/orchestration",
        sum = "h1:Vw+CEXo8M/FZ1rb4EjcLv0gJqqw89b7+g+C/EmniTb8=",
        version = "v1.6.0",
    )
    go_repository(
        name = "com_google_cloud_go_orgpolicy",
        importpath = "cloud.google.com/go/orgpolicy",
        sum = "h1:XDriMWug7sd0kYT1QKofRpRHzjad0bK8Q8uA9q+XrU4=",
        version = "v1.10.0",
    )
    go_repository(
        name = "com_google_cloud_go_osconfig",
        importpath = "cloud.google.com/go/osconfig",
        sum = "h1:PkSQx4OHit5xz2bNyr11KGcaFccL5oqglFPdTboyqwQ=",
        version = "v1.11.0",
    )
    go_repository(
        name = "com_google_cloud_go_oslogin",
        importpath = "cloud.google.com/go/oslogin",
        sum = "h1:whP7vhpmc+ufZa90eVpkfbgzJRK/Xomjz+XCD4aGwWw=",
        version = "v1.9.0",
    )
    go_repository(
        name = "com_google_cloud_go_phishingprotection",
        importpath = "cloud.google.com/go/phishingprotection",
        sum = "h1:l6tDkT7qAEV49MNEJkEJTB6vOO/onbSOcNtAT09HPuA=",
        version = "v0.7.0",
    )
    go_repository(
        name = "com_google_cloud_go_policytroubleshooter",
        importpath = "cloud.google.com/go/policytroubleshooter",
        sum = "h1:yKAGC4p9O61ttZUswaq9GAn1SZnEzTd0vUYXD7ZBT7Y=",
        version = "v1.6.0",
    )
    go_repository(
        name = "com_google_cloud_go_privatecatalog",
        importpath = "cloud.google.com/go/privatecatalog",
        sum = "h1:EPEJ1DpEGXLDnmc7mnCAqFmkwUJbIsaLAiLHVOkkwtc=",
        version = "v0.8.0",
    )
    go_repository(
        name = "com_google_cloud_go_pubsub",
        importpath = "cloud.google.com/go/pubsub",
        sum = "h1:vCge8m7aUKBJYOgrZp7EsNDf6QMd2CAlXZqWTn3yq6s=",
        version = "v1.30.0",
    )
    go_repository(
        name = "com_google_cloud_go_pubsublite",
        importpath = "cloud.google.com/go/pubsublite",
        sum = "h1:cb9fsrtpINtETHiJ3ECeaVzrfIVhcGjhhJEjybHXHao=",
        version = "v1.7.0",
    )
    go_repository(
        name = "com_google_cloud_go_recaptchaenterprise_v2",
        importpath = "cloud.google.com/go/recaptchaenterprise/v2",
        sum = "h1:6iOCujSNJ0YS7oNymI64hXsjGq60T4FK1zdLugxbzvU=",
        version = "v2.7.0",
    )
    go_repository(
        name = "com_google_cloud_go_recommendationengine",
        importpath = "cloud.google.com/go/recommendationengine",
        sum = "h1:VibRFCwWXrFebEWKHfZAt2kta6pS7Tlimsnms0fjv7k=",
        version = "v0.7.0",
    )
    go_repository(
        name = "com_google_cloud_go_recommender",
        importpath = "cloud.google.com/go/recommender",
        sum = "h1:ZnFRY5R6zOVk2IDS1Jbv5Bw+DExCI5rFumsTnMXiu/A=",
        version = "v1.9.0",
    )
    go_repository(
        name = "com_google_cloud_go_redis",
        importpath = "cloud.google.com/go/redis",
        sum = "h1:JoAd3SkeDt3rLFAAxEvw6wV4t+8y4ZzfZcZmddqphQ8=",
        version = "v1.11.0",
    )
    go_repository(
        name = "com_google_cloud_go_resourcemanager",
        importpath = "cloud.google.com/go/resourcemanager",
        sum = "h1:NRM0p+RJkaQF9Ee9JMnUV9BQ2QBIOq/v8M+Pbv/wmCs=",
        version = "v1.7.0",
    )
    go_repository(
        name = "com_google_cloud_go_resourcesettings",
        importpath = "cloud.google.com/go/resourcesettings",
        sum = "h1:8Dua37kQt27CCWHm4h/Q1XqCF6ByD7Ouu49xg95qJzI=",
        version = "v1.5.0",
    )
    go_repository(
        name = "com_google_cloud_go_retail",
        importpath = "cloud.google.com/go/retail",
        sum = "h1:1Dda2OpFNzIb4qWgFZjYlpP7sxX3aLeypKG6A3H4Yys=",
        version = "v1.12.0",
    )
    go_repository(
        name = "com_google_cloud_go_run",
        importpath = "cloud.google.com/go/run",
        sum = "h1:ydJQo+k+MShYnBfhaRHSZYeD/SQKZzZLAROyfpeD9zw=",
        version = "v0.9.0",
    )
    go_repository(
        name = "com_google_cloud_go_scheduler",
        importpath = "cloud.google.com/go/scheduler",
        sum = "h1:NpQAHtx3sulByTLe2dMwWmah8PWgeoieFPpJpArwFV0=",
        version = "v1.9.0",
    )
    go_repository(
        name = "com_google_cloud_go_secretmanager",
        importpath = "cloud.google.com/go/secretmanager",
        sum = "h1:pu03bha7ukxF8otyPKTFdDz+rr9sE3YauS5PliDXK60=",
        version = "v1.10.0",
    )
    go_repository(
        name = "com_google_cloud_go_security",
        importpath = "cloud.google.com/go/security",
        sum = "h1:PYvDxopRQBfYAXKAuDpFCKBvDOWPWzp9k/H5nB3ud3o=",
        version = "v1.13.0",
    )
    go_repository(
        name = "com_google_cloud_go_securitycenter",
        importpath = "cloud.google.com/go/securitycenter",
        sum = "h1:AF3c2s3awNTMoBtMX3oCUoOMmGlYxGOeuXSYHNBkf14=",
        version = "v1.19.0",
    )
    go_repository(
        name = "com_google_cloud_go_servicecontrol",
        importpath = "cloud.google.com/go/servicecontrol",
        sum = "h1:d0uV7Qegtfaa7Z2ClDzr9HJmnbJW7jn0WhZ7wOX6hLE=",
        version = "v1.11.1",
    )
    go_repository(
        name = "com_google_cloud_go_servicedirectory",
        importpath = "cloud.google.com/go/servicedirectory",
        sum = "h1:SJwk0XX2e26o25ObYUORXx6torSFiYgsGkWSkZgkoSU=",
        version = "v1.9.0",
    )
    go_repository(
        name = "com_google_cloud_go_servicemanagement",
        importpath = "cloud.google.com/go/servicemanagement",
        sum = "h1:fopAQI/IAzlxnVeiKn/8WiV6zKndjFkvi+gzu+NjywY=",
        version = "v1.8.0",
    )
    go_repository(
        name = "com_google_cloud_go_serviceusage",
        importpath = "cloud.google.com/go/serviceusage",
        sum = "h1:rXyq+0+RSIm3HFypctp7WoXxIA563rn206CfMWdqXX4=",
        version = "v1.6.0",
    )
    go_repository(
        name = "com_google_cloud_go_shell",
        importpath = "cloud.google.com/go/shell",
        sum = "h1:wT0Uw7ib7+AgZST9eCDygwTJn4+bHMDtZo5fh7kGWDU=",
        version = "v1.6.0",
    )
    go_repository(
        name = "com_google_cloud_go_spanner",
        importpath = "cloud.google.com/go/spanner",
        sum = "h1:7VdjZ8zj4sHbDw55atp5dfY6kn1j9sam9DRNpPQhqR4=",
        version = "v1.45.0",
    )
    go_repository(
        name = "com_google_cloud_go_speech",
        importpath = "cloud.google.com/go/speech",
        sum = "h1:JEVoWGNnTF128kNty7T4aG4eqv2z86yiMJPT9Zjp+iw=",
        version = "v1.15.0",
    )
    go_repository(
        name = "com_google_cloud_go_storage",
        importpath = "cloud.google.com/go/storage",
        sum = "h1:6RRlFMv1omScs6iq2hfE3IvgE+l6RfJPampq8UZc5TU=",
        version = "v1.14.0",
    )
    go_repository(
        name = "com_google_cloud_go_storagetransfer",
        importpath = "cloud.google.com/go/storagetransfer",
        sum = "h1:5T+PM+3ECU3EY2y9Brv0Sf3oka8pKmsCfpQ07+91G9o=",
        version = "v1.8.0",
    )
    go_repository(
        name = "com_google_cloud_go_talent",
        importpath = "cloud.google.com/go/talent",
        sum = "h1:nI9sVZPjMKiO2q3Uu0KhTDVov3Xrlpt63fghP9XjyEM=",
        version = "v1.5.0",
    )
    go_repository(
        name = "com_google_cloud_go_texttospeech",
        importpath = "cloud.google.com/go/texttospeech",
        sum = "h1:H4g1ULStsbVtalbZGktyzXzw6jP26RjVGYx9RaYjBzc=",
        version = "v1.6.0",
    )
    go_repository(
        name = "com_google_cloud_go_tpu",
        importpath = "cloud.google.com/go/tpu",
        sum = "h1:/34T6CbSi+kTv5E19Q9zbU/ix8IviInZpzwz3rsFE+A=",
        version = "v1.5.0",
    )
    go_repository(
        name = "com_google_cloud_go_trace",
        importpath = "cloud.google.com/go/trace",
        sum = "h1:olxC0QHC59zgJVALtgqfD9tGk0lfeCP5/AGXL3Px/no=",
        version = "v1.9.0",
    )
    go_repository(
        name = "com_google_cloud_go_translate",
        importpath = "cloud.google.com/go/translate",
        sum = "h1:GvLP4oQ4uPdChBmBaUSa/SaZxCdyWELtlAaKzpHsXdA=",
        version = "v1.7.0",
    )
    go_repository(
        name = "com_google_cloud_go_video",
        importpath = "cloud.google.com/go/video",
        sum = "h1:upIbnGI0ZgACm58HPjAeBMleW3sl5cT84AbYQ8PWOgM=",
        version = "v1.15.0",
    )
    go_repository(
        name = "com_google_cloud_go_videointelligence",
        importpath = "cloud.google.com/go/videointelligence",
        sum = "h1:Uh5BdoET8XXqXX2uXIahGb+wTKbLkGH7s4GXR58RrG8=",
        version = "v1.10.0",
    )
    go_repository(
        name = "com_google_cloud_go_vision_v2",
        importpath = "cloud.google.com/go/vision/v2",
        sum = "h1:8C8RXUJoflCI4yVdqhTy9tRyygSHmp60aP363z23HKg=",
        version = "v2.7.0",
    )
    go_repository(
        name = "com_google_cloud_go_vmmigration",
        importpath = "cloud.google.com/go/vmmigration",
        sum = "h1:Azs5WKtfOC8pxvkyrDvt7J0/4DYBch0cVbuFfCCFt5k=",
        version = "v1.6.0",
    )
    go_repository(
        name = "com_google_cloud_go_vmwareengine",
        importpath = "cloud.google.com/go/vmwareengine",
        sum = "h1:b0NBu7S294l0gmtrT0nOJneMYgZapr5x9tVWvgDoVEM=",
        version = "v0.3.0",
    )
    go_repository(
        name = "com_google_cloud_go_vpcaccess",
        importpath = "cloud.google.com/go/vpcaccess",
        sum = "h1:FOe6CuiQD3BhHJWt7E8QlbBcaIzVRddupwJlp7eqmn4=",
        version = "v1.6.0",
    )
    go_repository(
        name = "com_google_cloud_go_webrisk",
        importpath = "cloud.google.com/go/webrisk",
        sum = "h1:IY+L2+UwxcVm2zayMAtBhZleecdIFLiC+QJMzgb0kT0=",
        version = "v1.8.0",
    )
    go_repository(
        name = "com_google_cloud_go_websecurityscanner",
        importpath = "cloud.google.com/go/websecurityscanner",
        sum = "h1:AHC1xmaNMOZtNqxI9Rmm87IJEyPaRkOxeI0gpAacXGk=",
        version = "v1.5.0",
    )
    go_repository(
        name = "com_google_cloud_go_workflows",
        importpath = "cloud.google.com/go/workflows",
        sum = "h1:FfGp9w0cYnaKZJhUOMqCOJCYT/WlvYBfTQhFWV3sRKI=",
        version = "v1.10.0",
    )
    go_repository(
        name = "com_lukechampine_blake3",
        importpath = "lukechampine.com/blake3",
        sum = "h1:sJ3XhFINmHSrYCgl958hscfIa3bw8x4DqMP3u1YvoYE=",
        version = "v1.3.0",
    )
    go_repository(
        name = "com_shuralyov_dmitri_app_changes",
        importpath = "dmitri.shuralyov.com/app/changes",
        sum = "h1:hJiie5Bf3QucGRa4ymsAUOxyhYwGEz1xrsVk0P8erlw=",
        version = "v0.0.0-20180602232624-0a106ad413e3",
    )
    go_repository(
        name = "com_shuralyov_dmitri_gpu_mtl",
        importpath = "dmitri.shuralyov.com/gpu/mtl",
        sum = "h1:VpgP7xuJadIUuKccphEpTJnWhS2jkQyMt6Y7pJCD7fY=",
        version = "v0.0.0-20190408044501-666a987793e9",
    )
    go_repository(
        name = "com_shuralyov_dmitri_html_belt",
        importpath = "dmitri.shuralyov.com/html/belt",
        sum = "h1:SPOUaucgtVls75mg+X7CXigS71EnsfVUK/2CgVrwqgw=",
        version = "v0.0.0-20180602232347-f7d459c86be0",
    )
    go_repository(
        name = "com_shuralyov_dmitri_service_change",
        importpath = "dmitri.shuralyov.com/service/change",
        sum = "h1:GvWw74lx5noHocd+f6HBMXK6DuggBB1dhVkuGZbv7qM=",
        version = "v0.0.0-20181023043359-a85b471d5412",
    )
    go_repository(
        name = "com_shuralyov_dmitri_state",
        importpath = "dmitri.shuralyov.com/state",
        sum = "h1:ivON6cwHK1OH26MZyWDCnbTRZZf0IhNsENoNAKFS1g4=",
        version = "v0.0.0-20180228185332-28bcc343414c",
    )
    go_repository(
        name = "com_sourcegraph_sourcegraph_appdash",
        importpath = "sourcegraph.com/sourcegraph/appdash",
        sum = "h1:ucqkfpjg9WzSUubAO62csmucvxl4/JeW3F4I4909XkM=",
        version = "v0.0.0-20190731080439-ebfcffb1b5c0",
    )
    go_repository(
        name = "com_sourcegraph_sourcegraph_go_diff",
        importpath = "sourcegraph.com/sourcegraph/go-diff",
        sum = "h1:eTiIR0CoWjGzJcnQ3OkhIl/b9GJovq4lSAVRt0ZFEG8=",
        version = "v0.5.0",
    )
    go_repository(
        name = "com_sourcegraph_sqs_pbtypes",
        importpath = "sourcegraph.com/sqs/pbtypes",
        sum = "h1:JPJh2pk3+X4lXAkZIk2RuE/7/FoK9maXw+TNPJhVS/c=",
        version = "v0.0.0-20180604144634-d3ebe8f20ae4",
    )
    go_repository(
        name = "dev_cel_expr",
        importpath = "cel.dev/expr",
        sum = "h1:O1jzfJCQBfL5BFoYktaxwIhuttaQPsVWerH9/EEKx0w=",
        version = "v0.15.0",
    )
    go_repository(
        name = "in_gopkg_alecthomas_kingpin_v2",
        importpath = "gopkg.in/alecthomas/kingpin.v2",
        sum = "h1:jMFz6MfLP0/4fUyZle81rXUoxOBFi19VUFKVDOQfozc=",
        version = "v2.2.6",
    )
    go_repository(
        name = "in_gopkg_bsm_ratelimit_v1",
        importpath = "gopkg.in/bsm/ratelimit.v1",
        sum = "h1:stTHdEoWg1pQ8riaP5ROrjS6zy6wewH/Q2iwnLCQUXY=",
        version = "v1.0.0-20160220154919-db14e161995a",
    )
    go_repository(
        name = "in_gopkg_check_v1",
        importpath = "gopkg.in/check.v1",
        sum = "h1:Hei/4ADfdWqJk1ZMxUNpqntNwaWcugrBjAiHlqqRiVk=",
        version = "v1.0.0-20201130134442-10cb98267c6c",
    )
    go_repository(
        name = "in_gopkg_cheggaaa_pb_v1",
        importpath = "gopkg.in/cheggaaa/pb.v1",
        sum = "h1:Ev7yu1/f6+d+b3pi5vPdRPc6nNtP1umSfcWiEfRqv6I=",
        version = "v1.0.25",
    )
    go_repository(
        name = "in_gopkg_d4l3k_messagediff_v1",
        importpath = "gopkg.in/d4l3k/messagediff.v1",
        sum = "h1:70AthpjunwzUiarMHyED52mj9UwtAnE89l1Gmrt3EU0=",
        version = "v1.2.1",
    )
    go_repository(
        name = "in_gopkg_errgo_v2",
        importpath = "gopkg.in/errgo.v2",
        sum = "h1:0vLT13EuvQ0hNvakwLuFZ/jYrLp5F3kcWHXdRggjCE8=",
        version = "v2.1.0",
    )
    go_repository(
        name = "in_gopkg_fsnotify_v1",
        importpath = "gopkg.in/fsnotify.v1",
        sum = "h1:xOHLXZwVvI9hhs+cLKq5+I5onOuwQLhQwiu63xxlHs4=",
        version = "v1.4.7",
    )
    go_repository(
        name = "in_gopkg_gcfg_v1",
        importpath = "gopkg.in/gcfg.v1",
        sum = "h1:m8OOJ4ccYHnx2f4gQwpno8nAX5OGOh7RLaaz0pj3Ogs=",
        version = "v1.2.3",
    )
    go_repository(
        name = "in_gopkg_inf_v0",
        importpath = "gopkg.in/inf.v0",
        sum = "h1:73M5CoZyi3ZLMOyDlQh031Cx6N9NDJ2Vvfl76EDAgDc=",
        version = "v0.9.1",
    )
    go_repository(
        name = "in_gopkg_ini_v1",
        importpath = "gopkg.in/ini.v1",
        sum = "h1:Dgnx+6+nfE+IfzjUEISNeydPJh9AXNNsWbGP9KzCsOA=",
        version = "v1.67.0",
    )
    go_repository(
        name = "in_gopkg_jcmturner_aescts_v1",
        importpath = "gopkg.in/jcmturner/aescts.v1",
        sum = "h1:cVVZBK2b1zY26haWB4vbBiZrfFQnfbTVrE3xZq6hrEw=",
        version = "v1.0.1",
    )
    go_repository(
        name = "in_gopkg_jcmturner_dnsutils_v1",
        importpath = "gopkg.in/jcmturner/dnsutils.v1",
        sum = "h1:cIuC1OLRGZrld+16ZJvvZxVJeKPsvd5eUIvxfoN5hSM=",
        version = "v1.0.1",
    )
    go_repository(
        name = "in_gopkg_jcmturner_goidentity_v3",
        importpath = "gopkg.in/jcmturner/goidentity.v3",
        sum = "h1:1duIyWiTaYvVx3YX2CYtpJbUFd7/UuPYCfgXtQ3VTbI=",
        version = "v3.0.0",
    )
    go_repository(
        name = "in_gopkg_jcmturner_gokrb5_v7",
        importpath = "gopkg.in/jcmturner/gokrb5.v7",
        sum = "h1:a9tsXlIDD9SKxotJMK3niV7rPZAJeX2aD/0yg3qlIrg=",
        version = "v7.5.0",
    )
    go_repository(
        name = "in_gopkg_jcmturner_rpc_v1",
        importpath = "gopkg.in/jcmturner/rpc.v1",
        sum = "h1:QHIUxTX1ISuAv9dD2wJ9HWQVuWDX/Zc0PfeC2tjc4rU=",
        version = "v1.1.0",
    )
    go_repository(
        name = "in_gopkg_natefinch_lumberjack_v2",
        importpath = "gopkg.in/natefinch/lumberjack.v2",
        sum = "h1:bBRl1b0OH9s/DuPhuXpNl+VtCaJXFZ5/uEFST95x9zc=",
        version = "v2.2.1",
    )
    go_repository(
        name = "in_gopkg_natefinch_npipe_v2",
        importpath = "gopkg.in/natefinch/npipe.v2",
        sum = "h1:+JknDZhAj8YMt7GC73Ei8pv4MzjDUNPHgQWJdtMAaDU=",
        version = "v2.0.0-20160621034901-c1b8fa8bdcce",
    )
    go_repository(
        name = "in_gopkg_redis_v4",
        importpath = "gopkg.in/redis.v4",
        sum = "h1:y3XbwQAiHwgNLUng56mgWYK39vsPqo8sT84XTEcxjr0=",
        version = "v4.2.4",
    )
    go_repository(
        name = "in_gopkg_resty_v1",
        importpath = "gopkg.in/resty.v1",
        sum = "h1:CuXP0Pjfw9rOuY6EP+UvtNvt5DSqHpIxILZKT/quCZI=",
        version = "v1.12.0",
    )
    go_repository(
        name = "in_gopkg_tomb_v1",
        importpath = "gopkg.in/tomb.v1",
        sum = "h1:uRGJdciOHaEIrze2W8Q3AKkepLTh2hOroT7a+7czfdQ=",
        version = "v1.0.0-20141024135613-dd632973f1e7",
    )
    go_repository(
        name = "in_gopkg_warnings_v0",
        importpath = "gopkg.in/warnings.v0",
        sum = "h1:wFXVbFY8DY5/xOe1ECiWdKCzZlxgshcYVNkBHstARME=",
        version = "v0.1.2",
    )
    go_repository(
        name = "in_gopkg_yaml_v2",
        importpath = "gopkg.in/yaml.v2",
        sum = "h1:D8xgwECY7CYvx+Y2n4sBz93Jn9JRvxdiyyo8CTfuKaY=",
        version = "v2.4.0",
    )
    go_repository(
        name = "in_gopkg_yaml_v3",
        importpath = "gopkg.in/yaml.v3",
        sum = "h1:fxVm/GzAzEWqLHuvctI91KS9hhNmmWOoWu0XTYJS7CA=",
        version = "v3.0.1",
    )
    go_repository(
        name = "io_etcd_go_bbolt",
        importpath = "go.etcd.io/bbolt",
        sum = "h1:/ecaJf0sk1l4l6V4awd65v2C3ILy7MSj+s/x1ADCIMU=",
        version = "v1.3.6",
    )
    go_repository(
        name = "io_etcd_go_etcd",
        importpath = "go.etcd.io/etcd",
        sum = "h1:VcrIfasaLFkyjk6KNlXQSzO+B0fZcnECiDrKJsfxka0=",
        version = "v0.0.0-20191023171146-3cf2f69b5738",
    )
    go_repository(
        name = "io_k8s_api",
        build_file_proto_mode = "disable_global",
        importpath = "k8s.io/api",
        sum = "h1:XASIELmW8w8q0i1Y4124LqPoWMycLjyQti/fdYHYjCs=",
        version = "v0.30.4",
    )
    go_repository(
        name = "io_k8s_apimachinery",
        build_file_proto_mode = "disable_global",
        importpath = "k8s.io/apimachinery",
        sum = "h1:5QHQI2tInzr8LsT4kU/2+fSeibH1eIHswNx480cqIoY=",
        version = "v0.30.4",
    )
    go_repository(
        name = "io_k8s_client_go",
        build_extra_args = ["-exclude=vendor"],
        build_naming_convention = "go_default_library",
        importpath = "k8s.io/client-go",
        sum = "h1:eculUe+HPQoPbixfwmaSZGsKcOf7D288tH6hDAdd+wY=",
        version = "v0.30.4",
    )
    go_repository(
        name = "io_k8s_klog_v2",
        importpath = "k8s.io/klog/v2",
        sum = "h1:QXU6cPEOIslTGvZaXvFWiP9VKyeet3sawzTOvdXb4Vw=",
        version = "v2.120.1",
    )
    go_repository(
        name = "io_k8s_kube_openapi",
        importpath = "k8s.io/kube-openapi",
        sum = "h1:BZqlfIlq5YbRMFko6/PM7FjZpUb45WallggurYhKGag=",
        version = "v0.0.0-20240228011516-70dd3763d340",
    )
    go_repository(
        name = "io_k8s_sigs_json",
        importpath = "sigs.k8s.io/json",
        sum = "h1:EDPBXCAspyGV4jQlpZSudPeMmr1bNJefnuqLsRAsHZo=",
        version = "v0.0.0-20221116044647-bc3834ca7abd",
    )
    go_repository(
        name = "io_k8s_sigs_structured_merge_diff_v4",
        importpath = "sigs.k8s.io/structured-merge-diff/v4",
        sum = "h1:150L+0vs/8DA78h1u02ooW1/fFq/Lwr+sGiqlzvrtq4=",
        version = "v4.4.1",
    )
    go_repository(
        name = "io_k8s_sigs_yaml",
        importpath = "sigs.k8s.io/yaml",
        sum = "h1:a2VclLzOGrwOHDiV8EfBGhvjHvP46CtW5j6POvhYGGo=",
        version = "v1.3.0",
    )
    go_repository(
        name = "io_k8s_utils",
        importpath = "k8s.io/utils",
        sum = "h1:sgn3ZU783SCgtaSJjpcVVlRqd6GSnlTLKgpAAttJvpI=",
        version = "v0.0.0-20230726121419-3b25d923346b",
    )
    go_repository(
        name = "io_opencensus_go",
        importpath = "go.opencensus.io",
        sum = "h1:y73uSU6J157QMP2kn2r30vwW1A2W2WFwSCGnAVxeaD0=",
        version = "v0.24.0",
    )
    go_repository(
        name = "io_opentelemetry_go_otel",
        importpath = "go.opentelemetry.io/otel",
        sum = "h1:PdomN/Al4q/lN6iBJEN3AwPvUiHPMlt93c8bqTG5Llw=",
        version = "v1.29.0",
    )
    go_repository(
        name = "io_opentelemetry_go_otel_exporters_jaeger",
        importpath = "go.opentelemetry.io/otel/exporters/jaeger",
        sum = "h1:D7UpUy2Xc2wsi1Ras6V40q806WM07rqoCWzXu7Sqy+4=",
        version = "v1.17.0",
    )
    go_repository(
        name = "io_opentelemetry_go_otel_metric",
        importpath = "go.opentelemetry.io/otel/metric",
        sum = "h1:vPf/HFWTNkPu1aYeIsc98l4ktOQaL6LeSoeV2g+8YLc=",
        version = "v1.29.0",
    )
    go_repository(
        name = "io_opentelemetry_go_otel_sdk",
        importpath = "go.opentelemetry.io/otel/sdk",
        sum = "h1:vkqKjk7gwhS8VaWb0POZKmIEDimRCMsopNYnriHyryo=",
        version = "v1.29.0",
    )
    go_repository(
        name = "io_opentelemetry_go_otel_trace",
        importpath = "go.opentelemetry.io/otel/trace",
        sum = "h1:J/8ZNK4XgR7a21DZUAsbF8pZ5Jcw1VhACmnYt39JTi4=",
        version = "v1.29.0",
    )
    go_repository(
        name = "io_rsc_binaryregexp",
        importpath = "rsc.io/binaryregexp",
        sum = "h1:HfqmD5MEmC0zvwBuF187nq9mdnXjXsSivRiXN7SmRkE=",
        version = "v0.2.0",
    )
    go_repository(
        name = "io_rsc_quote_v3",
        importpath = "rsc.io/quote/v3",
        sum = "h1:9JKUTTIUgS6kzR9mK1YuGKv6Nl+DijDNIc0ghT58FaY=",
        version = "v3.1.0",
    )
    go_repository(
        name = "io_rsc_sampler",
        importpath = "rsc.io/sampler",
        sum = "h1:7uVkIFmeBqHfdjD+gZwtXXI+RODJ2Wc4O7MPEh/QiW4=",
        version = "v1.3.0",
    )
    go_repository(
        name = "io_rsc_tmplfunc",
        importpath = "rsc.io/tmplfunc",
        sum = "h1:53XFQh69AfOa8Tw0Jm7t+GV7KZhOi6jzsCzTtKbMvzU=",
        version = "v0.0.3",
    )
    go_repository(
        name = "org_apache_git_thrift_git",
        importpath = "git.apache.org/thrift.git",
        sum = "h1:OR8VhtwhcAI3U48/rzBsVOuHi0zDPzYI1xASVcdSgR8=",
        version = "v0.0.0-20180902110319-2566ecd5d999",
    )
    go_repository(
        name = "org_go4",
        importpath = "go4.org",
        sum = "h1:+hE86LblG4AyDgwMCLTE6FOlM9+qjHSYS+rKqxUVdsM=",
        version = "v0.0.0-20180809161055-417644f6feb5",
    )
    go_repository(
        name = "org_go4_grpc",
        importpath = "grpc.go4.org",
        sum = "h1:tmXTu+dfa+d9Evp8NpJdgOy6+rt8/x4yG7qPBrtNfLY=",
        version = "v0.0.0-20170609214715-11d0a25b4919",
    )
    go_repository(
        name = "org_golang_google_api",
        importpath = "google.golang.org/api",
        sum = "h1:uWrpz12dpVPn7cojP82mk02XDgTJLDPc2KbVTxrWb4A=",
        version = "v0.40.0",
    )
    go_repository(
        name = "org_golang_google_appengine",
        importpath = "google.golang.org/appengine",
        sum = "h1:FZR1q0exgwxzPzp/aF+VccGrSfxfPpkBqjIIEq3ru6c=",
        version = "v1.6.7",
    )
    go_repository(
        name = "org_golang_google_genproto",
        importpath = "google.golang.org/genproto",
        sum = "h1:KpwkzHKEF7B9Zxg18WzOa7djJ+Ha5DzthMyZYQfEn2A=",
        version = "v0.0.0-20230410155749-daa745c078e1",
    )
    go_repository(
        name = "org_golang_google_genproto_googleapis_api",
        importpath = "google.golang.org/genproto/googleapis/api",
        sum = "h1:7whR9kGa5LUwFtpLm2ArCEejtnxlGeLbAyjFY8sGNFw=",
        version = "v0.0.0-20240528184218-531527333157",
    )
    go_repository(
        name = "org_golang_google_genproto_googleapis_rpc",
        importpath = "google.golang.org/genproto/googleapis/rpc",
        sum = "h1:Zy9XzmMEflZ/MAaA7vNcoebnRAld7FsPW1EeBB7V0m8=",
        version = "v0.0.0-20240528184218-531527333157",
    )
    go_repository(
        name = "org_golang_google_grpc",
        build_file_proto_mode = "disable",
        importpath = "google.golang.org/grpc",
<<<<<<< HEAD
        sum = "h1:8I4C0Yq1EjstUzUJzpcRVbuYA2mODtEmpWiQoN/b2nc=",
        version = "v1.56.3",
=======
        sum = "h1:bs/cUb4lp1G5iImFFd3u5ixQzweKizoZJAwBNLR42lc=",
        version = "v1.65.0",
>>>>>>> f4984638
    )
    go_repository(
        name = "org_golang_google_protobuf",
        importpath = "google.golang.org/protobuf",
        sum = "h1:6xV6lTsCfpGD21XK49h7MhtcApnLqkfYgPcdHftf6hg=",
        version = "v1.34.2",
    )
    go_repository(
        name = "org_golang_x_build",
        importpath = "golang.org/x/build",
        sum = "h1:E2M5QgjZ/Jg+ObCQAudsXxuTsLj7Nl5RV/lZcQZmKSo=",
        version = "v0.0.0-20190111050920-041ab4dc3f9d",
    )
    go_repository(
        name = "org_golang_x_crypto",
        importpath = "golang.org/x/crypto",
        sum = "h1:RrRspgV4mU+YwB4FYnuBoKsUapNIL5cohGAmSH3azsw=",
        version = "v0.26.0",
    )
    go_repository(
        name = "org_golang_x_exp",
        importpath = "golang.org/x/exp",
        sum = "h1:ELnwvuAXPNtPk1TJRuGkI9fDTwym6AYBu0qzT8AcHdI=",
        version = "v0.0.0-20240808152545-0cdaa3abc0fa",
    )
    go_repository(
        name = "org_golang_x_exp_typeparams",
        importpath = "golang.org/x/exp/typeparams",
        sum = "h1:1P7xPZEwZMoBoz0Yze5Nx2/4pxj6nw9ZqHWXqP0iRgQ=",
        version = "v0.0.0-20231108232855-2478ac86f678",
    )
    go_repository(
        name = "org_golang_x_image",
        importpath = "golang.org/x/image",
        sum = "h1:+qEpEAPhDZ1o0x3tHzZTQDArnOixOzGD9HUJfcg0mb4=",
        version = "v0.0.0-20190802002840-cff245a6509b",
    )
    go_repository(
        name = "org_golang_x_lint",
        importpath = "golang.org/x/lint",
        sum = "h1:2M3HP5CCK1Si9FQhwnzYhXdG6DXeebvUHFpre8QvbyI=",
        version = "v0.0.0-20201208152925-83fdc39ff7b5",
    )
    go_repository(
        name = "org_golang_x_mobile",
        importpath = "golang.org/x/mobile",
        sum = "h1:4+4C/Iv2U4fMZBiMCc98MG1In4gJY5YRhtpDNeDeHWs=",
        version = "v0.0.0-20190719004257-d2bd2a29d028",
    )
    go_repository(
        name = "org_golang_x_mod",
        importpath = "golang.org/x/mod",
        sum = "h1:utOm6MM3R3dnawAiJgn0y+xvuYRsm1RKM/4giyfDgV0=",
        version = "v0.20.0",
    )
    go_repository(
        name = "org_golang_x_net",
        importpath = "golang.org/x/net",
        sum = "h1:a9JDOJc5GMUJ0+UDqmLT86WiEy7iWyIhz8gz8E4e5hE=",
        version = "v0.28.0",
    )
    go_repository(
        name = "org_golang_x_oauth2",
        importpath = "golang.org/x/oauth2",
        sum = "h1:tsimM75w1tF/uws5rbeHzIWxEqElMehnc+iW793zsZs=",
        version = "v0.21.0",
    )
    go_repository(
        name = "org_golang_x_perf",
        importpath = "golang.org/x/perf",
        sum = "h1:ObuXPmIgI4ZMyQLIz48cJYgSyWdjUXc2SZAdyJMwEAU=",
        version = "v0.0.0-20230113213139-801c7ef9e5c5",
    )
    go_repository(
        name = "org_golang_x_sync",
        importpath = "golang.org/x/sync",
        sum = "h1:3NFvSEYkUoMifnESzZl15y791HH1qU2xm6eCJU5ZPXQ=",
        version = "v0.8.0",
    )
    go_repository(
        name = "org_golang_x_sys",
        importpath = "golang.org/x/sys",
        sum = "h1:Twjiwq9dn6R1fQcyiK+wQyHWfaz/BJB+YIpzU/Cv3Xg=",
        version = "v0.24.0",
    )
    go_repository(
        name = "org_golang_x_telemetry",
        importpath = "golang.org/x/telemetry",
        sum = "h1:zf5N6UOrA487eEFacMePxjXAJctxKmyjKUsjA11Uzuk=",
        version = "v0.0.0-20240521205824-bda55230c457",
    )
    go_repository(
        name = "org_golang_x_term",
        importpath = "golang.org/x/term",
        sum = "h1:F6D4vR+EHoL9/sWAWgAR1H2DcHr4PareCbAaCo1RpuU=",
        version = "v0.23.0",
    )
    go_repository(
        name = "org_golang_x_text",
        importpath = "golang.org/x/text",
        sum = "h1:XtiM5bkSOt+ewxlOE/aE/AKEHibwj/6gvWMl9Rsh0Qc=",
        version = "v0.17.0",
    )
    go_repository(
        name = "org_golang_x_time",
        importpath = "golang.org/x/time",
        sum = "h1:o7cqy6amK/52YcAKIPlM3a+Fpj35zvRj2TP+e1xFSfk=",
        version = "v0.5.0",
    )
    go_repository(
        name = "org_golang_x_tools",
        importpath = "golang.org/x/tools",
        sum = "h1:J1shsA93PJUEVaUSaay7UXAyE8aimq3GW0pjlolpa24=",
        version = "v0.24.0",
    )
    go_repository(
        name = "org_golang_x_xerrors",
        importpath = "golang.org/x/xerrors",
        sum = "h1:go1bK/D/BFZV2I8cIQd1NKEZ+0owSTG1fDTci4IqFcE=",
        version = "v0.0.0-20200804184101-5ec99f83aff1",
    )
    go_repository(
        name = "org_uber_go_atomic",
        importpath = "go.uber.org/atomic",
        sum = "h1:ADUqmZGgLDDfbSL9ZmPxKTybcoEYHgpYfELNoN+7hsw=",
        version = "v1.7.0",
    )
    go_repository(
        name = "org_uber_go_automaxprocs",
        build_directives = [
            # Do not use this library directly.
            # Rather, load maxprocs from github.com/prysmaticlabs/runtime/maxprocs.
            "gazelle:go_visibility @prysm//runtime/maxprocs:__pkg__",
        ],
        importpath = "go.uber.org/automaxprocs",
        sum = "h1:2LxUOGiR3O6tw8ui5sZa2LAaHnsviZdVOUZw4fvbnME=",
        version = "v1.5.2",
    )
    go_repository(
        name = "org_uber_go_dig",
        importpath = "go.uber.org/dig",
        sum = "h1:imUL1UiY0Mg4bqbFfsRQO5G4CGRBec/ZujWTvSVp3pw=",
        version = "v1.18.0",
    )
    go_repository(
        name = "org_uber_go_fx",
        importpath = "go.uber.org/fx",
        sum = "h1:iPW+OPxv0G8w75OemJ1RAnTUrF55zOJlXlo1TbJ0Buw=",
        version = "v1.22.2",
    )
    go_repository(
        name = "org_uber_go_goleak",
        importpath = "go.uber.org/goleak",
        sum = "h1:2K3zAYmnTNqV73imy9J1T3WC+gmCePx2hEGkimedGto=",
        version = "v1.3.0",
    )
    go_repository(
        name = "org_uber_go_mock",
        importpath = "go.uber.org/mock",
        sum = "h1:VcM4ZOtdbR4f6VXfiOpwpVJDL6lCReaZ6mw31wqh7KU=",
        version = "v0.4.0",
    )
    go_repository(
        name = "org_uber_go_multierr",
        importpath = "go.uber.org/multierr",
        sum = "h1:blXXJkSxSSfBVBlC76pxqeO+LN3aDfLQo+309xJstO0=",
        version = "v1.11.0",
    )
    go_repository(
        name = "org_uber_go_tools",
        importpath = "go.uber.org/tools",
        sum = "h1:0mgffUl7nfd+FpvXMVz4IDEaUSmT1ysygQC7qYo7sG4=",
        version = "v0.0.0-20190618225709-2cfd321de3ee",
    )
    go_repository(
        name = "org_uber_go_zap",
        importpath = "go.uber.org/zap",
        sum = "h1:aJMhYGrd5QSmlpLMr2MftRKl7t8J8PTZPA732ud/XR8=",
        version = "v1.27.0",
    )

    http_archive(
        name = "com_github_supranational_blst",
        urls = [
            "https://github.com/supranational/blst/archive/3dd0f804b1819e5d03fb22ca2e6fac105932043a.tar.gz",
        ],
        strip_prefix = "blst-3dd0f804b1819e5d03fb22ca2e6fac105932043a",
        build_file = "//third_party:blst/blst.BUILD",
        sha256 = "132124c074e59ead77e1828cc54b587a182ea67b781b72198e802af4696d78fe",
    )<|MERGE_RESOLUTION|>--- conflicted
+++ resolved
@@ -547,12 +547,6 @@
         version = "v2.0.3",
     )
     go_repository(
-        name = "com_github_crate_crypto_go_ipa",
-        importpath = "github.com/crate-crypto/go-ipa",
-        sum = "h1:d28BXYi+wUpz1KBmiF9bWrjEMacUEREV6MBi2ODnrfQ=",
-        version = "v0.0.0-20231025140028-3c0104f4b233",
-    )
-    go_repository(
         name = "com_github_crate_crypto_go_kzg_4844",
         importpath = "github.com/crate-crypto/go-kzg-4844",
         sum = "h1:C0vgZRk4q4EZ/JgPfzuSoxdCq3C3mOZMBShovmncxvA=",
@@ -753,9 +747,8 @@
         patches = [
             "//third_party:com_github_ethereum_go_ethereum_secp256k1.patch",
         ],
-        replace = "github.com/overprotocol/kairos",
-        sum = "h1:xix3HYuWGnMJo7+t7w6nVDlILID3pU8DkU7rjUmjXBU=",
-        version = "v1.2.0",
+        sum = "h1:U6TCRciCqZRe4FPXmy1sMGxTfuk8P7u2UoinF3VbaFk=",
+        version = "v1.13.5",
     )
     go_repository(
         name = "com_github_evanphx_json_patch",
@@ -880,8 +873,8 @@
     go_repository(
         name = "com_github_gballet_go_verkle",
         importpath = "github.com/gballet/go-verkle",
-        sum = "h1:BAIP2GihuqhwdILrV+7GJel5lyPV3u1+PgzrWLc0TkE=",
-        version = "v0.1.1-0.20231031103413-a67434b50f46",
+        sum = "h1:vMT47RYsrftsHSTQhqXwC3BYflo38OLC3Y4LtXtLyU0=",
+        version = "v0.0.0-20230607174250-df487255f46b",
     )
     go_repository(
         name = "com_github_gdamore_encoding",
@@ -1092,12 +1085,6 @@
         importpath = "github.com/godbus/dbus/v5",
         sum = "h1:4KLkAxT3aOY8Li4FRJe/KvhoNFFxo0m6fNuFUO8QJUk=",
         version = "v5.1.0",
-    )
-    go_repository(
-        name = "com_github_gofiber_fiber_v2",
-        importpath = "github.com/gofiber/fiber/v2",
-        sum = "h1:S+qXi7y+/Pgvqq4DrSmREGiFwtB7Bu6+QFLuIHYw/UE=",
-        version = "v2.52.0",
     )
     go_repository(
         name = "com_github_gofrs_flock",
@@ -1254,13 +1241,8 @@
     go_repository(
         name = "com_github_google_uuid",
         importpath = "github.com/google/uuid",
-<<<<<<< HEAD
-        sum = "h1:1p67kYwdtXjb0gL0BPiP1Av9wiZPo5A8z2cWkTZ+eyU=",
-        version = "v1.5.0",
-=======
         sum = "h1:NIvaJDMOsjHA8n1jAhLSgzrAzy1Hgr+hNrb57e+94F0=",
         version = "v1.6.0",
->>>>>>> f4984638
     )
     go_repository(
         name = "com_github_googleapis_gax_go",
@@ -1831,13 +1813,8 @@
     go_repository(
         name = "com_github_klauspost_cpuid_v2",
         importpath = "github.com/klauspost/cpuid/v2",
-<<<<<<< HEAD
-        sum = "h1:ZWSB3igEs+d0qvnxR/ZBzXVmxkgt8DdzP6m9pfuVLDM=",
-        version = "v2.2.7",
-=======
         sum = "h1:+StwCXwm9PdpiEkPyzBXIy+M9KUb4ODm0Zarf1kS5BM=",
         version = "v2.2.8",
->>>>>>> f4984638
     )
     go_repository(
         name = "com_github_klauspost_reedsolomon",
@@ -2253,12 +2230,6 @@
         version = "v0.1.1",
     )
     go_repository(
-        name = "com_github_moby_spdystream",
-        importpath = "github.com/moby/spdystream",
-        sum = "h1:cjW1zVyyoiM0T7b6UoySUFqzXMoqRckQtXwGPiBhOM8=",
-        version = "v0.2.0",
-    )
-    go_repository(
         name = "com_github_modern_go_concurrent",
         importpath = "github.com/modern-go/concurrent",
         sum = "h1:TRLaZ9cD/w8PVh93nsPXa1VrQ6jlwL5oN8l14QlcNfg=",
@@ -2798,8 +2769,8 @@
     go_repository(
         name = "com_github_prysmaticlabs_fastssz",
         importpath = "github.com/prysmaticlabs/fastssz",
-        sum = "h1:0LZAwwHnsZFfXm4IK4rzFV4N5IVSKZKLmuBMA4kAlFk=",
-        version = "v0.0.0-20240620202422-a981b8ef89d3",
+        sum = "h1:xuVAdtz5ShYblG2sPyb4gw01DF8InbOI/kBCQjk7NiM=",
+        version = "v0.0.0-20241008181541-518c4ce73516",
     )
     go_repository(
         name = "com_github_prysmaticlabs_go_bitfield",
@@ -3371,12 +3342,6 @@
         version = "v1.2.2",
     )
     go_repository(
-        name = "com_github_valyala_tcplisten",
-        importpath = "github.com/valyala/tcplisten",
-        sum = "h1:rBHj/Xf+E1tRGZyWIWwJDiRY0zc1Js+CV5DqwacVSA8=",
-        version = "v1.0.0",
-    )
-    go_repository(
         name = "com_github_viant_assertly",
         importpath = "github.com/viant/assertly",
         sum = "h1:5x1GzBaRteIwTr5RAGFVG14uNeRFxVNbXPWrK2qAgpc=",
@@ -4408,8 +4373,8 @@
     go_repository(
         name = "in_gopkg_natefinch_lumberjack_v2",
         importpath = "gopkg.in/natefinch/lumberjack.v2",
-        sum = "h1:bBRl1b0OH9s/DuPhuXpNl+VtCaJXFZ5/uEFST95x9zc=",
-        version = "v2.2.1",
+        sum = "h1:1Lc07Kr7qY4U2YPouBjpCLxpiyxIVoxqXgkXLknAOE8=",
+        version = "v2.0.0",
     )
     go_repository(
         name = "in_gopkg_natefinch_npipe_v2",
@@ -4635,13 +4600,8 @@
         name = "org_golang_google_grpc",
         build_file_proto_mode = "disable",
         importpath = "google.golang.org/grpc",
-<<<<<<< HEAD
-        sum = "h1:8I4C0Yq1EjstUzUJzpcRVbuYA2mODtEmpWiQoN/b2nc=",
-        version = "v1.56.3",
-=======
         sum = "h1:bs/cUb4lp1G5iImFFd3u5ixQzweKizoZJAwBNLR42lc=",
         version = "v1.65.0",
->>>>>>> f4984638
     )
     go_repository(
         name = "org_golang_google_protobuf",
