workspace(name = "prysm")

load("@bazel_tools//tools/build_defs/repo:http.bzl", "http_archive")
load("@bazel_tools//tools/build_defs/repo:git.bzl", "git_repository")

http_archive(
    name = "rules_pkg",
    sha256 = "8c20f74bca25d2d442b327ae26768c02cf3c99e93fad0381f32be9aab1967675",
    urls = [
        "https://mirror.bazel.build/github.com/bazelbuild/rules_pkg/releases/download/0.8.1/rules_pkg-0.8.1.tar.gz",
        "https://github.com/bazelbuild/rules_pkg/releases/download/0.8.1/rules_pkg-0.8.1.tar.gz",
    ],
)

load("@rules_pkg//:deps.bzl", "rules_pkg_dependencies")

rules_pkg_dependencies()

HERMETIC_CC_TOOLCHAIN_VERSION = "v3.0.1"

http_archive(
    name = "hermetic_cc_toolchain",
    sha256 = "3bc6ec127622fdceb4129cb06b6f7ab098c4d539124dde96a6318e7c32a53f7a",
    urls = [
        "https://mirror.bazel.build/github.com/uber/hermetic_cc_toolchain/releases/download/{0}/hermetic_cc_toolchain-{0}.tar.gz".format(HERMETIC_CC_TOOLCHAIN_VERSION),
        "https://github.com/uber/hermetic_cc_toolchain/releases/download/{0}/hermetic_cc_toolchain-{0}.tar.gz".format(HERMETIC_CC_TOOLCHAIN_VERSION),
    ],
)

load("@hermetic_cc_toolchain//toolchain:defs.bzl", zig_toolchains = "toolchains")

zig_toolchains()

# Register zig sdk toolchains with support for Ubuntu 20.04 (Focal Fossa) which has an EOL date of April, 2025.
# For ubuntu glibc support, see https://launchpad.net/ubuntu/+source/glibc
register_toolchains(
    "@zig_sdk//toolchain:linux_amd64_gnu.2.31",
    "@zig_sdk//toolchain:linux_arm64_gnu.2.31",
    # Hermetic cc toolchain is not yet supported on darwin. Sysroot needs to be provided.
    # See https://github.com/uber/hermetic_cc_toolchain#osx-sysroot
    #    "@zig_sdk//toolchain:darwin_amd64",
    #    "@zig_sdk//toolchain:darwin_arm64",
    # Windows builds are not supported yet.
    #    "@zig_sdk//toolchain:windows_amd64",
)

load("@prysm//tools/cross-toolchain:darwin_cc_hack.bzl", "configure_nonhermetic_darwin")

configure_nonhermetic_darwin()

load("@prysm//tools/cross-toolchain:prysm_toolchains.bzl", "configure_prysm_toolchains")

configure_prysm_toolchains()

http_archive(
    name = "bazel_skylib",
    sha256 = "1c531376ac7e5a180e0237938a2536de0c54d93f5c278634818e0efc952dd56c",
    urls = [
        "https://github.com/bazelbuild/bazel-skylib/releases/download/1.0.3/bazel-skylib-1.0.3.tar.gz",
        "https://mirror.bazel.build/github.com/bazelbuild/bazel-skylib/releases/download/1.0.3/bazel-skylib-1.0.3.tar.gz",
    ],
)

load("@bazel_skylib//:workspace.bzl", "bazel_skylib_workspace")

bazel_skylib_workspace()

http_archive(
    name = "bazel_gazelle",
    integrity = "sha256-MpOL2hbmcABjA1R5Bj2dJMYO2o15/Uc5Vj9Q0zHLMgk=",
    urls = [
        "https://mirror.bazel.build/github.com/bazelbuild/bazel-gazelle/releases/download/v0.35.0/bazel-gazelle-v0.35.0.tar.gz",
        "https://github.com/bazelbuild/bazel-gazelle/releases/download/v0.35.0/bazel-gazelle-v0.35.0.tar.gz",
    ],
)

http_archive(
    name = "com_github_atlassian_bazel_tools",
    sha256 = "60821f298a7399450b51b9020394904bbad477c18718d2ad6c789f231e5b8b45",
    strip_prefix = "bazel-tools-a2138311856f55add11cd7009a5abc8d4fd6f163",
    urls = ["https://github.com/atlassian/bazel-tools/archive/a2138311856f55add11cd7009a5abc8d4fd6f163.tar.gz"],
)

http_archive(
    name = "rules_distroless",
    sha256 = "e64f06e452cd153aeab81f752ccf4642955b3af319e64f7bc7a7c9252f76b10e",
    strip_prefix = "rules_distroless-f5e678217b57ce3ad2f1c0204bd4e9d416255773",
    url = "https://github.com/GoogleContainerTools/rules_distroless/archive/f5e678217b57ce3ad2f1c0204bd4e9d416255773.tar.gz",
)

load("@rules_distroless//distroless:dependencies.bzl", "rules_distroless_dependencies")

rules_distroless_dependencies()

http_archive(
    name = "distroless",
    integrity = "sha256-Cf00kUp1NyXA3LzbdyYy4Kda27wbkB8+A9MliTxq4jE=",
    strip_prefix = "distroless-9dc924b9fe812eec2fa0061824dcad39eb09d0d6",
    url = "https://github.com/GoogleContainerTools/distroless/archive/9dc924b9fe812eec2fa0061824dcad39eb09d0d6.tar.gz",  # 2024-01-24
)

http_archive(
    name = "aspect_bazel_lib",
    sha256 = "f5ea76682b209cc0bd90d0f5a3b26d2f7a6a2885f0c5f615e72913f4805dbb0d",
    strip_prefix = "bazel-lib-2.5.0",
    url = "https://github.com/aspect-build/bazel-lib/releases/download/v2.5.0/bazel-lib-v2.5.0.tar.gz",
)

load("@aspect_bazel_lib//lib:repositories.bzl", "aspect_bazel_lib_dependencies", "aspect_bazel_lib_register_toolchains")

aspect_bazel_lib_dependencies()

aspect_bazel_lib_register_toolchains()

http_archive(
    name = "rules_oci",
    sha256 = "4a276e9566c03491649eef63f27c2816cc222f41ccdebd97d2c5159e84917c3b",
    strip_prefix = "rules_oci-1.7.4",
    url = "https://github.com/bazel-contrib/rules_oci/releases/download/v1.7.4/rules_oci-v1.7.4.tar.gz",
)

load("@rules_oci//oci:dependencies.bzl", "rules_oci_dependencies")

rules_oci_dependencies()

load("@rules_oci//oci:repositories.bzl", "LATEST_CRANE_VERSION", "oci_register_toolchains")

oci_register_toolchains(
    name = "oci",
    crane_version = LATEST_CRANE_VERSION,
)

http_archive(
    name = "io_bazel_rules_go",
    patch_args = ["-p1"],
    patches = [
        # Expose internals of go_test for custom build transitions.
        "//third_party:io_bazel_rules_go_test.patch",
    ],
    sha256 = "80a98277ad1311dacd837f9b16db62887702e9f1d1c4c9f796d0121a46c8e184",
    urls = [
        "https://mirror.bazel.build/github.com/bazelbuild/rules_go/releases/download/v0.46.0/rules_go-v0.46.0.zip",
        "https://github.com/bazelbuild/rules_go/releases/download/v0.46.0/rules_go-v0.46.0.zip",
    ],
)

# Override default import in rules_go with special patch until
# https://github.com/gogo/protobuf/pull/582 is merged.
git_repository(
    name = "com_github_gogo_protobuf",
    commit = "b03c65ea87cdc3521ede29f62fe3ce239267c1bc",
    patch_args = ["-p1"],
    patches = [
        "@io_bazel_rules_go//third_party:com_github_gogo_protobuf-gazelle.patch",
        "//third_party:com_github_gogo_protobuf-equal.patch",
    ],
    remote = "https://github.com/gogo/protobuf",
    shallow_since = "1610265707 +0000",
    # gazelle args: -go_prefix github.com/gogo/protobuf -proto legacy
)

load("@rules_oci//oci:pull.bzl", "oci_pull")

# A multi-arch base image
oci_pull(
    name = "linux_debian11_multiarch_base",  # Debian bullseye
    digest = "sha256:b82f113425c5b5c714151aaacd8039bc141821cdcd3c65202d42bdf9c43ae60b",  # 2023-12-12
    image = "gcr.io/distroless/cc-debian11",
    platforms = [
        "linux/amd64",
        "linux/arm64/v8",
    ],
    reproducible = True,
)

load("@prysm//tools:image_deps.bzl", "prysm_image_deps")

prysm_image_deps()

load("@io_bazel_rules_go//go:deps.bzl", "go_register_toolchains", "go_rules_dependencies")

go_rules_dependencies()

go_register_toolchains(
    go_version = "1.22.4",
    nogo = "@//:nogo",
)

load("//:distroless_deps.bzl", "distroless_deps")

distroless_deps()

http_archive(
    name = "io_kubernetes_build",
    sha256 = "b84fbd1173acee9d02a7d3698ad269fdf4f7aa081e9cecd40e012ad0ad8cfa2a",
    strip_prefix = "repo-infra-6537f2101fb432b679f3d103ee729dd8ac5d30a0",
    url = "https://github.com/kubernetes/repo-infra/archive/6537f2101fb432b679f3d103ee729dd8ac5d30a0.tar.gz",
)

http_archive(
    name = "eip3076_spec_tests",
    build_file_content = """
filegroup(
    name = "test_data",
    srcs = glob([
        "**/*.json",
    ]),
    visibility = ["//visibility:public"],
)
    """,
    sha256 = "516d551cfb3e50e4ac2f42db0992f4ceb573a7cb1616d727a725c8161485329f",
    url = "https://github.com/eth-clients/slashing-protection-interchange-tests/archive/refs/tags/v5.3.0.tar.gz",
)

http_archive(
    name = "eip4881_spec_tests",
    build_file_content = """
filegroup(
    name = "test_data",
    srcs = glob([
        "**/*.yaml",
    ]),
    visibility = ["//visibility:public"],
)
    """,
    sha256 = "89cb659498c0d196fc9f957f8b849b2e1a5c041c3b2b3ae5432ac5c26944297e",
    url = "https://github.com/ethereum/EIPs/archive/5480440fe51742ed23342b68cf106cefd427e39d.tar.gz",
)

<<<<<<< HEAD
consensus_spec_version = "v1.5.0-alpha.5"
=======
consensus_spec_version = "v1.5.0-alpha.6"
>>>>>>> f4984638

bls_test_version = "v0.1.1"

http_archive(
    name = "consensus_spec_tests_general",
    build_file_content = """
filegroup(
    name = "test_data",
    srcs = glob([
        "**/*.ssz_snappy",
        "**/*.yaml",
    ]),
    visibility = ["//visibility:public"],
)
    """,
<<<<<<< HEAD
    integrity = "sha256-R9vG5HEL5eGMOAmbkKfJ2jfelNqL5V0xBUPiXOiGM6U=",
=======
    integrity = "sha256-M7u/Ot/Vzorww+dFbHp0cxLyM2mezJjijCzq+LY3uvs=",
>>>>>>> f4984638
    url = "https://github.com/ethereum/consensus-spec-tests/releases/download/%s/general.tar.gz" % consensus_spec_version,
)

http_archive(
    name = "consensus_spec_tests_minimal",
    build_file_content = """
filegroup(
    name = "test_data",
    srcs = glob([
        "**/*.ssz_snappy",
        "**/*.yaml",
    ]),
    visibility = ["//visibility:public"],
)
    """,
<<<<<<< HEAD
    integrity = "sha256-AEIiEOlf1XuxoRMCsN+kgJMo4LrS05+biTA1p/7Ro00=",
=======
    integrity = "sha256-deOSeLRsmHXvkRp8n2bs3HXdkGUJWWqu8KFM/QABbZg=",
>>>>>>> f4984638
    url = "https://github.com/ethereum/consensus-spec-tests/releases/download/%s/minimal.tar.gz" % consensus_spec_version,
)

http_archive(
    name = "consensus_spec_tests_mainnet",
    build_file_content = """
filegroup(
    name = "test_data",
    srcs = glob([
        "**/*.ssz_snappy",
        "**/*.yaml",
    ]),
    visibility = ["//visibility:public"],
)
    """,
<<<<<<< HEAD
    integrity = "sha256-LH/Xr20yrJRYnbpjRGupMWTIOWt3cpxZJWXgThwVDsk=",
=======
    integrity = "sha256-Zz7YCf6XVf57nzSEGq9ToflJFHM0lAGwhd18l9Rf3hA=",
>>>>>>> f4984638
    url = "https://github.com/ethereum/consensus-spec-tests/releases/download/%s/mainnet.tar.gz" % consensus_spec_version,
)

http_archive(
    name = "consensus_spec",
    build_file_content = """
filegroup(
    name = "spec_data",
    srcs = glob([
        "**/*.yaml",
    ]),
    visibility = ["//visibility:public"],
)
    """,
<<<<<<< HEAD
    integrity = "sha256-mlytz4MPjKh0DwV7FMiAtnRbJw9B6o78/x66/vmnYc8=",
=======
    integrity = "sha256-BoXckDxXnDcEmAjg/dQgf/tLiJsb6CT0aZvmWHFijrY=",
>>>>>>> f4984638
    strip_prefix = "consensus-specs-" + consensus_spec_version[1:],
    url = "https://github.com/ethereum/consensus-specs/archive/refs/tags/%s.tar.gz" % consensus_spec_version,
)

http_archive(
    name = "bls_spec_tests",
    build_file_content = """
filegroup(
    name = "test_data",
    srcs = glob([
        "**/*.yaml",
    ]),
    visibility = ["//visibility:public"],
)
    """,
    sha256 = "93c7d006e7c5b882cbd11dc9ec6c5d0e07f4a8c6b27a32f964eb17cf2db9763a",
    url = "https://github.com/ethereum/bls12-381-tests/releases/download/%s/bls_tests_yaml.tar.gz" % bls_test_version,
)

http_archive(
    name = "eth2_networks",
    build_file_content = """
filegroup(
    name = "configs",
    srcs = glob([
        "shared/**/config.yaml",
    ]),
    visibility = ["//visibility:public"],
)
    """,
    sha256 = "77e7e3ed65e33b7bb19d30131f4c2bb39e4dfeb188ab9ae84651c3cc7600131d",
    strip_prefix = "eth2-networks-934c948e69205dcf2deb87e4ae6cc140c335f94d",
    url = "https://github.com/eth-clients/eth2-networks/archive/934c948e69205dcf2deb87e4ae6cc140c335f94d.tar.gz",
)

http_archive(
    name = "holesky_testnet",
    build_file_content = """
filegroup(
    name = "configs",
    srcs = [
        "metadata/config.yaml",
    ],
    visibility = ["//visibility:public"],
)
""",
    integrity = "sha256-b7ZTT+olF+VXEJYNTV5jggNtCkt9dOejm1i2VE+zy+0=",
    strip_prefix = "holesky-874c199423ccd180607320c38cbaca05d9a1573a",
    url = "https://github.com/eth-clients/holesky/archive/874c199423ccd180607320c38cbaca05d9a1573a.tar.gz",  # 2024-06-18
)

http_archive(
    name = "sepolia_testnet",
    build_file_content = """
filegroup(
    name = "configs",
    srcs = [
        "metadata/config.yaml",
    ],
    visibility = ["//visibility:public"],
)
""",
    integrity = "sha256-cY/UgpCcYEhQf7JefD65FI8tn/A+rAvKhcm2/qiVdqY=",
    strip_prefix = "sepolia-f2c219a93c4491cee3d90c18f2f8e82aed850eab",
    url = "https://github.com/eth-clients/sepolia/archive/f2c219a93c4491cee3d90c18f2f8e82aed850eab.tar.gz",  # 2024-09-19
)

http_archive(
    name = "com_google_protobuf",
    sha256 = "9bd87b8280ef720d3240514f884e56a712f2218f0d693b48050c836028940a42",
    strip_prefix = "protobuf-25.1",
    urls = [
        "https://github.com/protocolbuffers/protobuf/archive/v25.1.tar.gz",
    ],
)

# External dependencies
http_archive(
    name = "googleapis",
    sha256 = "9d1a930e767c93c825398b8f8692eca3fe353b9aaadedfbcf1fca2282c85df88",
    strip_prefix = "googleapis-64926d52febbf298cb82a8f472ade4a3969ba922",
    urls = [
        "https://github.com/googleapis/googleapis/archive/64926d52febbf298cb82a8f472ade4a3969ba922.zip",
    ],
)

load("@googleapis//:repository_rules.bzl", "switched_rules_by_language")

switched_rules_by_language(
    name = "com_google_googleapis_imports",
    go = True,
)

load("//:deps.bzl", "prysm_deps")

# gazelle:repository_macro deps.bzl%prysm_deps
prysm_deps()

load("@prysm//third_party/herumi:herumi.bzl", "bls_dependencies")

bls_dependencies()

load("@prysm//testing/endtoend:deps.bzl", "e2e_deps")

e2e_deps()

load("@com_github_atlassian_bazel_tools//gometalinter:deps.bzl", "gometalinter_dependencies")

gometalinter_dependencies()

load("@bazel_gazelle//:deps.bzl", "gazelle_dependencies")

gazelle_dependencies()

load("@com_google_protobuf//:protobuf_deps.bzl", "protobuf_deps")

protobuf_deps()

# Do NOT add new go dependencies here! Refer to DEPENDENCIES.md!<|MERGE_RESOLUTION|>--- conflicted
+++ resolved
@@ -227,11 +227,7 @@
     url = "https://github.com/ethereum/EIPs/archive/5480440fe51742ed23342b68cf106cefd427e39d.tar.gz",
 )
 
-<<<<<<< HEAD
-consensus_spec_version = "v1.5.0-alpha.5"
-=======
 consensus_spec_version = "v1.5.0-alpha.6"
->>>>>>> f4984638
 
 bls_test_version = "v0.1.1"
 
@@ -247,11 +243,7 @@
     visibility = ["//visibility:public"],
 )
     """,
-<<<<<<< HEAD
-    integrity = "sha256-R9vG5HEL5eGMOAmbkKfJ2jfelNqL5V0xBUPiXOiGM6U=",
-=======
     integrity = "sha256-M7u/Ot/Vzorww+dFbHp0cxLyM2mezJjijCzq+LY3uvs=",
->>>>>>> f4984638
     url = "https://github.com/ethereum/consensus-spec-tests/releases/download/%s/general.tar.gz" % consensus_spec_version,
 )
 
@@ -267,11 +259,7 @@
     visibility = ["//visibility:public"],
 )
     """,
-<<<<<<< HEAD
-    integrity = "sha256-AEIiEOlf1XuxoRMCsN+kgJMo4LrS05+biTA1p/7Ro00=",
-=======
     integrity = "sha256-deOSeLRsmHXvkRp8n2bs3HXdkGUJWWqu8KFM/QABbZg=",
->>>>>>> f4984638
     url = "https://github.com/ethereum/consensus-spec-tests/releases/download/%s/minimal.tar.gz" % consensus_spec_version,
 )
 
@@ -287,11 +275,7 @@
     visibility = ["//visibility:public"],
 )
     """,
-<<<<<<< HEAD
-    integrity = "sha256-LH/Xr20yrJRYnbpjRGupMWTIOWt3cpxZJWXgThwVDsk=",
-=======
     integrity = "sha256-Zz7YCf6XVf57nzSEGq9ToflJFHM0lAGwhd18l9Rf3hA=",
->>>>>>> f4984638
     url = "https://github.com/ethereum/consensus-spec-tests/releases/download/%s/mainnet.tar.gz" % consensus_spec_version,
 )
 
@@ -306,11 +290,7 @@
     visibility = ["//visibility:public"],
 )
     """,
-<<<<<<< HEAD
-    integrity = "sha256-mlytz4MPjKh0DwV7FMiAtnRbJw9B6o78/x66/vmnYc8=",
-=======
     integrity = "sha256-BoXckDxXnDcEmAjg/dQgf/tLiJsb6CT0aZvmWHFijrY=",
->>>>>>> f4984638
     strip_prefix = "consensus-specs-" + consensus_spec_version[1:],
     url = "https://github.com/ethereum/consensus-specs/archive/refs/tags/%s.tar.gz" % consensus_spec_version,
 )
@@ -363,22 +343,6 @@
 )
 
 http_archive(
-    name = "sepolia_testnet",
-    build_file_content = """
-filegroup(
-    name = "configs",
-    srcs = [
-        "metadata/config.yaml",
-    ],
-    visibility = ["//visibility:public"],
-)
-""",
-    integrity = "sha256-cY/UgpCcYEhQf7JefD65FI8tn/A+rAvKhcm2/qiVdqY=",
-    strip_prefix = "sepolia-f2c219a93c4491cee3d90c18f2f8e82aed850eab",
-    url = "https://github.com/eth-clients/sepolia/archive/f2c219a93c4491cee3d90c18f2f8e82aed850eab.tar.gz",  # 2024-09-19
-)
-
-http_archive(
     name = "com_google_protobuf",
     sha256 = "9bd87b8280ef720d3240514f884e56a712f2218f0d693b48050c836028940a42",
     strip_prefix = "protobuf-25.1",
@@ -421,7 +385,63 @@
 
 gometalinter_dependencies()
 
-load("@bazel_gazelle//:deps.bzl", "gazelle_dependencies")
+load("@bazel_gazelle//:deps.bzl", "gazelle_dependencies", "go_repository")
+
+go_repository(
+    name = "com_github_cockroachdb_fifo",
+    importpath = "github.com/cockroachdb/fifo",
+    sum = "h1:giXvy4KSc/6g/esnpM7Geqxka4WSqI1SZc7sMJFd3y4=",
+    version = "v0.0.0-20240606204812-0bbfbd93a7ce",
+)
+
+go_repository(
+    name = "com_github_donovanhide_eventsource",
+    importpath = "github.com/donovanhide/eventsource",
+    sum = "h1:C7t6eeMaEQVy6e8CarIhscYQlNmw5e3G36y7l7Y21Ao=",
+    version = "v0.0.0-20210830082556-c59027999da0",
+)
+
+go_repository(
+    name = "com_github_ethereum_go_verkle",
+    importpath = "github.com/ethereum/go-verkle",
+    sum = "h1:8NfxH2iXvJ60YRB8ChToFTUzl8awsc3cJ8CbLjGIl/A=",
+    version = "v0.1.1-0.20240829091221-dffa7562dbe9",
+)
+
+go_repository(
+    name = "com_github_karalabe_hid",
+    importpath = "github.com/karalabe/hid",
+    sum = "h1:msKODTL1m0wigztaqILOtla9HeW1ciscYG4xjLtvk5I=",
+    version = "v1.0.1-0.20240306101548-573246063e52",
+)
+
+go_repository(
+    name = "com_github_moby_spdystream",
+    importpath = "github.com/moby/spdystream",
+    sum = "h1:cjW1zVyyoiM0T7b6UoySUFqzXMoqRckQtXwGPiBhOM8=",
+    version = "v0.2.0",
+)
+
+go_repository(
+    name = "com_github_protolambda_zrnt",
+    importpath = "github.com/protolambda/zrnt",
+    sum = "h1:KZ48T+3UhsPXNdtE/5QEvGc9DGjUaRI17nJaoznoIaM=",
+    version = "v0.32.2",
+)
+
+go_repository(
+    name = "com_github_protolambda_ztyp",
+    importpath = "github.com/protolambda/ztyp",
+    sum = "h1:rVcL3vBu9W/aV646zF6caLS/dyn9BN8NYiuJzicLNyY=",
+    version = "v0.2.2",
+)
+
+go_repository(
+    name = "com_github_crate_crypto_go_ipa",
+    importpath = "github.com/crate-crypto/go-ipa",
+    sum = "h1:DuBDHVjgGMPki7bAyh91+3cF1Vh34sAEdH8JQgbc2R0=",
+    version = "v0.0.0-20230601170251-1830d0757c80",
+)
 
 gazelle_dependencies()
 
