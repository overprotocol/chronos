load("@prysm//tools/go:def.bzl", "go_library")

go_library(
    name = "go_default_library",
    srcs = [
        "errors.go",
        "recovery_interceptor_option.go",
        "tracer.go",
    ],
    importpath = "github.com/prysmaticlabs/prysm/v5/monitoring/tracing",
    visibility = ["//visibility:public"],
    deps = [
        "//monitoring/tracing/trace:go_default_library",
<<<<<<< HEAD
        "//runtime/version:go_default_library",
=======
>>>>>>> f4984638
        "@com_github_sirupsen_logrus//:go_default_library",
        "@io_opentelemetry_go_otel//:go_default_library",
        "@io_opentelemetry_go_otel//attribute:go_default_library",
        "@io_opentelemetry_go_otel//codes:go_default_library",
        "@io_opentelemetry_go_otel//semconv/v1.17.0:go_default_library",
        "@io_opentelemetry_go_otel_exporters_jaeger//:go_default_library",
        "@io_opentelemetry_go_otel_sdk//resource:go_default_library",
        "@io_opentelemetry_go_otel_sdk//trace:go_default_library",
        "@io_opentelemetry_go_otel_trace//:go_default_library",
        "@io_opentelemetry_go_otel_trace//noop:go_default_library",
    ],
)<|MERGE_RESOLUTION|>--- conflicted
+++ resolved
@@ -11,10 +11,6 @@
     visibility = ["//visibility:public"],
     deps = [
         "//monitoring/tracing/trace:go_default_library",
-<<<<<<< HEAD
-        "//runtime/version:go_default_library",
-=======
->>>>>>> f4984638
         "@com_github_sirupsen_logrus//:go_default_library",
         "@io_opentelemetry_go_otel//:go_default_library",
         "@io_opentelemetry_go_otel//attribute:go_default_library",
