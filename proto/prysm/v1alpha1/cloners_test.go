--- conflicted
+++ resolved
@@ -1073,12 +1073,8 @@
 		Deposits:               genDeposits(5),
 		VoluntaryExits:         genSignedVoluntaryExits(12),
 		SyncAggregate:          genSyncAggregate(),
-<<<<<<< HEAD
 		BailOuts:               genBailOuts(5),
-		ExecutionPayloadHeader: genExecutionPayloadHeaderElectra(),
-=======
 		ExecutionPayloadHeader: genPayloadHeaderElectra(),
->>>>>>> f4984638
 		BlsToExecutionChanges:  genBLSToExecutionChanges(10),
 		BlobKzgCommitments:     getKZGCommitments(4),
 		ExecutionRequests:      genExecutionRequests(),
@@ -1113,12 +1109,8 @@
 		Deposits:              genDeposits(5),
 		VoluntaryExits:        genSignedVoluntaryExits(12),
 		SyncAggregate:         genSyncAggregate(),
-<<<<<<< HEAD
 		BailOuts:              genBailOuts(5),
-		ExecutionPayload:      genExecutionPayloadElectra(),
-=======
 		ExecutionPayload:      genPayloadElectra(),
->>>>>>> f4984638
 		BlsToExecutionChanges: genBLSToExecutionChanges(10),
 		BlobKzgCommitments:    getKZGCommitments(4),
 		ExecutionRequests:     genExecutionRequests(),
