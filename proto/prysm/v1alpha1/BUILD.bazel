##############################################################################
# Common
##############################################################################

load("@rules_proto//proto:defs.bzl", "proto_library")

##############################################################################
# Go
##############################################################################
# gazelle:ignore
load("@io_bazel_rules_go//go:def.bzl", "go_library", "go_test")
load("@io_bazel_rules_go//proto:def.bzl", "go_proto_library")
load("//proto:ssz_proto_library.bzl", "ssz_proto_files")
load("//tools:ssz.bzl", "SSZ_DEPS", "ssz_gen_marshal")

proto_library(
    name = "proto",
    srcs = [
        "beacon_chain.proto",
        "debug.proto",
        "eip_7251.proto",
        "finalized_block_root_container.proto",
        "health.proto",
        "node.proto",
        "p2p_messages.proto",
        "powchain.proto",
        "slasher.proto",
        "validator.proto",
        ":ssz_proto_files",
    ],
    visibility = ["//visibility:public"],
    deps = [
        "//proto/engine/v1:proto",
        "//proto/eth/ext:proto",
        "@com_google_protobuf//:any_proto",
        "@com_google_protobuf//:descriptor_proto",
        "@com_google_protobuf//:empty_proto",
        "@com_google_protobuf//:timestamp_proto",
        "@com_google_protobuf//:wrappers_proto",
        "@googleapis//google/api:annotations_proto",
    ],
)

##############################################################################
# Go
##############################################################################

ssz_phase0_objs = [
    "AggregateAttestationAndProof",
    "Attestation",
    "AttestationData",
    "AttesterSlashing",
    "BeaconBlock",
    "BeaconBlockHeader",
    "BeaconState",
    "BeaconStateOld",
    "Checkpoint",
    "Deposit",
    "Deposit_Data",
    "DepositMessage",
    "ENRForkID",
    "Eth1Data",
    "Fork",
    "ForkData",
    "HistoricalBatch",
    "IndexedAttestation",
    "PowBlock",
    "ProposerSlashing",
    "SignedAggregateAttestationAndProof",
    "SignedBeaconBlock",
    "SignedBeaconBlockHeader",
    "SignedVoluntaryExit",
    "SigningData",
    "Status",
    "Status",
    "Validator",
    "VoluntaryExit",
]

ssz_altair_objs = [
    "BeaconBlockAltair",
    "BeaconBlockBodyAltair",
    "BeaconStateAltair",
    "BeaconStateOldAltair",
    "ContributionAndProof",
    "LightClientBootstrapAltair",
    "LightClientFinalityUpdateAltair",
    "LightClientHeaderAltair",
    "LightClientOptimisticUpdateAltair",
    "LightClientUpdateAltair",
    "SignedBeaconBlockAltair",
    "SignedContributionAndProof",
    "SyncAggregate",
    "BailOut",
    "SyncAggregatorSelectionData",
    "SyncCommittee",
    "SyncCommitteeContribution",
    "SyncCommitteeMessage",
]

ssz_bellatrix_objs = [
    "BeaconBlockBellatrix",
    "BeaconBlockBodyBellatrix",
    "BeaconStateBellatrix",
    "BeaconStateOldBellatrix",
    "BlindedBeaconBlockBellatrix",
    "BlindedBeaconBlockBodyBellatrix",
    "SignedBeaconBlockBellatrix",
    "SignedBlindedBeaconBlockBellatrix",
]

ssz_capella_objs = [
    "BLSToExecutionChange",
    "BeaconBlockBodyCapella",
    "BeaconBlockCapella",
    "BeaconStateCapella",
    "BeaconStateOldCapella",
    "BlindedBeaconBlockBodyCapella",
    "BlindedBeaconBlockCapella",
    "BuilderBidCapella",
    "HistoricalSummary",
    "LightClientBootstrapCapella",
    "LightClientFinalityUpdateCapella",
    "LightClientHeaderCapella",
    "LightClientOptimisticUpdateCapella",
    "LightClientUpdateCapella",
    "SignedBLSToExecutionChange",
    "SignedBeaconBlockCapella",
    "SignedBlindedBeaconBlockCapella",
    "Withdrawal",
]

ssz_deneb_objs = [
    "BeaconBlockBodyDeneb",
    "BeaconBlockContentsDeneb",
    "BeaconBlockDeneb",
    "BeaconStateDeneb",
    "BeaconStateOldDeneb",
    "BlindedBeaconBlockBodyDeneb",
    "BlindedBeaconBlockDeneb",
    "BlobIdentifier",
    "BlobSidecar",
    "BlobSidecars",
    "BuilderBidDeneb",
    "LightClientBootstrapDeneb",
    "LightClientFinalityUpdateDeneb",
    "LightClientHeaderDeneb",
    "LightClientOptimisticUpdateDeneb",
    "LightClientUpdateDeneb",
    "SignedBeaconBlockContentsDeneb",
    "SignedBeaconBlockDeneb",
    "SignedBlindedBeaconBlockDeneb",
]

ssz_electra_objs = [
    "AggregateAttestationAndProofElectra",
    "AttestationElectra",
    "AttesterSlashingElectra",
    "BeaconBlockElectra",
    "BeaconBlockContentsElectra",
    "BeaconStateOldElectra",
    "BeaconStateElectra",
    "BlindedBeaconBlockBodyElectra",
    "BlindedBeaconBlockElectra",
    "IndexedAttestationElectra",
<<<<<<< HEAD
    "PendingBalanceDeposit",
    "PendingBalanceDeposits",
=======
    "LightClientBootstrapElectra",
    "LightClientUpdateElectra",
    "PendingDeposit",
    "PendingDeposits",
    "PendingConsolidation",
>>>>>>> 91dfe007
    "PendingPartialWithdrawal",
    "SignedAggregateAttestationAndProofElectra",
    "SignedBeaconBlockContentsElectra",
    "SignedBeaconBlockElectra",
    "SignedBlindedBeaconBlockElectra",
]

ssz_gen_marshal(
    name = "ssz_generated_phase0",
    out = "phase0.ssz.go",
    go_proto = ":go_proto",
    includes = [
        "//consensus-types/primitives:go_default_library",
        "//math:go_default_library",
        "//proto/engine/v1:go_default_library",
    ],
    objs = ssz_phase0_objs,
)

ssz_gen_marshal(
    name = "ssz_generated_altair",
    out = "altair.ssz.go",
    exclude_objs = ssz_phase0_objs,
    go_proto = ":go_proto",
    includes = [
        "//consensus-types/primitives:go_default_library",
        "//math:go_default_library",
        "//proto/engine/v1:go_default_library",
    ],
    objs = ssz_altair_objs,
)

ssz_gen_marshal(
    name = "ssz_generated_bellatrix",
    out = "bellatrix.ssz.go",
    exclude_objs = ssz_phase0_objs + ssz_altair_objs,
    go_proto = ":go_proto",
    includes = [
        "//consensus-types/primitives:go_default_library",
        "//math:go_default_library",
        "//proto/engine/v1:go_default_library",
    ],
    objs = ssz_bellatrix_objs,
)

ssz_gen_marshal(
    name = "ssz_generated_capella",
    out = "capella.ssz.go",
    exclude_objs = ssz_phase0_objs + ssz_altair_objs + ssz_bellatrix_objs,
    go_proto = ":go_proto",
    includes = [
        "//consensus-types/primitives:go_default_library",
        "//math:go_default_library",
        "//proto/engine/v1:go_default_library",
    ],
    objs = ssz_capella_objs,
)

ssz_gen_marshal(
    name = "ssz_generated_deneb",
    out = "deneb.ssz.go",
    exclude_objs = ssz_phase0_objs + ssz_altair_objs + ssz_bellatrix_objs + ssz_capella_objs,
    go_proto = ":go_proto",
    includes = [
        "//consensus-types/primitives:go_default_library",
        "//math:go_default_library",
        "//proto/engine/v1:go_default_library",
    ],
    objs = ssz_deneb_objs,
)

ssz_gen_marshal(
    name = "ssz_generated_electra",
    out = "electra.ssz.go",
    exclude_objs = ssz_phase0_objs + ssz_altair_objs + ssz_bellatrix_objs + ssz_capella_objs + ssz_deneb_objs,
    go_proto = ":go_proto",
    includes = [
        "//consensus-types/primitives:go_default_library",
        "//math:go_default_library",
        "//proto/engine/v1:go_default_library",
    ],
    objs = ssz_electra_objs,
)

ssz_gen_marshal(
    name = "ssz_generated_non_core",
    out = "non-core.ssz.go",
    go_proto = ":go_proto",
    includes = [
        "//consensus-types/primitives:go_default_library",
        "//math:go_default_library",
        "//proto/engine/v1:go_default_library",
    ],
    objs = [
        "BeaconBlocksByRangeRequest",
        "BlobSidecarsByRangeRequest",
        "MetaDataV0",
        "MetaDataV1",
        "SignedValidatorRegistrationV1",
        "ValidatorRegistrationV1",
        "BuilderBid",
        "DepositSnapshot",
    ],
)

go_proto_library(
    name = "go_proto",
    compilers = [
        "@com_github_prysmaticlabs_protoc_gen_go_cast//:go_cast_grpc",
    ],
    importpath = "github.com/prysmaticlabs/prysm/v5/proto/prysm/v1alpha1",
    proto = ":proto",
    visibility = ["//visibility:public"],
    deps = [
        "//consensus-types/primitives:go_default_library",
        "//math:go_default_library",
        "//proto/engine/v1:go_default_library",
        "//proto/eth/ext:go_default_library",
        "@com_github_golang_protobuf//proto:go_default_library",
        "@com_github_prysmaticlabs_go_bitfield//:go_default_library",
        "@googleapis//google/api:annotations_go_proto",
        "@io_bazel_rules_go//proto/wkt:descriptor_go_proto",
        "@io_bazel_rules_go//proto/wkt:timestamp_go_proto",
        "@org_golang_google_protobuf//reflect/protoreflect:go_default_library",
        "@org_golang_google_protobuf//runtime/protoimpl:go_default_library",
        "@org_golang_google_protobuf//types/descriptorpb:go_default_library",
        "@org_golang_google_protobuf//types/known/emptypb:go_default_library",
        "@org_golang_google_protobuf//types/known/timestamppb:go_default_library",
        "@org_golang_google_protobuf//types/known/wrapperspb:go_default_library",
    ],
)

go_library(
    name = "go_default_library",
    srcs = [
        "attestation.go",
        "beacon_block.go",
        "cloners.go",
        "eip_7521.go",
        "sync_committee_mainnet.go",
        "sync_committee_minimal.go",  # keep
        ":ssz_generated_altair",  # keep
        ":ssz_generated_bellatrix",  # keep
        ":ssz_generated_capella",  # keep
        ":ssz_generated_deneb",  # keep
        ":ssz_generated_electra",  # keep
        ":ssz_generated_non_core",  # keep
        ":ssz_generated_phase0",  # keep
    ],
    embed = [":go_proto"],
    importpath = "github.com/prysmaticlabs/prysm/v5/proto/prysm/v1alpha1",
    visibility = ["//visibility:public"],
    deps = SSZ_DEPS + [
        "//consensus-types/primitives:go_default_library",
        "//encoding/bytesutil:go_default_library",
        "//math:go_default_library",
        "//proto/engine/v1:go_default_library",
        "//proto/eth/ext:go_default_library",
        "//runtime/version:go_default_library",
        "@com_github_golang_protobuf//proto:go_default_library",
        "@com_github_pkg_errors//:go_default_library",
        "@com_github_prysmaticlabs_go_bitfield//:go_default_library",  # keep
        "@googleapis//google/api:annotations_go_proto",
        "@io_bazel_rules_go//proto/wkt:descriptor_go_proto",
        "@io_bazel_rules_go//proto/wkt:empty_go_proto",
        "@io_bazel_rules_go//proto/wkt:timestamp_go_proto",
        "@org_golang_google_grpc//:go_default_library",
        "@org_golang_google_grpc//codes:go_default_library",
        "@org_golang_google_grpc//grpclog:go_default_library",
        "@org_golang_google_grpc//metadata:go_default_library",
        "@org_golang_google_grpc//status:go_default_library",
        "@org_golang_google_protobuf//proto:go_default_library",
        "@org_golang_google_protobuf//reflect/protoreflect:go_default_library",
        "@org_golang_google_protobuf//runtime/protoimpl:go_default_library",
        "@org_golang_google_protobuf//types/descriptorpb:go_default_library",
        "@org_golang_google_protobuf//types/known/emptypb:go_default_library",
    ],
)

ssz_proto_files(
    name = "ssz_proto_files",
    srcs = [
        "attestation.proto",
        "beacon_block.proto",
        "beacon_state.proto",
        "blobs.proto",
        "light_client.proto",
        "sync_committee.proto",
        "withdrawals.proto",
    ],
    config = select({
        "//conditions:default": "mainnet",
        "//proto:ssz_mainnet": "mainnet",
        "//proto:ssz_minimal": "minimal",
    }),
)

go_test(
    name = "go_default_test",
    srcs = [
        "attestation_fuzz_test.go",
        "beacon_block_fuzz_test.go",
        "cloners_test.go",
        "eip_7521_fuzz_test.go",
        "export_test.go",
        "fuzz_test.go",
    ],
    embed = [":go_default_library"],
    deps = [
        "//testing/assert:go_default_library",
        "//testing/require:go_default_library",
        "@com_github_google_gofuzz//:go_default_library",
    ],
)<|MERGE_RESOLUTION|>--- conflicted
+++ resolved
@@ -163,16 +163,10 @@
     "BlindedBeaconBlockBodyElectra",
     "BlindedBeaconBlockElectra",
     "IndexedAttestationElectra",
-<<<<<<< HEAD
-    "PendingBalanceDeposit",
-    "PendingBalanceDeposits",
-=======
     "LightClientBootstrapElectra",
     "LightClientUpdateElectra",
     "PendingDeposit",
     "PendingDeposits",
-    "PendingConsolidation",
->>>>>>> 91dfe007
     "PendingPartialWithdrawal",
     "SignedAggregateAttestationAndProofElectra",
     "SignedBeaconBlockContentsElectra",
