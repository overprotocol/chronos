package eth

import (
	"github.com/prysmaticlabs/prysm/v5/encoding/bytesutil"
)

type copier[T any] interface {
	Copy() T
}

<<<<<<< HEAD
// CopyBeaconBlock copies the provided BeaconBlock.
func CopyBeaconBlock(block *BeaconBlock) *BeaconBlock {
	if block == nil {
		return nil
	}
	return &BeaconBlock{
		Slot:          block.Slot,
		ProposerIndex: block.ProposerIndex,
		ParentRoot:    bytesutil.SafeCopyBytes(block.ParentRoot),
		StateRoot:     bytesutil.SafeCopyBytes(block.StateRoot),
		Body:          CopyBeaconBlockBody(block.Body),
	}
}

// CopyBeaconBlockBody copies the provided BeaconBlockBody.
func CopyBeaconBlockBody(body *BeaconBlockBody) *BeaconBlockBody {
	if body == nil {
		return nil
	}
	return &BeaconBlockBody{
		RandaoReveal:      bytesutil.SafeCopyBytes(body.RandaoReveal),
		Eth1Data:          CopyETH1Data(body.Eth1Data),
		Graffiti:          bytesutil.SafeCopyBytes(body.Graffiti),
		ProposerSlashings: CopyProposerSlashings(body.ProposerSlashings),
		AttesterSlashings: CopyAttesterSlashings(body.AttesterSlashings),
		Attestations:      CopyAttestations(body.Attestations),
		Deposits:          CopyDeposits(body.Deposits),
		VoluntaryExits:    CopySignedVoluntaryExits(body.VoluntaryExits),
	}
}

// CopySignedBeaconBlockAltair copies the provided SignedBeaconBlock.
func CopySignedBeaconBlockAltair(sigBlock *SignedBeaconBlockAltair) *SignedBeaconBlockAltair {
	if sigBlock == nil {
		return nil
	}
	return &SignedBeaconBlockAltair{
		Block:     CopyBeaconBlockAltair(sigBlock.Block),
		Signature: bytesutil.SafeCopyBytes(sigBlock.Signature),
	}
}

// CopyBeaconBlockAltair copies the provided BeaconBlock.
func CopyBeaconBlockAltair(block *BeaconBlockAltair) *BeaconBlockAltair {
	if block == nil {
		return nil
	}
	return &BeaconBlockAltair{
		Slot:          block.Slot,
		ProposerIndex: block.ProposerIndex,
		ParentRoot:    bytesutil.SafeCopyBytes(block.ParentRoot),
		StateRoot:     bytesutil.SafeCopyBytes(block.StateRoot),
		Body:          CopyBeaconBlockBodyAltair(block.Body),
	}
}

// CopyBeaconBlockBodyAltair copies the provided BeaconBlockBody.
func CopyBeaconBlockBodyAltair(body *BeaconBlockBodyAltair) *BeaconBlockBodyAltair {
	if body == nil {
		return nil
	}
	return &BeaconBlockBodyAltair{
		RandaoReveal:      bytesutil.SafeCopyBytes(body.RandaoReveal),
		Eth1Data:          CopyETH1Data(body.Eth1Data),
		Graffiti:          bytesutil.SafeCopyBytes(body.Graffiti),
		ProposerSlashings: CopyProposerSlashings(body.ProposerSlashings),
		AttesterSlashings: CopyAttesterSlashings(body.AttesterSlashings),
		Attestations:      CopyAttestations(body.Attestations),
		Deposits:          CopyDeposits(body.Deposits),
		VoluntaryExits:    CopySignedVoluntaryExits(body.VoluntaryExits),
		SyncAggregate:     CopySyncAggregate(body.SyncAggregate),
		BailOuts:          CopyBailOuts(body.BailOuts),
	}
}

// CopyProposerSlashings copies the provided ProposerSlashing array.
func CopyProposerSlashings(slashings []*ProposerSlashing) []*ProposerSlashing {
	if slashings == nil {
		return nil
	}
	newSlashings := make([]*ProposerSlashing, len(slashings))
	for i, att := range slashings {
		newSlashings[i] = CopyProposerSlashing(att)
	}
	return newSlashings
}

// CopyProposerSlashing copies the provided ProposerSlashing.
func CopyProposerSlashing(slashing *ProposerSlashing) *ProposerSlashing {
	if slashing == nil {
		return nil
	}
	return &ProposerSlashing{
		Header_1: CopySignedBeaconBlockHeader(slashing.Header_1),
		Header_2: CopySignedBeaconBlockHeader(slashing.Header_2),
	}
}

// CopySignedBeaconBlockHeader copies the provided SignedBeaconBlockHeader.
func CopySignedBeaconBlockHeader(header *SignedBeaconBlockHeader) *SignedBeaconBlockHeader {
	if header == nil {
		return nil
	}
	return &SignedBeaconBlockHeader{
		Header:    CopyBeaconBlockHeader(header.Header),
		Signature: bytesutil.SafeCopyBytes(header.Signature),
	}
}

// CopyBeaconBlockHeader copies the provided BeaconBlockHeader.
func CopyBeaconBlockHeader(header *BeaconBlockHeader) *BeaconBlockHeader {
	if header == nil {
		return nil
	}
	parentRoot := bytesutil.SafeCopyBytes(header.ParentRoot)
	stateRoot := bytesutil.SafeCopyBytes(header.StateRoot)
	bodyRoot := bytesutil.SafeCopyBytes(header.BodyRoot)
	return &BeaconBlockHeader{
		Slot:          header.Slot,
		ProposerIndex: header.ProposerIndex,
		ParentRoot:    parentRoot,
		StateRoot:     stateRoot,
		BodyRoot:      bodyRoot,
	}
}

// CopyAttesterSlashings copies the provided AttesterSlashings array.
func CopyAttesterSlashings(slashings []*AttesterSlashing) []*AttesterSlashing {
	if slashings == nil {
		return nil
	}
	newSlashings := make([]*AttesterSlashing, len(slashings))
	for i, slashing := range slashings {
		newSlashings[i] = &AttesterSlashing{
			Attestation_1: CopyIndexedAttestation(slashing.Attestation_1),
			Attestation_2: CopyIndexedAttestation(slashing.Attestation_2),
		}
	}
	return newSlashings
}

// CopyIndexedAttestation copies the provided IndexedAttestation.
func CopyIndexedAttestation(indexedAtt *IndexedAttestation) *IndexedAttestation {
	var indices []uint64
	if indexedAtt == nil {
		return nil
	} else if indexedAtt.AttestingIndices != nil {
		indices = make([]uint64, len(indexedAtt.AttestingIndices))
		copy(indices, indexedAtt.AttestingIndices)
	}
	return &IndexedAttestation{
		AttestingIndices: indices,
		Data:             CopyAttestationData(indexedAtt.Data),
		Signature:        bytesutil.SafeCopyBytes(indexedAtt.Signature),
	}
}

// CopyAttestations copies the provided Attestation array.
func CopyAttestations(attestations []*Attestation) []*Attestation {
	if attestations == nil {
		return nil
	}
	newAttestations := make([]*Attestation, len(attestations))
	for i, att := range attestations {
		newAttestations[i] = CopyAttestation(att)
	}
	return newAttestations
}

// CopyDeposits copies the provided deposit array.
func CopyDeposits(deposits []*Deposit) []*Deposit {
	if deposits == nil {
		return nil
	}
	newDeposits := make([]*Deposit, len(deposits))
	for i, dep := range deposits {
		newDeposits[i] = CopyDeposit(dep)
	}
	return newDeposits
}

// CopyDeposit copies the provided deposit.
func CopyDeposit(deposit *Deposit) *Deposit {
	if deposit == nil {
		return nil
	}
	return &Deposit{
		Proof: bytesutil.SafeCopy2dBytes(deposit.Proof),
		Data:  CopyDepositData(deposit.Data),
	}
}

// CopyDepositData copies the provided deposit data.
func CopyDepositData(depData *Deposit_Data) *Deposit_Data {
	if depData == nil {
		return nil
	}
	return &Deposit_Data{
		PublicKey:             bytesutil.SafeCopyBytes(depData.PublicKey),
		WithdrawalCredentials: bytesutil.SafeCopyBytes(depData.WithdrawalCredentials),
		Amount:                depData.Amount,
		Signature:             bytesutil.SafeCopyBytes(depData.Signature),
	}
}

// CopySignedVoluntaryExits copies the provided SignedVoluntaryExits array.
func CopySignedVoluntaryExits(exits []*SignedVoluntaryExit) []*SignedVoluntaryExit {
	if exits == nil {
		return nil
	}
	newExits := make([]*SignedVoluntaryExit, len(exits))
	for i, exit := range exits {
		newExits[i] = CopySignedVoluntaryExit(exit)
	}
	return newExits
}

// CopySignedVoluntaryExit copies the provided SignedVoluntaryExit.
func CopySignedVoluntaryExit(exit *SignedVoluntaryExit) *SignedVoluntaryExit {
	if exit == nil {
		return nil
	}
	return &SignedVoluntaryExit{
		Exit: &VoluntaryExit{
			Epoch:          exit.Exit.Epoch,
			ValidatorIndex: exit.Exit.ValidatorIndex,
		},
		Signature: bytesutil.SafeCopyBytes(exit.Signature),
=======
func CopySlice[T any, C copier[T]](original []C) []T {
	// Create a new slice with the same length as the original
	newSlice := make([]T, len(original))
	for i := 0; i < len(newSlice); i++ {
		newSlice[i] = original[i].Copy()
>>>>>>> b8cd7794
	}
	return newSlice
}

// CopyValidator copies the provided validator.
func CopyValidator(val *Validator) *Validator {
	pubKey := make([]byte, len(val.PublicKey))
	copy(pubKey, val.PublicKey)
	withdrawalCreds := make([]byte, len(val.WithdrawalCredentials))
	copy(withdrawalCreds, val.WithdrawalCredentials)
	return &Validator{
		PublicKey:                  pubKey,
		WithdrawalCredentials:      withdrawalCreds,
		EffectiveBalance:           val.EffectiveBalance,
		Slashed:                    val.Slashed,
		ActivationEligibilityEpoch: val.ActivationEligibilityEpoch,
		ActivationEpoch:            val.ActivationEpoch,
		ExitEpoch:                  val.ExitEpoch,
		WithdrawableEpoch:          val.WithdrawableEpoch,
	}
}

// CopySyncCommitteeMessage copies the provided sync committee message object.
func CopySyncCommitteeMessage(s *SyncCommitteeMessage) *SyncCommitteeMessage {
	if s == nil {
		return nil
	}
	return &SyncCommitteeMessage{
		Slot:           s.Slot,
		BlockRoot:      bytesutil.SafeCopyBytes(s.BlockRoot),
		ValidatorIndex: s.ValidatorIndex,
		Signature:      bytesutil.SafeCopyBytes(s.Signature),
	}
}

// CopySyncCommitteeContribution copies the provided sync committee contribution object.
func CopySyncCommitteeContribution(c *SyncCommitteeContribution) *SyncCommitteeContribution {
	if c == nil {
		return nil
	}
	return &SyncCommitteeContribution{
		Slot:              c.Slot,
		BlockRoot:         bytesutil.SafeCopyBytes(c.BlockRoot),
		SubcommitteeIndex: c.SubcommitteeIndex,
		AggregationBits:   bytesutil.SafeCopyBytes(c.AggregationBits),
		Signature:         bytesutil.SafeCopyBytes(c.Signature),
	}
<<<<<<< HEAD
}

// CopyBailOuts copies the provided BailOut.
func CopyBailOuts(out []*BailOut) []*BailOut {
	if out == nil {
		return nil
	}
	newOuts := make([]*BailOut, len(out))
	for i, ot := range out {
		newOuts[i] = &BailOut{
			ValidatorIndex: ot.ValidatorIndex,
		}
	}
	return newOuts
}

// CopySyncAggregate copies the provided sync aggregate object.
func CopySyncAggregate(a *SyncAggregate) *SyncAggregate {
	if a == nil {
		return nil
	}
	return &SyncAggregate{
		SyncCommitteeBits:      bytesutil.SafeCopyBytes(a.SyncCommitteeBits),
		SyncCommitteeSignature: bytesutil.SafeCopyBytes(a.SyncCommitteeSignature),
	}
}

// CopySignedBeaconBlockBellatrix copies the provided SignedBeaconBlockBellatrix.
func CopySignedBeaconBlockBellatrix(sigBlock *SignedBeaconBlockBellatrix) *SignedBeaconBlockBellatrix {
	if sigBlock == nil {
		return nil
	}
	return &SignedBeaconBlockBellatrix{
		Block:     CopyBeaconBlockBellatrix(sigBlock.Block),
		Signature: bytesutil.SafeCopyBytes(sigBlock.Signature),
	}
}

// CopyBeaconBlockBellatrix copies the provided BeaconBlockBellatrix.
func CopyBeaconBlockBellatrix(block *BeaconBlockBellatrix) *BeaconBlockBellatrix {
	if block == nil {
		return nil
	}
	return &BeaconBlockBellatrix{
		Slot:          block.Slot,
		ProposerIndex: block.ProposerIndex,
		ParentRoot:    bytesutil.SafeCopyBytes(block.ParentRoot),
		StateRoot:     bytesutil.SafeCopyBytes(block.StateRoot),
		Body:          CopyBeaconBlockBodyBellatrix(block.Body),
	}
}

// CopyBeaconBlockBodyBellatrix copies the provided BeaconBlockBodyBellatrix.
func CopyBeaconBlockBodyBellatrix(body *BeaconBlockBodyBellatrix) *BeaconBlockBodyBellatrix {
	if body == nil {
		return nil
	}
	return &BeaconBlockBodyBellatrix{
		RandaoReveal:      bytesutil.SafeCopyBytes(body.RandaoReveal),
		Eth1Data:          CopyETH1Data(body.Eth1Data),
		Graffiti:          bytesutil.SafeCopyBytes(body.Graffiti),
		ProposerSlashings: CopyProposerSlashings(body.ProposerSlashings),
		AttesterSlashings: CopyAttesterSlashings(body.AttesterSlashings),
		Attestations:      CopyAttestations(body.Attestations),
		Deposits:          CopyDeposits(body.Deposits),
		VoluntaryExits:    CopySignedVoluntaryExits(body.VoluntaryExits),
		SyncAggregate:     CopySyncAggregate(body.SyncAggregate),
		BailOuts:          CopyBailOuts(body.BailOuts),
		ExecutionPayload:  CopyExecutionPayload(body.ExecutionPayload),
	}
}

// CopySignedBeaconBlockCapella copies the provided SignedBeaconBlockCapella.
func CopySignedBeaconBlockCapella(sigBlock *SignedBeaconBlockCapella) *SignedBeaconBlockCapella {
	if sigBlock == nil {
		return nil
	}
	return &SignedBeaconBlockCapella{
		Block:     CopyBeaconBlockCapella(sigBlock.Block),
		Signature: bytesutil.SafeCopyBytes(sigBlock.Signature),
	}
}

// CopyBeaconBlockCapella copies the provided BeaconBlockCapella.
func CopyBeaconBlockCapella(block *BeaconBlockCapella) *BeaconBlockCapella {
	if block == nil {
		return nil
	}
	return &BeaconBlockCapella{
		Slot:          block.Slot,
		ProposerIndex: block.ProposerIndex,
		ParentRoot:    bytesutil.SafeCopyBytes(block.ParentRoot),
		StateRoot:     bytesutil.SafeCopyBytes(block.StateRoot),
		Body:          CopyBeaconBlockBodyCapella(block.Body),
	}
}

// CopyBeaconBlockBodyCapella copies the provided BeaconBlockBodyCapella.
func CopyBeaconBlockBodyCapella(body *BeaconBlockBodyCapella) *BeaconBlockBodyCapella {
	if body == nil {
		return nil
	}
	return &BeaconBlockBodyCapella{
		RandaoReveal:          bytesutil.SafeCopyBytes(body.RandaoReveal),
		Eth1Data:              CopyETH1Data(body.Eth1Data),
		Graffiti:              bytesutil.SafeCopyBytes(body.Graffiti),
		ProposerSlashings:     CopyProposerSlashings(body.ProposerSlashings),
		AttesterSlashings:     CopyAttesterSlashings(body.AttesterSlashings),
		Attestations:          CopyAttestations(body.Attestations),
		Deposits:              CopyDeposits(body.Deposits),
		VoluntaryExits:        CopySignedVoluntaryExits(body.VoluntaryExits),
		SyncAggregate:         CopySyncAggregate(body.SyncAggregate),
		BailOuts:              CopyBailOuts(body.BailOuts),
		ExecutionPayload:      CopyExecutionPayloadCapella(body.ExecutionPayload),
		BlsToExecutionChanges: CopyBLSToExecutionChanges(body.BlsToExecutionChanges),
	}
}

// CopySignedBlindedBeaconBlockCapella copies the provided SignedBlindedBeaconBlockCapella.
func CopySignedBlindedBeaconBlockCapella(sigBlock *SignedBlindedBeaconBlockCapella) *SignedBlindedBeaconBlockCapella {
	if sigBlock == nil {
		return nil
	}
	return &SignedBlindedBeaconBlockCapella{
		Block:     CopyBlindedBeaconBlockCapella(sigBlock.Block),
		Signature: bytesutil.SafeCopyBytes(sigBlock.Signature),
	}
}

// CopyBlindedBeaconBlockCapella copies the provided BlindedBeaconBlockCapella.
func CopyBlindedBeaconBlockCapella(block *BlindedBeaconBlockCapella) *BlindedBeaconBlockCapella {
	if block == nil {
		return nil
	}
	return &BlindedBeaconBlockCapella{
		Slot:          block.Slot,
		ProposerIndex: block.ProposerIndex,
		ParentRoot:    bytesutil.SafeCopyBytes(block.ParentRoot),
		StateRoot:     bytesutil.SafeCopyBytes(block.StateRoot),
		Body:          CopyBlindedBeaconBlockBodyCapella(block.Body),
	}
}

// CopyBlindedBeaconBlockBodyCapella copies the provided BlindedBeaconBlockBodyCapella.
func CopyBlindedBeaconBlockBodyCapella(body *BlindedBeaconBlockBodyCapella) *BlindedBeaconBlockBodyCapella {
	if body == nil {
		return nil
	}
	return &BlindedBeaconBlockBodyCapella{
		RandaoReveal:           bytesutil.SafeCopyBytes(body.RandaoReveal),
		Eth1Data:               CopyETH1Data(body.Eth1Data),
		Graffiti:               bytesutil.SafeCopyBytes(body.Graffiti),
		ProposerSlashings:      CopyProposerSlashings(body.ProposerSlashings),
		AttesterSlashings:      CopyAttesterSlashings(body.AttesterSlashings),
		Attestations:           CopyAttestations(body.Attestations),
		Deposits:               CopyDeposits(body.Deposits),
		VoluntaryExits:         CopySignedVoluntaryExits(body.VoluntaryExits),
		SyncAggregate:          CopySyncAggregate(body.SyncAggregate),
		BailOuts:               CopyBailOuts(body.BailOuts),
		ExecutionPayloadHeader: CopyExecutionPayloadHeaderCapella(body.ExecutionPayloadHeader),
		BlsToExecutionChanges:  CopyBLSToExecutionChanges(body.BlsToExecutionChanges),
	}
}

// CopySignedBlindedBeaconBlockDeneb copies the provided SignedBlindedBeaconBlockDeneb.
func CopySignedBlindedBeaconBlockDeneb(sigBlock *SignedBlindedBeaconBlockDeneb) *SignedBlindedBeaconBlockDeneb {
	if sigBlock == nil {
		return nil
	}
	return &SignedBlindedBeaconBlockDeneb{
		Message:   CopyBlindedBeaconBlockDeneb(sigBlock.Message),
		Signature: bytesutil.SafeCopyBytes(sigBlock.Signature),
	}
}

// CopyBlindedBeaconBlockDeneb copies the provided BlindedBeaconBlockDeneb.
func CopyBlindedBeaconBlockDeneb(block *BlindedBeaconBlockDeneb) *BlindedBeaconBlockDeneb {
	if block == nil {
		return nil
	}
	return &BlindedBeaconBlockDeneb{
		Slot:          block.Slot,
		ProposerIndex: block.ProposerIndex,
		ParentRoot:    bytesutil.SafeCopyBytes(block.ParentRoot),
		StateRoot:     bytesutil.SafeCopyBytes(block.StateRoot),
		Body:          CopyBlindedBeaconBlockBodyDeneb(block.Body),
	}
}

// CopyBlindedBeaconBlockBodyDeneb copies the provided BlindedBeaconBlockBodyDeneb.
func CopyBlindedBeaconBlockBodyDeneb(body *BlindedBeaconBlockBodyDeneb) *BlindedBeaconBlockBodyDeneb {
	if body == nil {
		return nil
	}
	return &BlindedBeaconBlockBodyDeneb{
		RandaoReveal:           bytesutil.SafeCopyBytes(body.RandaoReveal),
		Eth1Data:               CopyETH1Data(body.Eth1Data),
		Graffiti:               bytesutil.SafeCopyBytes(body.Graffiti),
		ProposerSlashings:      CopyProposerSlashings(body.ProposerSlashings),
		AttesterSlashings:      CopyAttesterSlashings(body.AttesterSlashings),
		Attestations:           CopyAttestations(body.Attestations),
		Deposits:               CopyDeposits(body.Deposits),
		VoluntaryExits:         CopySignedVoluntaryExits(body.VoluntaryExits),
		SyncAggregate:          CopySyncAggregate(body.SyncAggregate),
		BailOuts:               CopyBailOuts(body.BailOuts),
		ExecutionPayloadHeader: CopyExecutionPayloadHeaderDeneb(body.ExecutionPayloadHeader),
		BlsToExecutionChanges:  CopyBLSToExecutionChanges(body.BlsToExecutionChanges),
		BlobKzgCommitments:     CopyBlobKZGs(body.BlobKzgCommitments),
	}
}

// CopyExecutionPayload copies the provided execution payload.
func CopyExecutionPayload(payload *enginev1.ExecutionPayload) *enginev1.ExecutionPayload {
	if payload == nil {
		return nil
	}

	return &enginev1.ExecutionPayload{
		ParentHash:    bytesutil.SafeCopyBytes(payload.ParentHash),
		FeeRecipient:  bytesutil.SafeCopyBytes(payload.FeeRecipient),
		StateRoot:     bytesutil.SafeCopyBytes(payload.StateRoot),
		ReceiptsRoot:  bytesutil.SafeCopyBytes(payload.ReceiptsRoot),
		LogsBloom:     bytesutil.SafeCopyBytes(payload.LogsBloom),
		PrevRandao:    bytesutil.SafeCopyBytes(payload.PrevRandao),
		BlockNumber:   payload.BlockNumber,
		GasLimit:      payload.GasLimit,
		GasUsed:       payload.GasUsed,
		Timestamp:     payload.Timestamp,
		ExtraData:     bytesutil.SafeCopyBytes(payload.ExtraData),
		BaseFeePerGas: bytesutil.SafeCopyBytes(payload.BaseFeePerGas),
		BlockHash:     bytesutil.SafeCopyBytes(payload.BlockHash),
		Transactions:  bytesutil.SafeCopy2dBytes(payload.Transactions),
	}
}

// CopyExecutionPayloadCapella copies the provided execution payload.
func CopyExecutionPayloadCapella(payload *enginev1.ExecutionPayloadCapella) *enginev1.ExecutionPayloadCapella {
	if payload == nil {
		return nil
	}

	return &enginev1.ExecutionPayloadCapella{
		ParentHash:    bytesutil.SafeCopyBytes(payload.ParentHash),
		FeeRecipient:  bytesutil.SafeCopyBytes(payload.FeeRecipient),
		StateRoot:     bytesutil.SafeCopyBytes(payload.StateRoot),
		ReceiptsRoot:  bytesutil.SafeCopyBytes(payload.ReceiptsRoot),
		LogsBloom:     bytesutil.SafeCopyBytes(payload.LogsBloom),
		PrevRandao:    bytesutil.SafeCopyBytes(payload.PrevRandao),
		BlockNumber:   payload.BlockNumber,
		GasLimit:      payload.GasLimit,
		GasUsed:       payload.GasUsed,
		Timestamp:     payload.Timestamp,
		ExtraData:     bytesutil.SafeCopyBytes(payload.ExtraData),
		BaseFeePerGas: bytesutil.SafeCopyBytes(payload.BaseFeePerGas),
		BlockHash:     bytesutil.SafeCopyBytes(payload.BlockHash),
		Transactions:  bytesutil.SafeCopy2dBytes(payload.Transactions),
		Withdrawals:   CopyWithdrawalSlice(payload.Withdrawals),
	}
}

// CopyExecutionPayloadHeader copies the provided execution payload object.
func CopyExecutionPayloadHeader(payload *enginev1.ExecutionPayloadHeader) *enginev1.ExecutionPayloadHeader {
	if payload == nil {
		return nil
	}
	return &enginev1.ExecutionPayloadHeader{
		ParentHash:       bytesutil.SafeCopyBytes(payload.ParentHash),
		FeeRecipient:     bytesutil.SafeCopyBytes(payload.FeeRecipient),
		StateRoot:        bytesutil.SafeCopyBytes(payload.StateRoot),
		ReceiptsRoot:     bytesutil.SafeCopyBytes(payload.ReceiptsRoot),
		LogsBloom:        bytesutil.SafeCopyBytes(payload.LogsBloom),
		PrevRandao:       bytesutil.SafeCopyBytes(payload.PrevRandao),
		BlockNumber:      payload.BlockNumber,
		GasLimit:         payload.GasLimit,
		GasUsed:          payload.GasUsed,
		Timestamp:        payload.Timestamp,
		ExtraData:        bytesutil.SafeCopyBytes(payload.ExtraData),
		BaseFeePerGas:    bytesutil.SafeCopyBytes(payload.BaseFeePerGas),
		BlockHash:        bytesutil.SafeCopyBytes(payload.BlockHash),
		TransactionsRoot: bytesutil.SafeCopyBytes(payload.TransactionsRoot),
	}
}

// CopyExecutionPayloadHeaderCapella copies the provided execution payload object.
func CopyExecutionPayloadHeaderCapella(payload *enginev1.ExecutionPayloadHeaderCapella) *enginev1.ExecutionPayloadHeaderCapella {
	if payload == nil {
		return nil
	}
	return &enginev1.ExecutionPayloadHeaderCapella{
		ParentHash:       bytesutil.SafeCopyBytes(payload.ParentHash),
		FeeRecipient:     bytesutil.SafeCopyBytes(payload.FeeRecipient),
		StateRoot:        bytesutil.SafeCopyBytes(payload.StateRoot),
		ReceiptsRoot:     bytesutil.SafeCopyBytes(payload.ReceiptsRoot),
		LogsBloom:        bytesutil.SafeCopyBytes(payload.LogsBloom),
		PrevRandao:       bytesutil.SafeCopyBytes(payload.PrevRandao),
		BlockNumber:      payload.BlockNumber,
		GasLimit:         payload.GasLimit,
		GasUsed:          payload.GasUsed,
		Timestamp:        payload.Timestamp,
		ExtraData:        bytesutil.SafeCopyBytes(payload.ExtraData),
		BaseFeePerGas:    bytesutil.SafeCopyBytes(payload.BaseFeePerGas),
		BlockHash:        bytesutil.SafeCopyBytes(payload.BlockHash),
		TransactionsRoot: bytesutil.SafeCopyBytes(payload.TransactionsRoot),
		WithdrawalsRoot:  bytesutil.SafeCopyBytes(payload.WithdrawalsRoot),
	}
}

// CopySignedBlindedBeaconBlockBellatrix copies the provided SignedBlindedBeaconBlockBellatrix.
func CopySignedBlindedBeaconBlockBellatrix(sigBlock *SignedBlindedBeaconBlockBellatrix) *SignedBlindedBeaconBlockBellatrix {
	if sigBlock == nil {
		return nil
	}
	return &SignedBlindedBeaconBlockBellatrix{
		Block:     CopyBlindedBeaconBlockBellatrix(sigBlock.Block),
		Signature: bytesutil.SafeCopyBytes(sigBlock.Signature),
	}
}

// CopyBlindedBeaconBlockBellatrix copies the provided BlindedBeaconBlockBellatrix.
func CopyBlindedBeaconBlockBellatrix(block *BlindedBeaconBlockBellatrix) *BlindedBeaconBlockBellatrix {
	if block == nil {
		return nil
	}
	return &BlindedBeaconBlockBellatrix{
		Slot:          block.Slot,
		ProposerIndex: block.ProposerIndex,
		ParentRoot:    bytesutil.SafeCopyBytes(block.ParentRoot),
		StateRoot:     bytesutil.SafeCopyBytes(block.StateRoot),
		Body:          CopyBlindedBeaconBlockBodyBellatrix(block.Body),
	}
}

// CopyBlindedBeaconBlockBodyBellatrix copies the provided BlindedBeaconBlockBodyBellatrix.
func CopyBlindedBeaconBlockBodyBellatrix(body *BlindedBeaconBlockBodyBellatrix) *BlindedBeaconBlockBodyBellatrix {
	if body == nil {
		return nil
	}
	return &BlindedBeaconBlockBodyBellatrix{
		RandaoReveal:           bytesutil.SafeCopyBytes(body.RandaoReveal),
		Eth1Data:               CopyETH1Data(body.Eth1Data),
		Graffiti:               bytesutil.SafeCopyBytes(body.Graffiti),
		ProposerSlashings:      CopyProposerSlashings(body.ProposerSlashings),
		AttesterSlashings:      CopyAttesterSlashings(body.AttesterSlashings),
		Attestations:           CopyAttestations(body.Attestations),
		Deposits:               CopyDeposits(body.Deposits),
		VoluntaryExits:         CopySignedVoluntaryExits(body.VoluntaryExits),
		SyncAggregate:          CopySyncAggregate(body.SyncAggregate),
		BailOuts:               CopyBailOuts(body.BailOuts),
		ExecutionPayloadHeader: CopyExecutionPayloadHeader(body.ExecutionPayloadHeader),
	}
}

// CopyWithdrawalSlice copies the provided slice of withdrawals.
func CopyWithdrawalSlice(withdrawals []*enginev1.Withdrawal) []*enginev1.Withdrawal {
	if withdrawals == nil {
		return nil
	}

	res := make([]*enginev1.Withdrawal, len(withdrawals))
	for i := 0; i < len(res); i++ {
		res[i] = CopyWithdrawal(withdrawals[i])
	}
	return res
}

// CopyWithdrawal copies the provided withdrawal object.
func CopyWithdrawal(withdrawal *enginev1.Withdrawal) *enginev1.Withdrawal {
	if withdrawal == nil {
		return nil
	}

	return &enginev1.Withdrawal{
		Index:          withdrawal.Index,
		ValidatorIndex: withdrawal.ValidatorIndex,
		Address:        bytesutil.SafeCopyBytes(withdrawal.Address),
		Amount:         withdrawal.Amount,
	}
}

func CopyBLSToExecutionChanges(changes []*SignedBLSToExecutionChange) []*SignedBLSToExecutionChange {
	if changes == nil {
		return nil
	}

	res := make([]*SignedBLSToExecutionChange, len(changes))
	for i := 0; i < len(changes); i++ {
		res[i] = &SignedBLSToExecutionChange{
			Message: &BLSToExecutionChange{
				ValidatorIndex:     changes[i].Message.ValidatorIndex,
				FromBlsPubkey:      bytesutil.SafeCopyBytes(changes[i].Message.FromBlsPubkey),
				ToExecutionAddress: bytesutil.SafeCopyBytes(changes[i].Message.ToExecutionAddress),
			},
			Signature: bytesutil.SafeCopyBytes(changes[i].Signature),
		}
	}

	return res
}

// CopyBlobKZGs copies the provided blob kzgs object.
func CopyBlobKZGs(b [][]byte) [][]byte {
	return bytesutil.SafeCopy2dBytes(b)
}

// CopySignedBeaconBlockDeneb copies the provided SignedBeaconBlockDeneb.
func CopySignedBeaconBlockDeneb(sigBlock *SignedBeaconBlockDeneb) *SignedBeaconBlockDeneb {
	if sigBlock == nil {
		return nil
	}
	return &SignedBeaconBlockDeneb{
		Block:     CopyBeaconBlockDeneb(sigBlock.Block),
		Signature: bytesutil.SafeCopyBytes(sigBlock.Signature),
	}
}

// CopyBeaconBlockDeneb copies the provided BeaconBlockDeneb.
func CopyBeaconBlockDeneb(block *BeaconBlockDeneb) *BeaconBlockDeneb {
	if block == nil {
		return nil
	}
	return &BeaconBlockDeneb{
		Slot:          block.Slot,
		ProposerIndex: block.ProposerIndex,
		ParentRoot:    bytesutil.SafeCopyBytes(block.ParentRoot),
		StateRoot:     bytesutil.SafeCopyBytes(block.StateRoot),
		Body:          CopyBeaconBlockBodyDeneb(block.Body),
	}
}

// CopyBeaconBlockBodyDeneb copies the provided BeaconBlockBodyDeneb.
func CopyBeaconBlockBodyDeneb(body *BeaconBlockBodyDeneb) *BeaconBlockBodyDeneb {
	if body == nil {
		return nil
	}
	return &BeaconBlockBodyDeneb{
		RandaoReveal:          bytesutil.SafeCopyBytes(body.RandaoReveal),
		Eth1Data:              CopyETH1Data(body.Eth1Data),
		Graffiti:              bytesutil.SafeCopyBytes(body.Graffiti),
		ProposerSlashings:     CopyProposerSlashings(body.ProposerSlashings),
		AttesterSlashings:     CopyAttesterSlashings(body.AttesterSlashings),
		Attestations:          CopyAttestations(body.Attestations),
		Deposits:              CopyDeposits(body.Deposits),
		VoluntaryExits:        CopySignedVoluntaryExits(body.VoluntaryExits),
		SyncAggregate:         CopySyncAggregate(body.SyncAggregate),
		BailOuts:              CopyBailOuts(body.BailOuts),
		ExecutionPayload:      CopyExecutionPayloadDeneb(body.ExecutionPayload),
		BlsToExecutionChanges: CopyBLSToExecutionChanges(body.BlsToExecutionChanges),
		BlobKzgCommitments:    CopyBlobKZGs(body.BlobKzgCommitments),
	}
}

// CopyExecutionPayloadHeaderDeneb copies the provided execution payload object.
func CopyExecutionPayloadHeaderDeneb(payload *enginev1.ExecutionPayloadHeaderDeneb) *enginev1.ExecutionPayloadHeaderDeneb {
	if payload == nil {
		return nil
	}
	return &enginev1.ExecutionPayloadHeaderDeneb{
		ParentHash:       bytesutil.SafeCopyBytes(payload.ParentHash),
		FeeRecipient:     bytesutil.SafeCopyBytes(payload.FeeRecipient),
		StateRoot:        bytesutil.SafeCopyBytes(payload.StateRoot),
		ReceiptsRoot:     bytesutil.SafeCopyBytes(payload.ReceiptsRoot),
		LogsBloom:        bytesutil.SafeCopyBytes(payload.LogsBloom),
		PrevRandao:       bytesutil.SafeCopyBytes(payload.PrevRandao),
		BlockNumber:      payload.BlockNumber,
		GasLimit:         payload.GasLimit,
		GasUsed:          payload.GasUsed,
		Timestamp:        payload.Timestamp,
		ExtraData:        bytesutil.SafeCopyBytes(payload.ExtraData),
		BaseFeePerGas:    bytesutil.SafeCopyBytes(payload.BaseFeePerGas),
		BlockHash:        bytesutil.SafeCopyBytes(payload.BlockHash),
		TransactionsRoot: bytesutil.SafeCopyBytes(payload.TransactionsRoot),
		WithdrawalsRoot:  bytesutil.SafeCopyBytes(payload.WithdrawalsRoot),
		BlobGasUsed:      payload.BlobGasUsed,
		ExcessBlobGas:    payload.ExcessBlobGas,
	}
}

// CopyExecutionPayloadDeneb copies the provided execution payload.
func CopyExecutionPayloadDeneb(payload *enginev1.ExecutionPayloadDeneb) *enginev1.ExecutionPayloadDeneb {
	if payload == nil {
		return nil
	}
	return &enginev1.ExecutionPayloadDeneb{
		ParentHash:    bytesutil.SafeCopyBytes(payload.ParentHash),
		FeeRecipient:  bytesutil.SafeCopyBytes(payload.FeeRecipient),
		StateRoot:     bytesutil.SafeCopyBytes(payload.StateRoot),
		ReceiptsRoot:  bytesutil.SafeCopyBytes(payload.ReceiptsRoot),
		LogsBloom:     bytesutil.SafeCopyBytes(payload.LogsBloom),
		PrevRandao:    bytesutil.SafeCopyBytes(payload.PrevRandao),
		BlockNumber:   payload.BlockNumber,
		GasLimit:      payload.GasLimit,
		GasUsed:       payload.GasUsed,
		Timestamp:     payload.Timestamp,
		ExtraData:     bytesutil.SafeCopyBytes(payload.ExtraData),
		BaseFeePerGas: bytesutil.SafeCopyBytes(payload.BaseFeePerGas),
		BlockHash:     bytesutil.SafeCopyBytes(payload.BlockHash),
		Transactions:  bytesutil.SafeCopy2dBytes(payload.Transactions),
		Withdrawals:   CopyWithdrawalSlice(payload.Withdrawals),
		BlobGasUsed:   payload.BlobGasUsed,
		ExcessBlobGas: payload.ExcessBlobGas,
	}
}

// CopyHistoricalSummaries copies the historical summaries.
func CopyHistoricalSummaries(summaries []*HistoricalSummary) []*HistoricalSummary {
	if summaries == nil {
		return nil
	}
	newSummaries := make([]*HistoricalSummary, len(summaries))
	for i, s := range summaries {
		newSummaries[i] = &HistoricalSummary{
			BlockSummaryRoot: bytesutil.SafeCopyBytes(s.BlockSummaryRoot),
			StateSummaryRoot: bytesutil.SafeCopyBytes(s.StateSummaryRoot),
		}
	}
	return newSummaries
=======
>>>>>>> b8cd7794
}<|MERGE_RESOLUTION|>--- conflicted
+++ resolved
@@ -8,242 +8,11 @@
 	Copy() T
 }
 
-<<<<<<< HEAD
-// CopyBeaconBlock copies the provided BeaconBlock.
-func CopyBeaconBlock(block *BeaconBlock) *BeaconBlock {
-	if block == nil {
-		return nil
-	}
-	return &BeaconBlock{
-		Slot:          block.Slot,
-		ProposerIndex: block.ProposerIndex,
-		ParentRoot:    bytesutil.SafeCopyBytes(block.ParentRoot),
-		StateRoot:     bytesutil.SafeCopyBytes(block.StateRoot),
-		Body:          CopyBeaconBlockBody(block.Body),
-	}
-}
-
-// CopyBeaconBlockBody copies the provided BeaconBlockBody.
-func CopyBeaconBlockBody(body *BeaconBlockBody) *BeaconBlockBody {
-	if body == nil {
-		return nil
-	}
-	return &BeaconBlockBody{
-		RandaoReveal:      bytesutil.SafeCopyBytes(body.RandaoReveal),
-		Eth1Data:          CopyETH1Data(body.Eth1Data),
-		Graffiti:          bytesutil.SafeCopyBytes(body.Graffiti),
-		ProposerSlashings: CopyProposerSlashings(body.ProposerSlashings),
-		AttesterSlashings: CopyAttesterSlashings(body.AttesterSlashings),
-		Attestations:      CopyAttestations(body.Attestations),
-		Deposits:          CopyDeposits(body.Deposits),
-		VoluntaryExits:    CopySignedVoluntaryExits(body.VoluntaryExits),
-	}
-}
-
-// CopySignedBeaconBlockAltair copies the provided SignedBeaconBlock.
-func CopySignedBeaconBlockAltair(sigBlock *SignedBeaconBlockAltair) *SignedBeaconBlockAltair {
-	if sigBlock == nil {
-		return nil
-	}
-	return &SignedBeaconBlockAltair{
-		Block:     CopyBeaconBlockAltair(sigBlock.Block),
-		Signature: bytesutil.SafeCopyBytes(sigBlock.Signature),
-	}
-}
-
-// CopyBeaconBlockAltair copies the provided BeaconBlock.
-func CopyBeaconBlockAltair(block *BeaconBlockAltair) *BeaconBlockAltair {
-	if block == nil {
-		return nil
-	}
-	return &BeaconBlockAltair{
-		Slot:          block.Slot,
-		ProposerIndex: block.ProposerIndex,
-		ParentRoot:    bytesutil.SafeCopyBytes(block.ParentRoot),
-		StateRoot:     bytesutil.SafeCopyBytes(block.StateRoot),
-		Body:          CopyBeaconBlockBodyAltair(block.Body),
-	}
-}
-
-// CopyBeaconBlockBodyAltair copies the provided BeaconBlockBody.
-func CopyBeaconBlockBodyAltair(body *BeaconBlockBodyAltair) *BeaconBlockBodyAltair {
-	if body == nil {
-		return nil
-	}
-	return &BeaconBlockBodyAltair{
-		RandaoReveal:      bytesutil.SafeCopyBytes(body.RandaoReveal),
-		Eth1Data:          CopyETH1Data(body.Eth1Data),
-		Graffiti:          bytesutil.SafeCopyBytes(body.Graffiti),
-		ProposerSlashings: CopyProposerSlashings(body.ProposerSlashings),
-		AttesterSlashings: CopyAttesterSlashings(body.AttesterSlashings),
-		Attestations:      CopyAttestations(body.Attestations),
-		Deposits:          CopyDeposits(body.Deposits),
-		VoluntaryExits:    CopySignedVoluntaryExits(body.VoluntaryExits),
-		SyncAggregate:     CopySyncAggregate(body.SyncAggregate),
-		BailOuts:          CopyBailOuts(body.BailOuts),
-	}
-}
-
-// CopyProposerSlashings copies the provided ProposerSlashing array.
-func CopyProposerSlashings(slashings []*ProposerSlashing) []*ProposerSlashing {
-	if slashings == nil {
-		return nil
-	}
-	newSlashings := make([]*ProposerSlashing, len(slashings))
-	for i, att := range slashings {
-		newSlashings[i] = CopyProposerSlashing(att)
-	}
-	return newSlashings
-}
-
-// CopyProposerSlashing copies the provided ProposerSlashing.
-func CopyProposerSlashing(slashing *ProposerSlashing) *ProposerSlashing {
-	if slashing == nil {
-		return nil
-	}
-	return &ProposerSlashing{
-		Header_1: CopySignedBeaconBlockHeader(slashing.Header_1),
-		Header_2: CopySignedBeaconBlockHeader(slashing.Header_2),
-	}
-}
-
-// CopySignedBeaconBlockHeader copies the provided SignedBeaconBlockHeader.
-func CopySignedBeaconBlockHeader(header *SignedBeaconBlockHeader) *SignedBeaconBlockHeader {
-	if header == nil {
-		return nil
-	}
-	return &SignedBeaconBlockHeader{
-		Header:    CopyBeaconBlockHeader(header.Header),
-		Signature: bytesutil.SafeCopyBytes(header.Signature),
-	}
-}
-
-// CopyBeaconBlockHeader copies the provided BeaconBlockHeader.
-func CopyBeaconBlockHeader(header *BeaconBlockHeader) *BeaconBlockHeader {
-	if header == nil {
-		return nil
-	}
-	parentRoot := bytesutil.SafeCopyBytes(header.ParentRoot)
-	stateRoot := bytesutil.SafeCopyBytes(header.StateRoot)
-	bodyRoot := bytesutil.SafeCopyBytes(header.BodyRoot)
-	return &BeaconBlockHeader{
-		Slot:          header.Slot,
-		ProposerIndex: header.ProposerIndex,
-		ParentRoot:    parentRoot,
-		StateRoot:     stateRoot,
-		BodyRoot:      bodyRoot,
-	}
-}
-
-// CopyAttesterSlashings copies the provided AttesterSlashings array.
-func CopyAttesterSlashings(slashings []*AttesterSlashing) []*AttesterSlashing {
-	if slashings == nil {
-		return nil
-	}
-	newSlashings := make([]*AttesterSlashing, len(slashings))
-	for i, slashing := range slashings {
-		newSlashings[i] = &AttesterSlashing{
-			Attestation_1: CopyIndexedAttestation(slashing.Attestation_1),
-			Attestation_2: CopyIndexedAttestation(slashing.Attestation_2),
-		}
-	}
-	return newSlashings
-}
-
-// CopyIndexedAttestation copies the provided IndexedAttestation.
-func CopyIndexedAttestation(indexedAtt *IndexedAttestation) *IndexedAttestation {
-	var indices []uint64
-	if indexedAtt == nil {
-		return nil
-	} else if indexedAtt.AttestingIndices != nil {
-		indices = make([]uint64, len(indexedAtt.AttestingIndices))
-		copy(indices, indexedAtt.AttestingIndices)
-	}
-	return &IndexedAttestation{
-		AttestingIndices: indices,
-		Data:             CopyAttestationData(indexedAtt.Data),
-		Signature:        bytesutil.SafeCopyBytes(indexedAtt.Signature),
-	}
-}
-
-// CopyAttestations copies the provided Attestation array.
-func CopyAttestations(attestations []*Attestation) []*Attestation {
-	if attestations == nil {
-		return nil
-	}
-	newAttestations := make([]*Attestation, len(attestations))
-	for i, att := range attestations {
-		newAttestations[i] = CopyAttestation(att)
-	}
-	return newAttestations
-}
-
-// CopyDeposits copies the provided deposit array.
-func CopyDeposits(deposits []*Deposit) []*Deposit {
-	if deposits == nil {
-		return nil
-	}
-	newDeposits := make([]*Deposit, len(deposits))
-	for i, dep := range deposits {
-		newDeposits[i] = CopyDeposit(dep)
-	}
-	return newDeposits
-}
-
-// CopyDeposit copies the provided deposit.
-func CopyDeposit(deposit *Deposit) *Deposit {
-	if deposit == nil {
-		return nil
-	}
-	return &Deposit{
-		Proof: bytesutil.SafeCopy2dBytes(deposit.Proof),
-		Data:  CopyDepositData(deposit.Data),
-	}
-}
-
-// CopyDepositData copies the provided deposit data.
-func CopyDepositData(depData *Deposit_Data) *Deposit_Data {
-	if depData == nil {
-		return nil
-	}
-	return &Deposit_Data{
-		PublicKey:             bytesutil.SafeCopyBytes(depData.PublicKey),
-		WithdrawalCredentials: bytesutil.SafeCopyBytes(depData.WithdrawalCredentials),
-		Amount:                depData.Amount,
-		Signature:             bytesutil.SafeCopyBytes(depData.Signature),
-	}
-}
-
-// CopySignedVoluntaryExits copies the provided SignedVoluntaryExits array.
-func CopySignedVoluntaryExits(exits []*SignedVoluntaryExit) []*SignedVoluntaryExit {
-	if exits == nil {
-		return nil
-	}
-	newExits := make([]*SignedVoluntaryExit, len(exits))
-	for i, exit := range exits {
-		newExits[i] = CopySignedVoluntaryExit(exit)
-	}
-	return newExits
-}
-
-// CopySignedVoluntaryExit copies the provided SignedVoluntaryExit.
-func CopySignedVoluntaryExit(exit *SignedVoluntaryExit) *SignedVoluntaryExit {
-	if exit == nil {
-		return nil
-	}
-	return &SignedVoluntaryExit{
-		Exit: &VoluntaryExit{
-			Epoch:          exit.Exit.Epoch,
-			ValidatorIndex: exit.Exit.ValidatorIndex,
-		},
-		Signature: bytesutil.SafeCopyBytes(exit.Signature),
-=======
 func CopySlice[T any, C copier[T]](original []C) []T {
 	// Create a new slice with the same length as the original
 	newSlice := make([]T, len(original))
 	for i := 0; i < len(newSlice); i++ {
 		newSlice[i] = original[i].Copy()
->>>>>>> b8cd7794
 	}
 	return newSlice
 }
@@ -291,523 +60,4 @@
 		AggregationBits:   bytesutil.SafeCopyBytes(c.AggregationBits),
 		Signature:         bytesutil.SafeCopyBytes(c.Signature),
 	}
-<<<<<<< HEAD
-}
-
-// CopyBailOuts copies the provided BailOut.
-func CopyBailOuts(out []*BailOut) []*BailOut {
-	if out == nil {
-		return nil
-	}
-	newOuts := make([]*BailOut, len(out))
-	for i, ot := range out {
-		newOuts[i] = &BailOut{
-			ValidatorIndex: ot.ValidatorIndex,
-		}
-	}
-	return newOuts
-}
-
-// CopySyncAggregate copies the provided sync aggregate object.
-func CopySyncAggregate(a *SyncAggregate) *SyncAggregate {
-	if a == nil {
-		return nil
-	}
-	return &SyncAggregate{
-		SyncCommitteeBits:      bytesutil.SafeCopyBytes(a.SyncCommitteeBits),
-		SyncCommitteeSignature: bytesutil.SafeCopyBytes(a.SyncCommitteeSignature),
-	}
-}
-
-// CopySignedBeaconBlockBellatrix copies the provided SignedBeaconBlockBellatrix.
-func CopySignedBeaconBlockBellatrix(sigBlock *SignedBeaconBlockBellatrix) *SignedBeaconBlockBellatrix {
-	if sigBlock == nil {
-		return nil
-	}
-	return &SignedBeaconBlockBellatrix{
-		Block:     CopyBeaconBlockBellatrix(sigBlock.Block),
-		Signature: bytesutil.SafeCopyBytes(sigBlock.Signature),
-	}
-}
-
-// CopyBeaconBlockBellatrix copies the provided BeaconBlockBellatrix.
-func CopyBeaconBlockBellatrix(block *BeaconBlockBellatrix) *BeaconBlockBellatrix {
-	if block == nil {
-		return nil
-	}
-	return &BeaconBlockBellatrix{
-		Slot:          block.Slot,
-		ProposerIndex: block.ProposerIndex,
-		ParentRoot:    bytesutil.SafeCopyBytes(block.ParentRoot),
-		StateRoot:     bytesutil.SafeCopyBytes(block.StateRoot),
-		Body:          CopyBeaconBlockBodyBellatrix(block.Body),
-	}
-}
-
-// CopyBeaconBlockBodyBellatrix copies the provided BeaconBlockBodyBellatrix.
-func CopyBeaconBlockBodyBellatrix(body *BeaconBlockBodyBellatrix) *BeaconBlockBodyBellatrix {
-	if body == nil {
-		return nil
-	}
-	return &BeaconBlockBodyBellatrix{
-		RandaoReveal:      bytesutil.SafeCopyBytes(body.RandaoReveal),
-		Eth1Data:          CopyETH1Data(body.Eth1Data),
-		Graffiti:          bytesutil.SafeCopyBytes(body.Graffiti),
-		ProposerSlashings: CopyProposerSlashings(body.ProposerSlashings),
-		AttesterSlashings: CopyAttesterSlashings(body.AttesterSlashings),
-		Attestations:      CopyAttestations(body.Attestations),
-		Deposits:          CopyDeposits(body.Deposits),
-		VoluntaryExits:    CopySignedVoluntaryExits(body.VoluntaryExits),
-		SyncAggregate:     CopySyncAggregate(body.SyncAggregate),
-		BailOuts:          CopyBailOuts(body.BailOuts),
-		ExecutionPayload:  CopyExecutionPayload(body.ExecutionPayload),
-	}
-}
-
-// CopySignedBeaconBlockCapella copies the provided SignedBeaconBlockCapella.
-func CopySignedBeaconBlockCapella(sigBlock *SignedBeaconBlockCapella) *SignedBeaconBlockCapella {
-	if sigBlock == nil {
-		return nil
-	}
-	return &SignedBeaconBlockCapella{
-		Block:     CopyBeaconBlockCapella(sigBlock.Block),
-		Signature: bytesutil.SafeCopyBytes(sigBlock.Signature),
-	}
-}
-
-// CopyBeaconBlockCapella copies the provided BeaconBlockCapella.
-func CopyBeaconBlockCapella(block *BeaconBlockCapella) *BeaconBlockCapella {
-	if block == nil {
-		return nil
-	}
-	return &BeaconBlockCapella{
-		Slot:          block.Slot,
-		ProposerIndex: block.ProposerIndex,
-		ParentRoot:    bytesutil.SafeCopyBytes(block.ParentRoot),
-		StateRoot:     bytesutil.SafeCopyBytes(block.StateRoot),
-		Body:          CopyBeaconBlockBodyCapella(block.Body),
-	}
-}
-
-// CopyBeaconBlockBodyCapella copies the provided BeaconBlockBodyCapella.
-func CopyBeaconBlockBodyCapella(body *BeaconBlockBodyCapella) *BeaconBlockBodyCapella {
-	if body == nil {
-		return nil
-	}
-	return &BeaconBlockBodyCapella{
-		RandaoReveal:          bytesutil.SafeCopyBytes(body.RandaoReveal),
-		Eth1Data:              CopyETH1Data(body.Eth1Data),
-		Graffiti:              bytesutil.SafeCopyBytes(body.Graffiti),
-		ProposerSlashings:     CopyProposerSlashings(body.ProposerSlashings),
-		AttesterSlashings:     CopyAttesterSlashings(body.AttesterSlashings),
-		Attestations:          CopyAttestations(body.Attestations),
-		Deposits:              CopyDeposits(body.Deposits),
-		VoluntaryExits:        CopySignedVoluntaryExits(body.VoluntaryExits),
-		SyncAggregate:         CopySyncAggregate(body.SyncAggregate),
-		BailOuts:              CopyBailOuts(body.BailOuts),
-		ExecutionPayload:      CopyExecutionPayloadCapella(body.ExecutionPayload),
-		BlsToExecutionChanges: CopyBLSToExecutionChanges(body.BlsToExecutionChanges),
-	}
-}
-
-// CopySignedBlindedBeaconBlockCapella copies the provided SignedBlindedBeaconBlockCapella.
-func CopySignedBlindedBeaconBlockCapella(sigBlock *SignedBlindedBeaconBlockCapella) *SignedBlindedBeaconBlockCapella {
-	if sigBlock == nil {
-		return nil
-	}
-	return &SignedBlindedBeaconBlockCapella{
-		Block:     CopyBlindedBeaconBlockCapella(sigBlock.Block),
-		Signature: bytesutil.SafeCopyBytes(sigBlock.Signature),
-	}
-}
-
-// CopyBlindedBeaconBlockCapella copies the provided BlindedBeaconBlockCapella.
-func CopyBlindedBeaconBlockCapella(block *BlindedBeaconBlockCapella) *BlindedBeaconBlockCapella {
-	if block == nil {
-		return nil
-	}
-	return &BlindedBeaconBlockCapella{
-		Slot:          block.Slot,
-		ProposerIndex: block.ProposerIndex,
-		ParentRoot:    bytesutil.SafeCopyBytes(block.ParentRoot),
-		StateRoot:     bytesutil.SafeCopyBytes(block.StateRoot),
-		Body:          CopyBlindedBeaconBlockBodyCapella(block.Body),
-	}
-}
-
-// CopyBlindedBeaconBlockBodyCapella copies the provided BlindedBeaconBlockBodyCapella.
-func CopyBlindedBeaconBlockBodyCapella(body *BlindedBeaconBlockBodyCapella) *BlindedBeaconBlockBodyCapella {
-	if body == nil {
-		return nil
-	}
-	return &BlindedBeaconBlockBodyCapella{
-		RandaoReveal:           bytesutil.SafeCopyBytes(body.RandaoReveal),
-		Eth1Data:               CopyETH1Data(body.Eth1Data),
-		Graffiti:               bytesutil.SafeCopyBytes(body.Graffiti),
-		ProposerSlashings:      CopyProposerSlashings(body.ProposerSlashings),
-		AttesterSlashings:      CopyAttesterSlashings(body.AttesterSlashings),
-		Attestations:           CopyAttestations(body.Attestations),
-		Deposits:               CopyDeposits(body.Deposits),
-		VoluntaryExits:         CopySignedVoluntaryExits(body.VoluntaryExits),
-		SyncAggregate:          CopySyncAggregate(body.SyncAggregate),
-		BailOuts:               CopyBailOuts(body.BailOuts),
-		ExecutionPayloadHeader: CopyExecutionPayloadHeaderCapella(body.ExecutionPayloadHeader),
-		BlsToExecutionChanges:  CopyBLSToExecutionChanges(body.BlsToExecutionChanges),
-	}
-}
-
-// CopySignedBlindedBeaconBlockDeneb copies the provided SignedBlindedBeaconBlockDeneb.
-func CopySignedBlindedBeaconBlockDeneb(sigBlock *SignedBlindedBeaconBlockDeneb) *SignedBlindedBeaconBlockDeneb {
-	if sigBlock == nil {
-		return nil
-	}
-	return &SignedBlindedBeaconBlockDeneb{
-		Message:   CopyBlindedBeaconBlockDeneb(sigBlock.Message),
-		Signature: bytesutil.SafeCopyBytes(sigBlock.Signature),
-	}
-}
-
-// CopyBlindedBeaconBlockDeneb copies the provided BlindedBeaconBlockDeneb.
-func CopyBlindedBeaconBlockDeneb(block *BlindedBeaconBlockDeneb) *BlindedBeaconBlockDeneb {
-	if block == nil {
-		return nil
-	}
-	return &BlindedBeaconBlockDeneb{
-		Slot:          block.Slot,
-		ProposerIndex: block.ProposerIndex,
-		ParentRoot:    bytesutil.SafeCopyBytes(block.ParentRoot),
-		StateRoot:     bytesutil.SafeCopyBytes(block.StateRoot),
-		Body:          CopyBlindedBeaconBlockBodyDeneb(block.Body),
-	}
-}
-
-// CopyBlindedBeaconBlockBodyDeneb copies the provided BlindedBeaconBlockBodyDeneb.
-func CopyBlindedBeaconBlockBodyDeneb(body *BlindedBeaconBlockBodyDeneb) *BlindedBeaconBlockBodyDeneb {
-	if body == nil {
-		return nil
-	}
-	return &BlindedBeaconBlockBodyDeneb{
-		RandaoReveal:           bytesutil.SafeCopyBytes(body.RandaoReveal),
-		Eth1Data:               CopyETH1Data(body.Eth1Data),
-		Graffiti:               bytesutil.SafeCopyBytes(body.Graffiti),
-		ProposerSlashings:      CopyProposerSlashings(body.ProposerSlashings),
-		AttesterSlashings:      CopyAttesterSlashings(body.AttesterSlashings),
-		Attestations:           CopyAttestations(body.Attestations),
-		Deposits:               CopyDeposits(body.Deposits),
-		VoluntaryExits:         CopySignedVoluntaryExits(body.VoluntaryExits),
-		SyncAggregate:          CopySyncAggregate(body.SyncAggregate),
-		BailOuts:               CopyBailOuts(body.BailOuts),
-		ExecutionPayloadHeader: CopyExecutionPayloadHeaderDeneb(body.ExecutionPayloadHeader),
-		BlsToExecutionChanges:  CopyBLSToExecutionChanges(body.BlsToExecutionChanges),
-		BlobKzgCommitments:     CopyBlobKZGs(body.BlobKzgCommitments),
-	}
-}
-
-// CopyExecutionPayload copies the provided execution payload.
-func CopyExecutionPayload(payload *enginev1.ExecutionPayload) *enginev1.ExecutionPayload {
-	if payload == nil {
-		return nil
-	}
-
-	return &enginev1.ExecutionPayload{
-		ParentHash:    bytesutil.SafeCopyBytes(payload.ParentHash),
-		FeeRecipient:  bytesutil.SafeCopyBytes(payload.FeeRecipient),
-		StateRoot:     bytesutil.SafeCopyBytes(payload.StateRoot),
-		ReceiptsRoot:  bytesutil.SafeCopyBytes(payload.ReceiptsRoot),
-		LogsBloom:     bytesutil.SafeCopyBytes(payload.LogsBloom),
-		PrevRandao:    bytesutil.SafeCopyBytes(payload.PrevRandao),
-		BlockNumber:   payload.BlockNumber,
-		GasLimit:      payload.GasLimit,
-		GasUsed:       payload.GasUsed,
-		Timestamp:     payload.Timestamp,
-		ExtraData:     bytesutil.SafeCopyBytes(payload.ExtraData),
-		BaseFeePerGas: bytesutil.SafeCopyBytes(payload.BaseFeePerGas),
-		BlockHash:     bytesutil.SafeCopyBytes(payload.BlockHash),
-		Transactions:  bytesutil.SafeCopy2dBytes(payload.Transactions),
-	}
-}
-
-// CopyExecutionPayloadCapella copies the provided execution payload.
-func CopyExecutionPayloadCapella(payload *enginev1.ExecutionPayloadCapella) *enginev1.ExecutionPayloadCapella {
-	if payload == nil {
-		return nil
-	}
-
-	return &enginev1.ExecutionPayloadCapella{
-		ParentHash:    bytesutil.SafeCopyBytes(payload.ParentHash),
-		FeeRecipient:  bytesutil.SafeCopyBytes(payload.FeeRecipient),
-		StateRoot:     bytesutil.SafeCopyBytes(payload.StateRoot),
-		ReceiptsRoot:  bytesutil.SafeCopyBytes(payload.ReceiptsRoot),
-		LogsBloom:     bytesutil.SafeCopyBytes(payload.LogsBloom),
-		PrevRandao:    bytesutil.SafeCopyBytes(payload.PrevRandao),
-		BlockNumber:   payload.BlockNumber,
-		GasLimit:      payload.GasLimit,
-		GasUsed:       payload.GasUsed,
-		Timestamp:     payload.Timestamp,
-		ExtraData:     bytesutil.SafeCopyBytes(payload.ExtraData),
-		BaseFeePerGas: bytesutil.SafeCopyBytes(payload.BaseFeePerGas),
-		BlockHash:     bytesutil.SafeCopyBytes(payload.BlockHash),
-		Transactions:  bytesutil.SafeCopy2dBytes(payload.Transactions),
-		Withdrawals:   CopyWithdrawalSlice(payload.Withdrawals),
-	}
-}
-
-// CopyExecutionPayloadHeader copies the provided execution payload object.
-func CopyExecutionPayloadHeader(payload *enginev1.ExecutionPayloadHeader) *enginev1.ExecutionPayloadHeader {
-	if payload == nil {
-		return nil
-	}
-	return &enginev1.ExecutionPayloadHeader{
-		ParentHash:       bytesutil.SafeCopyBytes(payload.ParentHash),
-		FeeRecipient:     bytesutil.SafeCopyBytes(payload.FeeRecipient),
-		StateRoot:        bytesutil.SafeCopyBytes(payload.StateRoot),
-		ReceiptsRoot:     bytesutil.SafeCopyBytes(payload.ReceiptsRoot),
-		LogsBloom:        bytesutil.SafeCopyBytes(payload.LogsBloom),
-		PrevRandao:       bytesutil.SafeCopyBytes(payload.PrevRandao),
-		BlockNumber:      payload.BlockNumber,
-		GasLimit:         payload.GasLimit,
-		GasUsed:          payload.GasUsed,
-		Timestamp:        payload.Timestamp,
-		ExtraData:        bytesutil.SafeCopyBytes(payload.ExtraData),
-		BaseFeePerGas:    bytesutil.SafeCopyBytes(payload.BaseFeePerGas),
-		BlockHash:        bytesutil.SafeCopyBytes(payload.BlockHash),
-		TransactionsRoot: bytesutil.SafeCopyBytes(payload.TransactionsRoot),
-	}
-}
-
-// CopyExecutionPayloadHeaderCapella copies the provided execution payload object.
-func CopyExecutionPayloadHeaderCapella(payload *enginev1.ExecutionPayloadHeaderCapella) *enginev1.ExecutionPayloadHeaderCapella {
-	if payload == nil {
-		return nil
-	}
-	return &enginev1.ExecutionPayloadHeaderCapella{
-		ParentHash:       bytesutil.SafeCopyBytes(payload.ParentHash),
-		FeeRecipient:     bytesutil.SafeCopyBytes(payload.FeeRecipient),
-		StateRoot:        bytesutil.SafeCopyBytes(payload.StateRoot),
-		ReceiptsRoot:     bytesutil.SafeCopyBytes(payload.ReceiptsRoot),
-		LogsBloom:        bytesutil.SafeCopyBytes(payload.LogsBloom),
-		PrevRandao:       bytesutil.SafeCopyBytes(payload.PrevRandao),
-		BlockNumber:      payload.BlockNumber,
-		GasLimit:         payload.GasLimit,
-		GasUsed:          payload.GasUsed,
-		Timestamp:        payload.Timestamp,
-		ExtraData:        bytesutil.SafeCopyBytes(payload.ExtraData),
-		BaseFeePerGas:    bytesutil.SafeCopyBytes(payload.BaseFeePerGas),
-		BlockHash:        bytesutil.SafeCopyBytes(payload.BlockHash),
-		TransactionsRoot: bytesutil.SafeCopyBytes(payload.TransactionsRoot),
-		WithdrawalsRoot:  bytesutil.SafeCopyBytes(payload.WithdrawalsRoot),
-	}
-}
-
-// CopySignedBlindedBeaconBlockBellatrix copies the provided SignedBlindedBeaconBlockBellatrix.
-func CopySignedBlindedBeaconBlockBellatrix(sigBlock *SignedBlindedBeaconBlockBellatrix) *SignedBlindedBeaconBlockBellatrix {
-	if sigBlock == nil {
-		return nil
-	}
-	return &SignedBlindedBeaconBlockBellatrix{
-		Block:     CopyBlindedBeaconBlockBellatrix(sigBlock.Block),
-		Signature: bytesutil.SafeCopyBytes(sigBlock.Signature),
-	}
-}
-
-// CopyBlindedBeaconBlockBellatrix copies the provided BlindedBeaconBlockBellatrix.
-func CopyBlindedBeaconBlockBellatrix(block *BlindedBeaconBlockBellatrix) *BlindedBeaconBlockBellatrix {
-	if block == nil {
-		return nil
-	}
-	return &BlindedBeaconBlockBellatrix{
-		Slot:          block.Slot,
-		ProposerIndex: block.ProposerIndex,
-		ParentRoot:    bytesutil.SafeCopyBytes(block.ParentRoot),
-		StateRoot:     bytesutil.SafeCopyBytes(block.StateRoot),
-		Body:          CopyBlindedBeaconBlockBodyBellatrix(block.Body),
-	}
-}
-
-// CopyBlindedBeaconBlockBodyBellatrix copies the provided BlindedBeaconBlockBodyBellatrix.
-func CopyBlindedBeaconBlockBodyBellatrix(body *BlindedBeaconBlockBodyBellatrix) *BlindedBeaconBlockBodyBellatrix {
-	if body == nil {
-		return nil
-	}
-	return &BlindedBeaconBlockBodyBellatrix{
-		RandaoReveal:           bytesutil.SafeCopyBytes(body.RandaoReveal),
-		Eth1Data:               CopyETH1Data(body.Eth1Data),
-		Graffiti:               bytesutil.SafeCopyBytes(body.Graffiti),
-		ProposerSlashings:      CopyProposerSlashings(body.ProposerSlashings),
-		AttesterSlashings:      CopyAttesterSlashings(body.AttesterSlashings),
-		Attestations:           CopyAttestations(body.Attestations),
-		Deposits:               CopyDeposits(body.Deposits),
-		VoluntaryExits:         CopySignedVoluntaryExits(body.VoluntaryExits),
-		SyncAggregate:          CopySyncAggregate(body.SyncAggregate),
-		BailOuts:               CopyBailOuts(body.BailOuts),
-		ExecutionPayloadHeader: CopyExecutionPayloadHeader(body.ExecutionPayloadHeader),
-	}
-}
-
-// CopyWithdrawalSlice copies the provided slice of withdrawals.
-func CopyWithdrawalSlice(withdrawals []*enginev1.Withdrawal) []*enginev1.Withdrawal {
-	if withdrawals == nil {
-		return nil
-	}
-
-	res := make([]*enginev1.Withdrawal, len(withdrawals))
-	for i := 0; i < len(res); i++ {
-		res[i] = CopyWithdrawal(withdrawals[i])
-	}
-	return res
-}
-
-// CopyWithdrawal copies the provided withdrawal object.
-func CopyWithdrawal(withdrawal *enginev1.Withdrawal) *enginev1.Withdrawal {
-	if withdrawal == nil {
-		return nil
-	}
-
-	return &enginev1.Withdrawal{
-		Index:          withdrawal.Index,
-		ValidatorIndex: withdrawal.ValidatorIndex,
-		Address:        bytesutil.SafeCopyBytes(withdrawal.Address),
-		Amount:         withdrawal.Amount,
-	}
-}
-
-func CopyBLSToExecutionChanges(changes []*SignedBLSToExecutionChange) []*SignedBLSToExecutionChange {
-	if changes == nil {
-		return nil
-	}
-
-	res := make([]*SignedBLSToExecutionChange, len(changes))
-	for i := 0; i < len(changes); i++ {
-		res[i] = &SignedBLSToExecutionChange{
-			Message: &BLSToExecutionChange{
-				ValidatorIndex:     changes[i].Message.ValidatorIndex,
-				FromBlsPubkey:      bytesutil.SafeCopyBytes(changes[i].Message.FromBlsPubkey),
-				ToExecutionAddress: bytesutil.SafeCopyBytes(changes[i].Message.ToExecutionAddress),
-			},
-			Signature: bytesutil.SafeCopyBytes(changes[i].Signature),
-		}
-	}
-
-	return res
-}
-
-// CopyBlobKZGs copies the provided blob kzgs object.
-func CopyBlobKZGs(b [][]byte) [][]byte {
-	return bytesutil.SafeCopy2dBytes(b)
-}
-
-// CopySignedBeaconBlockDeneb copies the provided SignedBeaconBlockDeneb.
-func CopySignedBeaconBlockDeneb(sigBlock *SignedBeaconBlockDeneb) *SignedBeaconBlockDeneb {
-	if sigBlock == nil {
-		return nil
-	}
-	return &SignedBeaconBlockDeneb{
-		Block:     CopyBeaconBlockDeneb(sigBlock.Block),
-		Signature: bytesutil.SafeCopyBytes(sigBlock.Signature),
-	}
-}
-
-// CopyBeaconBlockDeneb copies the provided BeaconBlockDeneb.
-func CopyBeaconBlockDeneb(block *BeaconBlockDeneb) *BeaconBlockDeneb {
-	if block == nil {
-		return nil
-	}
-	return &BeaconBlockDeneb{
-		Slot:          block.Slot,
-		ProposerIndex: block.ProposerIndex,
-		ParentRoot:    bytesutil.SafeCopyBytes(block.ParentRoot),
-		StateRoot:     bytesutil.SafeCopyBytes(block.StateRoot),
-		Body:          CopyBeaconBlockBodyDeneb(block.Body),
-	}
-}
-
-// CopyBeaconBlockBodyDeneb copies the provided BeaconBlockBodyDeneb.
-func CopyBeaconBlockBodyDeneb(body *BeaconBlockBodyDeneb) *BeaconBlockBodyDeneb {
-	if body == nil {
-		return nil
-	}
-	return &BeaconBlockBodyDeneb{
-		RandaoReveal:          bytesutil.SafeCopyBytes(body.RandaoReveal),
-		Eth1Data:              CopyETH1Data(body.Eth1Data),
-		Graffiti:              bytesutil.SafeCopyBytes(body.Graffiti),
-		ProposerSlashings:     CopyProposerSlashings(body.ProposerSlashings),
-		AttesterSlashings:     CopyAttesterSlashings(body.AttesterSlashings),
-		Attestations:          CopyAttestations(body.Attestations),
-		Deposits:              CopyDeposits(body.Deposits),
-		VoluntaryExits:        CopySignedVoluntaryExits(body.VoluntaryExits),
-		SyncAggregate:         CopySyncAggregate(body.SyncAggregate),
-		BailOuts:              CopyBailOuts(body.BailOuts),
-		ExecutionPayload:      CopyExecutionPayloadDeneb(body.ExecutionPayload),
-		BlsToExecutionChanges: CopyBLSToExecutionChanges(body.BlsToExecutionChanges),
-		BlobKzgCommitments:    CopyBlobKZGs(body.BlobKzgCommitments),
-	}
-}
-
-// CopyExecutionPayloadHeaderDeneb copies the provided execution payload object.
-func CopyExecutionPayloadHeaderDeneb(payload *enginev1.ExecutionPayloadHeaderDeneb) *enginev1.ExecutionPayloadHeaderDeneb {
-	if payload == nil {
-		return nil
-	}
-	return &enginev1.ExecutionPayloadHeaderDeneb{
-		ParentHash:       bytesutil.SafeCopyBytes(payload.ParentHash),
-		FeeRecipient:     bytesutil.SafeCopyBytes(payload.FeeRecipient),
-		StateRoot:        bytesutil.SafeCopyBytes(payload.StateRoot),
-		ReceiptsRoot:     bytesutil.SafeCopyBytes(payload.ReceiptsRoot),
-		LogsBloom:        bytesutil.SafeCopyBytes(payload.LogsBloom),
-		PrevRandao:       bytesutil.SafeCopyBytes(payload.PrevRandao),
-		BlockNumber:      payload.BlockNumber,
-		GasLimit:         payload.GasLimit,
-		GasUsed:          payload.GasUsed,
-		Timestamp:        payload.Timestamp,
-		ExtraData:        bytesutil.SafeCopyBytes(payload.ExtraData),
-		BaseFeePerGas:    bytesutil.SafeCopyBytes(payload.BaseFeePerGas),
-		BlockHash:        bytesutil.SafeCopyBytes(payload.BlockHash),
-		TransactionsRoot: bytesutil.SafeCopyBytes(payload.TransactionsRoot),
-		WithdrawalsRoot:  bytesutil.SafeCopyBytes(payload.WithdrawalsRoot),
-		BlobGasUsed:      payload.BlobGasUsed,
-		ExcessBlobGas:    payload.ExcessBlobGas,
-	}
-}
-
-// CopyExecutionPayloadDeneb copies the provided execution payload.
-func CopyExecutionPayloadDeneb(payload *enginev1.ExecutionPayloadDeneb) *enginev1.ExecutionPayloadDeneb {
-	if payload == nil {
-		return nil
-	}
-	return &enginev1.ExecutionPayloadDeneb{
-		ParentHash:    bytesutil.SafeCopyBytes(payload.ParentHash),
-		FeeRecipient:  bytesutil.SafeCopyBytes(payload.FeeRecipient),
-		StateRoot:     bytesutil.SafeCopyBytes(payload.StateRoot),
-		ReceiptsRoot:  bytesutil.SafeCopyBytes(payload.ReceiptsRoot),
-		LogsBloom:     bytesutil.SafeCopyBytes(payload.LogsBloom),
-		PrevRandao:    bytesutil.SafeCopyBytes(payload.PrevRandao),
-		BlockNumber:   payload.BlockNumber,
-		GasLimit:      payload.GasLimit,
-		GasUsed:       payload.GasUsed,
-		Timestamp:     payload.Timestamp,
-		ExtraData:     bytesutil.SafeCopyBytes(payload.ExtraData),
-		BaseFeePerGas: bytesutil.SafeCopyBytes(payload.BaseFeePerGas),
-		BlockHash:     bytesutil.SafeCopyBytes(payload.BlockHash),
-		Transactions:  bytesutil.SafeCopy2dBytes(payload.Transactions),
-		Withdrawals:   CopyWithdrawalSlice(payload.Withdrawals),
-		BlobGasUsed:   payload.BlobGasUsed,
-		ExcessBlobGas: payload.ExcessBlobGas,
-	}
-}
-
-// CopyHistoricalSummaries copies the historical summaries.
-func CopyHistoricalSummaries(summaries []*HistoricalSummary) []*HistoricalSummary {
-	if summaries == nil {
-		return nil
-	}
-	newSummaries := make([]*HistoricalSummary, len(summaries))
-	for i, s := range summaries {
-		newSummaries[i] = &HistoricalSummary{
-			BlockSummaryRoot: bytesutil.SafeCopyBytes(s.BlockSummaryRoot),
-			StateSummaryRoot: bytesutil.SafeCopyBytes(s.StateSummaryRoot),
-		}
-	}
-	return newSummaries
-=======
->>>>>>> b8cd7794
 }