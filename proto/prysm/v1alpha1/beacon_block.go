package eth

import (
	"github.com/prysmaticlabs/prysm/v5/encoding/bytesutil"
	enginev1 "github.com/prysmaticlabs/prysm/v5/proto/engine/v1"
)

// Copy --
func (sigBlock *SignedBeaconBlock) Copy() *SignedBeaconBlock {
	if sigBlock == nil {
		return nil
	}
	return &SignedBeaconBlock{
		Block:     sigBlock.Block.Copy(),
		Signature: bytesutil.SafeCopyBytes(sigBlock.Signature),
	}
}

// Copy --
func (block *BeaconBlock) Copy() *BeaconBlock {
	if block == nil {
		return nil
	}
	return &BeaconBlock{
		Slot:          block.Slot,
		ProposerIndex: block.ProposerIndex,
		ParentRoot:    bytesutil.SafeCopyBytes(block.ParentRoot),
		StateRoot:     bytesutil.SafeCopyBytes(block.StateRoot),
		Body:          block.Body.Copy(),
	}
}

// Copy --
func (body *BeaconBlockBody) Copy() *BeaconBlockBody {
	if body == nil {
		return nil
	}
	return &BeaconBlockBody{
		RandaoReveal:      bytesutil.SafeCopyBytes(body.RandaoReveal),
		Eth1Data:          body.Eth1Data.Copy(),
		Graffiti:          bytesutil.SafeCopyBytes(body.Graffiti),
		ProposerSlashings: CopySlice(body.ProposerSlashings),
		AttesterSlashings: CopySlice(body.AttesterSlashings),
		Attestations:      CopySlice(body.Attestations),
		Deposits:          CopySlice(body.Deposits),
		VoluntaryExits:    CopySlice(body.VoluntaryExits),
	}
}

// Copy --
func (sigBlock *SignedBeaconBlockAltair) Copy() *SignedBeaconBlockAltair {
	if sigBlock == nil {
		return nil
	}
	return &SignedBeaconBlockAltair{
		Block:     sigBlock.Block.Copy(),
		Signature: bytesutil.SafeCopyBytes(sigBlock.Signature),
	}
}

// Copy --
func (block *BeaconBlockAltair) Copy() *BeaconBlockAltair {
	if block == nil {
		return nil
	}
	return &BeaconBlockAltair{
		Slot:          block.Slot,
		ProposerIndex: block.ProposerIndex,
		ParentRoot:    bytesutil.SafeCopyBytes(block.ParentRoot),
		StateRoot:     bytesutil.SafeCopyBytes(block.StateRoot),
		Body:          block.Body.Copy(),
	}
}

// Copy --
func (body *BeaconBlockBodyAltair) Copy() *BeaconBlockBodyAltair {
	if body == nil {
		return nil
	}
	return &BeaconBlockBodyAltair{
		RandaoReveal:      bytesutil.SafeCopyBytes(body.RandaoReveal),
		Eth1Data:          body.Eth1Data.Copy(),
		Graffiti:          bytesutil.SafeCopyBytes(body.Graffiti),
		ProposerSlashings: CopySlice(body.ProposerSlashings),
		AttesterSlashings: CopySlice(body.AttesterSlashings),
		Attestations:      CopySlice(body.Attestations),
		Deposits:          CopySlice(body.Deposits),
		VoluntaryExits:    CopySlice(body.VoluntaryExits),
	}
}

// Copy --
func (sigBlock *SignedBeaconBlockBellatrix) Copy() *SignedBeaconBlockBellatrix {
	if sigBlock == nil {
		return nil
	}
	return &SignedBeaconBlockBellatrix{
		Block:     sigBlock.Block.Copy(),
		Signature: bytesutil.SafeCopyBytes(sigBlock.Signature),
	}
}

// Copy --
func (block *BeaconBlockBellatrix) Copy() *BeaconBlockBellatrix {
	if block == nil {
		return nil
	}
	return &BeaconBlockBellatrix{
		Slot:          block.Slot,
		ProposerIndex: block.ProposerIndex,
		ParentRoot:    bytesutil.SafeCopyBytes(block.ParentRoot),
		StateRoot:     bytesutil.SafeCopyBytes(block.StateRoot),
		Body:          block.Body.Copy(),
	}
}

// Copy --
func (body *BeaconBlockBodyBellatrix) Copy() *BeaconBlockBodyBellatrix {
	if body == nil {
		return nil
	}
	return &BeaconBlockBodyBellatrix{
		RandaoReveal:      bytesutil.SafeCopyBytes(body.RandaoReveal),
		Eth1Data:          body.Eth1Data.Copy(),
		Graffiti:          bytesutil.SafeCopyBytes(body.Graffiti),
		ProposerSlashings: CopySlice(body.ProposerSlashings),
		AttesterSlashings: CopySlice(body.AttesterSlashings),
		Attestations:      CopySlice(body.Attestations),
		Deposits:          CopySlice(body.Deposits),
		VoluntaryExits:    CopySlice(body.VoluntaryExits),
		ExecutionPayload:  body.ExecutionPayload.Copy(),
	}
}

// Copy --
func (sigBlock *SignedBeaconBlockCapella) Copy() *SignedBeaconBlockCapella {
	if sigBlock == nil {
		return nil
	}
	return &SignedBeaconBlockCapella{
		Block:     sigBlock.Block.Copy(),
		Signature: bytesutil.SafeCopyBytes(sigBlock.Signature),
	}
}

// Copy --
func (block *BeaconBlockCapella) Copy() *BeaconBlockCapella {
	if block == nil {
		return nil
	}
	return &BeaconBlockCapella{
		Slot:          block.Slot,
		ProposerIndex: block.ProposerIndex,
		ParentRoot:    bytesutil.SafeCopyBytes(block.ParentRoot),
		StateRoot:     bytesutil.SafeCopyBytes(block.StateRoot),
		Body:          block.Body.Copy(),
	}
}

// Copy --
func (body *BeaconBlockBodyCapella) Copy() *BeaconBlockBodyCapella {
	if body == nil {
		return nil
	}
	return &BeaconBlockBodyCapella{
		RandaoReveal:          bytesutil.SafeCopyBytes(body.RandaoReveal),
		Eth1Data:              body.Eth1Data.Copy(),
		Graffiti:              bytesutil.SafeCopyBytes(body.Graffiti),
		ProposerSlashings:     CopySlice(body.ProposerSlashings),
		AttesterSlashings:     CopySlice(body.AttesterSlashings),
		Attestations:          CopySlice(body.Attestations),
		Deposits:              CopySlice(body.Deposits),
		VoluntaryExits:        CopySlice(body.VoluntaryExits),
		ExecutionPayload:      body.ExecutionPayload.Copy(),
		BlsToExecutionChanges: CopySlice(body.BlsToExecutionChanges),
	}
}

// Copy --
func (sigBlock *SignedBlindedBeaconBlockCapella) Copy() *SignedBlindedBeaconBlockCapella {
	if sigBlock == nil {
		return nil
	}
	return &SignedBlindedBeaconBlockCapella{
		Block:     sigBlock.Block.Copy(),
		Signature: bytesutil.SafeCopyBytes(sigBlock.Signature),
	}
}

// Copy --
func (block *BlindedBeaconBlockCapella) Copy() *BlindedBeaconBlockCapella {
	if block == nil {
		return nil
	}
	return &BlindedBeaconBlockCapella{
		Slot:          block.Slot,
		ProposerIndex: block.ProposerIndex,
		ParentRoot:    bytesutil.SafeCopyBytes(block.ParentRoot),
		StateRoot:     bytesutil.SafeCopyBytes(block.StateRoot),
		Body:          block.Body.Copy(),
	}
}

// Copy --
func (body *BlindedBeaconBlockBodyCapella) Copy() *BlindedBeaconBlockBodyCapella {
	if body == nil {
		return nil
	}
	return &BlindedBeaconBlockBodyCapella{
		RandaoReveal:           bytesutil.SafeCopyBytes(body.RandaoReveal),
		Eth1Data:               body.Eth1Data.Copy(),
		Graffiti:               bytesutil.SafeCopyBytes(body.Graffiti),
		ProposerSlashings:      CopySlice(body.ProposerSlashings),
		AttesterSlashings:      CopySlice(body.AttesterSlashings),
		Attestations:           CopySlice(body.Attestations),
		Deposits:               CopySlice(body.Deposits),
		VoluntaryExits:         CopySlice(body.VoluntaryExits),
		ExecutionPayloadHeader: body.ExecutionPayloadHeader.Copy(),
		BlsToExecutionChanges:  CopySlice(body.BlsToExecutionChanges),
	}
}

// Copy --
func (sigBlock *SignedBlindedBeaconBlockDeneb) Copy() *SignedBlindedBeaconBlockDeneb {
	if sigBlock == nil {
		return nil
	}
	return &SignedBlindedBeaconBlockDeneb{
		Message:   sigBlock.Message.Copy(),
		Signature: bytesutil.SafeCopyBytes(sigBlock.Signature),
	}
}

// Copy --
func (block *BlindedBeaconBlockDeneb) Copy() *BlindedBeaconBlockDeneb {
	if block == nil {
		return nil
	}
	return &BlindedBeaconBlockDeneb{
		Slot:          block.Slot,
		ProposerIndex: block.ProposerIndex,
		ParentRoot:    bytesutil.SafeCopyBytes(block.ParentRoot),
		StateRoot:     bytesutil.SafeCopyBytes(block.StateRoot),
		Body:          block.Body.Copy(),
	}
}

// Copy --
func (body *BlindedBeaconBlockBodyDeneb) Copy() *BlindedBeaconBlockBodyDeneb {
	if body == nil {
		return nil
	}
	return &BlindedBeaconBlockBodyDeneb{
		RandaoReveal:           bytesutil.SafeCopyBytes(body.RandaoReveal),
		Eth1Data:               body.Eth1Data.Copy(),
		Graffiti:               bytesutil.SafeCopyBytes(body.Graffiti),
		ProposerSlashings:      CopySlice(body.ProposerSlashings),
		AttesterSlashings:      CopySlice(body.AttesterSlashings),
		Attestations:           CopySlice(body.Attestations),
		Deposits:               CopySlice(body.Deposits),
		VoluntaryExits:         CopySlice(body.VoluntaryExits),
		ExecutionPayloadHeader: body.ExecutionPayloadHeader.Copy(),
		BlsToExecutionChanges:  CopySlice(body.BlsToExecutionChanges),
		BlobKzgCommitments:     CopyBlobKZGs(body.BlobKzgCommitments),
	}
}

// Copy --
func (sigBlock *SignedBlindedBeaconBlockElectra) Copy() *SignedBlindedBeaconBlockElectra {
	if sigBlock == nil {
		return nil
	}
	return &SignedBlindedBeaconBlockElectra{
		Message:   sigBlock.Message.Copy(),
		Signature: bytesutil.SafeCopyBytes(sigBlock.Signature),
	}
}

// Copy --
func (block *BlindedBeaconBlockElectra) Copy() *BlindedBeaconBlockElectra {
	if block == nil {
		return nil
	}
	return &BlindedBeaconBlockElectra{
		Slot:          block.Slot,
		ProposerIndex: block.ProposerIndex,
		ParentRoot:    bytesutil.SafeCopyBytes(block.ParentRoot),
		StateRoot:     bytesutil.SafeCopyBytes(block.StateRoot),
		Body:          block.Body.Copy(),
	}
}

// Copy --
func (body *BlindedBeaconBlockBodyElectra) Copy() *BlindedBeaconBlockBodyElectra {
	if body == nil {
		return nil
	}
	return &BlindedBeaconBlockBodyElectra{
		RandaoReveal:           bytesutil.SafeCopyBytes(body.RandaoReveal),
		Graffiti:               bytesutil.SafeCopyBytes(body.Graffiti),
		ProposerSlashings:      CopySlice(body.ProposerSlashings),
		AttesterSlashings:      CopySlice(body.AttesterSlashings),
		Attestations:           CopySlice(body.Attestations),
		VoluntaryExits:         CopySlice(body.VoluntaryExits),
		ExecutionPayloadHeader: body.ExecutionPayloadHeader.Copy(),
		BlobKzgCommitments:     CopyBlobKZGs(body.BlobKzgCommitments),
		ExecutionRequests:      CopyExecutionRequests(body.ExecutionRequests),
	}
}

// Copy --
func (sigBlock *SignedBlindedBeaconBlockBellatrix) Copy() *SignedBlindedBeaconBlockBellatrix {
	if sigBlock == nil {
		return nil
	}
	return &SignedBlindedBeaconBlockBellatrix{
		Block:     sigBlock.Block.Copy(),
		Signature: bytesutil.SafeCopyBytes(sigBlock.Signature),
	}
}

// Copy --
func (block *BlindedBeaconBlockBellatrix) Copy() *BlindedBeaconBlockBellatrix {
	if block == nil {
		return nil
	}
	return &BlindedBeaconBlockBellatrix{
		Slot:          block.Slot,
		ProposerIndex: block.ProposerIndex,
		ParentRoot:    bytesutil.SafeCopyBytes(block.ParentRoot),
		StateRoot:     bytesutil.SafeCopyBytes(block.StateRoot),
		Body:          block.Body.Copy(),
	}
}

// Copy --
func (body *BlindedBeaconBlockBodyBellatrix) Copy() *BlindedBeaconBlockBodyBellatrix {
	if body == nil {
		return nil
	}
	return &BlindedBeaconBlockBodyBellatrix{
		RandaoReveal:           bytesutil.SafeCopyBytes(body.RandaoReveal),
		Eth1Data:               body.Eth1Data.Copy(),
		Graffiti:               bytesutil.SafeCopyBytes(body.Graffiti),
		ProposerSlashings:      CopySlice(body.ProposerSlashings),
		AttesterSlashings:      CopySlice(body.AttesterSlashings),
		Attestations:           CopySlice(body.Attestations),
		Deposits:               CopySlice(body.Deposits),
		VoluntaryExits:         CopySlice(body.VoluntaryExits),
		ExecutionPayloadHeader: body.ExecutionPayloadHeader.Copy(),
	}
}

// CopyBlobKZGs copies the provided blob kzgs object.
func CopyBlobKZGs(b [][]byte) [][]byte {
	return bytesutil.SafeCopy2dBytes(b)
}

// CopyExecutionRequests copies the provided execution requests.
func CopyExecutionRequests(e *enginev1.ExecutionRequests) *enginev1.ExecutionRequests {
	if e == nil {
		return nil
	}
	dr := make([]*enginev1.DepositRequest, len(e.Deposits))
	for i, d := range e.Deposits {
		dr[i] = d.Copy()
	}
	wr := make([]*enginev1.WithdrawalRequest, len(e.Withdrawals))
	for i, w := range e.Withdrawals {
		wr[i] = w.Copy()
	}

	return &enginev1.ExecutionRequests{
		Deposits:    dr,
		Withdrawals: wr,
	}
}

// Copy --
func (sigBlock *SignedBeaconBlockDeneb) Copy() *SignedBeaconBlockDeneb {
	if sigBlock == nil {
		return nil
	}
	return &SignedBeaconBlockDeneb{
		Block:     sigBlock.Block.Copy(),
		Signature: bytesutil.SafeCopyBytes(sigBlock.Signature),
	}
}

// Copy --
func (block *BeaconBlockDeneb) Copy() *BeaconBlockDeneb {
	if block == nil {
		return nil
	}
	return &BeaconBlockDeneb{
		Slot:          block.Slot,
		ProposerIndex: block.ProposerIndex,
		ParentRoot:    bytesutil.SafeCopyBytes(block.ParentRoot),
		StateRoot:     bytesutil.SafeCopyBytes(block.StateRoot),
		Body:          block.Body.Copy(),
	}
}

// Copy --
func (body *BeaconBlockBodyDeneb) Copy() *BeaconBlockBodyDeneb {
	if body == nil {
		return nil
	}
	return &BeaconBlockBodyDeneb{
		RandaoReveal:          bytesutil.SafeCopyBytes(body.RandaoReveal),
		Eth1Data:              body.Eth1Data.Copy(),
		Graffiti:              bytesutil.SafeCopyBytes(body.Graffiti),
		ProposerSlashings:     CopySlice(body.ProposerSlashings),
		AttesterSlashings:     CopySlice(body.AttesterSlashings),
		Attestations:          CopySlice(body.Attestations),
		Deposits:              CopySlice(body.Deposits),
		VoluntaryExits:        CopySlice(body.VoluntaryExits),
		ExecutionPayload:      body.ExecutionPayload.Copy(),
		BlsToExecutionChanges: CopySlice(body.BlsToExecutionChanges),
		BlobKzgCommitments:    CopyBlobKZGs(body.BlobKzgCommitments),
	}
}

// Copy --
func (sigBlock *SignedBeaconBlockElectra) Copy() *SignedBeaconBlockElectra {
	if sigBlock == nil {
		return nil
	}
	return &SignedBeaconBlockElectra{
		Block:     sigBlock.Block.Copy(),
		Signature: bytesutil.SafeCopyBytes(sigBlock.Signature),
	}
}

// Copy --
func (block *BeaconBlockElectra) Copy() *BeaconBlockElectra {
	if block == nil {
		return nil
	}
	return &BeaconBlockElectra{
		Slot:          block.Slot,
		ProposerIndex: block.ProposerIndex,
		ParentRoot:    bytesutil.SafeCopyBytes(block.ParentRoot),
		StateRoot:     bytesutil.SafeCopyBytes(block.StateRoot),
		Body:          block.Body.Copy(),
	}
}

// Copy --
func (body *BeaconBlockBodyElectra) Copy() *BeaconBlockBodyElectra {
	if body == nil {
		return nil
	}
	return &BeaconBlockBodyElectra{
<<<<<<< HEAD
		RandaoReveal:       bytesutil.SafeCopyBytes(body.RandaoReveal),
		Graffiti:           bytesutil.SafeCopyBytes(body.Graffiti),
		ProposerSlashings:  CopySlice(body.ProposerSlashings),
		AttesterSlashings:  CopySlice(body.AttesterSlashings),
		Attestations:       CopySlice(body.Attestations),
		VoluntaryExits:     CopySlice(body.VoluntaryExits),
		SyncAggregate:      body.SyncAggregate.Copy(),
		ExecutionPayload:   body.ExecutionPayload.Copy(),
		BlobKzgCommitments: CopyBlobKZGs(body.BlobKzgCommitments),
		ExecutionRequests:  CopyExecutionRequests(body.ExecutionRequests),
=======
		RandaoReveal:          bytesutil.SafeCopyBytes(body.RandaoReveal),
		Eth1Data:              body.Eth1Data.Copy(),
		Graffiti:              bytesutil.SafeCopyBytes(body.Graffiti),
		ProposerSlashings:     CopySlice(body.ProposerSlashings),
		AttesterSlashings:     CopySlice(body.AttesterSlashings),
		Attestations:          CopySlice(body.Attestations),
		Deposits:              CopySlice(body.Deposits),
		VoluntaryExits:        CopySlice(body.VoluntaryExits),
		ExecutionPayload:      body.ExecutionPayload.Copy(),
		BlsToExecutionChanges: CopySlice(body.BlsToExecutionChanges),
		BlobKzgCommitments:    CopyBlobKZGs(body.BlobKzgCommitments),
		ExecutionRequests:     CopyExecutionRequests(body.ExecutionRequests),
>>>>>>> 6790b06a
	}
}

// Copy --
func (data *Eth1Data) Copy() *Eth1Data {
	if data == nil {
		return nil
	}
	return &Eth1Data{
		DepositRoot:  bytesutil.SafeCopyBytes(data.DepositRoot),
		DepositCount: data.DepositCount,
		BlockHash:    bytesutil.SafeCopyBytes(data.BlockHash),
	}
}

// Copy --
func (slashing *ProposerSlashing) Copy() *ProposerSlashing {
	if slashing == nil {
		return nil
	}
	return &ProposerSlashing{
		Header_1: slashing.Header_1.Copy(),
		Header_2: slashing.Header_2.Copy(),
	}
}

// Copy --
func (header *SignedBeaconBlockHeader) Copy() *SignedBeaconBlockHeader {
	if header == nil {
		return nil
	}
	return &SignedBeaconBlockHeader{
		Header:    header.Header.Copy(),
		Signature: bytesutil.SafeCopyBytes(header.Signature),
	}
}

// Copy --
func (header *BeaconBlockHeader) Copy() *BeaconBlockHeader {
	if header == nil {
		return nil
	}
	parentRoot := bytesutil.SafeCopyBytes(header.ParentRoot)
	stateRoot := bytesutil.SafeCopyBytes(header.StateRoot)
	bodyRoot := bytesutil.SafeCopyBytes(header.BodyRoot)
	return &BeaconBlockHeader{
		Slot:          header.Slot,
		ProposerIndex: header.ProposerIndex,
		ParentRoot:    parentRoot,
		StateRoot:     stateRoot,
		BodyRoot:      bodyRoot,
	}
}

// Copy --
func (deposit *Deposit) Copy() *Deposit {
	if deposit == nil {
		return nil
	}
	return &Deposit{
		Proof: bytesutil.SafeCopy2dBytes(deposit.Proof),
		Data:  deposit.Data.Copy(),
	}
}

// Copy --
func (depData *Deposit_Data) Copy() *Deposit_Data {
	if depData == nil {
		return nil
	}
	return &Deposit_Data{
		PublicKey:             bytesutil.SafeCopyBytes(depData.PublicKey),
		WithdrawalCredentials: bytesutil.SafeCopyBytes(depData.WithdrawalCredentials),
		Amount:                depData.Amount,
		Signature:             bytesutil.SafeCopyBytes(depData.Signature),
	}
}

// Copy --
func (exit *SignedVoluntaryExit) Copy() *SignedVoluntaryExit {
	if exit == nil {
		return nil
	}
	return &SignedVoluntaryExit{
		Exit:      exit.Exit.Copy(),
		Signature: bytesutil.SafeCopyBytes(exit.Signature),
	}
}

// Copy --
func (exit *VoluntaryExit) Copy() *VoluntaryExit {
	if exit == nil {
		return nil
	}
	return &VoluntaryExit{
		Epoch:          exit.Epoch,
		ValidatorIndex: exit.ValidatorIndex,
	}
}

// Copy --
func (change *SignedBLSToExecutionChange) Copy() *SignedBLSToExecutionChange {
	if change == nil {
		return nil
	}
	return &SignedBLSToExecutionChange{
		Message:   change.Message.Copy(),
		Signature: bytesutil.SafeCopyBytes(change.Signature),
	}
}

// Copy --
func (change *BLSToExecutionChange) Copy() *BLSToExecutionChange {
	if change == nil {
		return nil
	}
	return &BLSToExecutionChange{
		ValidatorIndex:     change.ValidatorIndex,
		FromBlsPubkey:      bytesutil.SafeCopyBytes(change.FromBlsPubkey),
		ToExecutionAddress: bytesutil.SafeCopyBytes(change.ToExecutionAddress),
	}
}

// Copy --
func (summary *HistoricalSummary) Copy() *HistoricalSummary {
	if summary == nil {
		return nil
	}
	return &HistoricalSummary{
		BlockSummaryRoot: bytesutil.SafeCopyBytes(summary.BlockSummaryRoot),
		StateSummaryRoot: bytesutil.SafeCopyBytes(summary.StateSummaryRoot),
	}
}<|MERGE_RESOLUTION|>--- conflicted
+++ resolved
@@ -452,31 +452,15 @@
 		return nil
 	}
 	return &BeaconBlockBodyElectra{
-<<<<<<< HEAD
 		RandaoReveal:       bytesutil.SafeCopyBytes(body.RandaoReveal),
 		Graffiti:           bytesutil.SafeCopyBytes(body.Graffiti),
 		ProposerSlashings:  CopySlice(body.ProposerSlashings),
 		AttesterSlashings:  CopySlice(body.AttesterSlashings),
 		Attestations:       CopySlice(body.Attestations),
 		VoluntaryExits:     CopySlice(body.VoluntaryExits),
-		SyncAggregate:      body.SyncAggregate.Copy(),
 		ExecutionPayload:   body.ExecutionPayload.Copy(),
 		BlobKzgCommitments: CopyBlobKZGs(body.BlobKzgCommitments),
 		ExecutionRequests:  CopyExecutionRequests(body.ExecutionRequests),
-=======
-		RandaoReveal:          bytesutil.SafeCopyBytes(body.RandaoReveal),
-		Eth1Data:              body.Eth1Data.Copy(),
-		Graffiti:              bytesutil.SafeCopyBytes(body.Graffiti),
-		ProposerSlashings:     CopySlice(body.ProposerSlashings),
-		AttesterSlashings:     CopySlice(body.AttesterSlashings),
-		Attestations:          CopySlice(body.Attestations),
-		Deposits:              CopySlice(body.Deposits),
-		VoluntaryExits:        CopySlice(body.VoluntaryExits),
-		ExecutionPayload:      body.ExecutionPayload.Copy(),
-		BlsToExecutionChanges: CopySlice(body.BlsToExecutionChanges),
-		BlobKzgCommitments:    CopyBlobKZGs(body.BlobKzgCommitments),
-		ExecutionRequests:     CopyExecutionRequests(body.ExecutionRequests),
->>>>>>> 6790b06a
 	}
 }
 
