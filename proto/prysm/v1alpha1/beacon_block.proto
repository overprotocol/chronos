// Copyright 2020 Prysmatic Labs.
//
// Licensed under the Apache License, Version 2.0 (the "License");
// you may not use this file except in compliance with the License.
// You may obtain a copy of the License at
//
//     http://www.apache.org/licenses/LICENSE-2.0
//
// Unless required by applicable law or agreed to in writing, software
// distributed under the License is distributed on an "AS IS" BASIS,
// WITHOUT WARRANTIES OR CONDITIONS OF ANY KIND, either express or implied.
// See the License for the specific language governing permissions and
// limitations under the License.
syntax = "proto3";

package ethereum.eth.v1alpha1;

import "proto/eth/ext/options.proto";
import "proto/prysm/v1alpha1/attestation.proto";
import "proto/prysm/v1alpha1/withdrawals.proto";
import "proto/engine/v1/execution_engine.proto";
import "proto/engine/v1/electra.proto";

option csharp_namespace = "Ethereum.Eth.v1alpha1";
option go_package = "github.com/prysmaticlabs/prysm/v5/proto/prysm/v1alpha1;eth";
option java_multiple_files = true;
option java_outer_classname = "BeaconBlockProto";
option java_package = "org.ethereum.eth.v1alpha1";
option php_namespace = "Ethereum\\Eth\\v1alpha1";

message GenericSignedBeaconBlock {
    oneof block {
        // Representing a signed, phase 0 beacon block.
        SignedBeaconBlock phase0 = 1;

        // Representing a signed, post-Altair fork beacon block.
        SignedBeaconBlockAltair altair = 2;

        // Representing a signed, post-Bellatrix fork beacon block.
        SignedBeaconBlockBellatrix bellatrix = 3;

        // Representing a signed, post-Bellatrix fork blinded beacon block.
        SignedBlindedBeaconBlockBellatrix blinded_bellatrix = 4;

        // Representing a signed, post-Capella fork beacon block.
        SignedBeaconBlockCapella capella = 5;

        // Representing a signed, post-Capella fork blinded beacon block.
        SignedBlindedBeaconBlockCapella blinded_capella = 6;

        // Representing a signed, post-Deneb fork beacon block content.
        SignedBeaconBlockContentsDeneb deneb  = 7;

        // Representing a signed, post-Deneb fork blinded beacon block.
        SignedBlindedBeaconBlockDeneb blinded_deneb  = 8;

        // Representing a signed, post-Electra fork beacon block content.
        SignedBeaconBlockContentsElectra electra  = 9;

        // Representing a signed, post-Electra fork blinded beacon block.
        SignedBlindedBeaconBlockElectra blinded_electra  = 10;
    }
    bool is_blinded = 100;
    reserved 101; // Deprecated fields
}

message GenericBeaconBlock {
    oneof block {
        // Representing a phase 0 beacon block.
        BeaconBlock phase0 = 1;

        // Representing a post-Altair fork beacon block.
        BeaconBlockAltair altair = 2;

        // Representing a post-Bellatrix fork beacon block.
        BeaconBlockBellatrix bellatrix = 3;

        // Representing a post-Bellatrix fork blinded beacon block.
        BlindedBeaconBlockBellatrix blinded_bellatrix = 4;

        // Representing a post-Capella fork beacon block.
        BeaconBlockCapella capella = 5;

        // Representing a post-Capella fork blinded beacon block.
        BlindedBeaconBlockCapella blinded_capella = 6;

        // Representing a signed, post-Deneb fork beacon block content.
        BeaconBlockContentsDeneb deneb  = 7;

        // Representing a post-Deneb fork blinded beacon block.
        BlindedBeaconBlockDeneb blinded_deneb  = 8;

        // Representing a signed, post-Electra fork beacon block content.
        BeaconBlockContentsElectra electra  = 9;

        // Representing a post-Electra fork blinded beacon block.
        BlindedBeaconBlockElectra blinded_electra  = 10;
    }
    bool is_blinded = 100;
    string payload_value = 101;
}

// The Ethereum consensus beacon block. The message does not contain a validator signature.
message BeaconBlock {
    // Beacon chain slot that this block represents.
    uint64 slot = 1 [(ethereum.eth.ext.cast_type) = "github.com/prysmaticlabs/prysm/v5/consensus-types/primitives.Slot"];

    // Validator index of the validator that proposed the block header.
    uint64 proposer_index = 2 [(ethereum.eth.ext.cast_type) = "github.com/prysmaticlabs/prysm/v5/consensus-types/primitives.ValidatorIndex"];

    // 32 byte root of the parent block.
    bytes parent_root = 3 [(ethereum.eth.ext.ssz_size) = "32"];

    // 32 byte root of the resulting state after processing this block.
    bytes state_root = 4 [(ethereum.eth.ext.ssz_size) = "32"];

    // The block body itself.
    BeaconBlockBody body = 5;
}

// The signed version of beacon block.
message SignedBeaconBlock {
    // The unsigned beacon block itself.
    BeaconBlock block = 1;

    // 96 byte BLS signature from the validator that produced this block.
    bytes signature = 2 [(ethereum.eth.ext.ssz_size) = "96"];
}

// The unsigned version of a (HF1) beacon block. The message does not contain a validator signature.
message BeaconBlockAltair {
    // Beacon chain slot that this block represents.
    uint64 slot = 1 [(ethereum.eth.ext.cast_type) = "github.com/prysmaticlabs/prysm/v5/consensus-types/primitives.Slot"];

    // Validator index of the validator that proposed the block header.
    uint64 proposer_index = 2 [(ethereum.eth.ext.cast_type) = "github.com/prysmaticlabs/prysm/v5/consensus-types/primitives.ValidatorIndex"];

    // 32 byte root of the parent block.
    bytes parent_root = 3 [(ethereum.eth.ext.ssz_size) = "32"];

    // 32 byte root of the resulting state after processing this block.
    bytes state_root = 4 [(ethereum.eth.ext.ssz_size) = "32"];

    // The  beacon block body.
    BeaconBlockBodyAltair body = 5;
}

// The signed version of a (HF1) beacon block.
message SignedBeaconBlockAltair {
    // The unsigned beacon block itself.
    BeaconBlockAltair block = 1;

    // 96 byte BLS signature from the validator that produced this block.
    bytes signature = 2 [(ethereum.eth.ext.ssz_size) = "96"];
}

// The block body of an Ethereum consensus beacon block.
message BeaconBlockBody {
    // The validators RANDAO reveal 96 byte value.
    bytes randao_reveal = 1 [(ethereum.eth.ext.ssz_size) = "96"];

    // A reference to the Ethereum 1.x chain.
    Eth1Data eth1_data = 2;

    // 32 byte field of arbitrary data. This field may contain any data and
    // is not used for anything other than a fun message.
    bytes graffiti = 3 [(ethereum.eth.ext.ssz_size) = "32"];

    // Block operations
    // Refer to spec constants at https://github.com/ethereum/consensus-specs/blob/dev/specs/phase0/beacon-chain.md#max-operations-per-block

    // At most MAX_PROPOSER_SLASHINGS.
    repeated ProposerSlashing proposer_slashings = 4 [(ethereum.eth.ext.ssz_max) = "16"];

    // At most MAX_ATTESTER_SLASHINGS.
    repeated AttesterSlashing attester_slashings = 5 [(ethereum.eth.ext.ssz_max) = "2"];

    // At most MAX_ATTESTATIONS.
    repeated Attestation attestations = 6 [(ethereum.eth.ext.ssz_max) = "128"];

    // At most MAX_DEPOSITS.
    repeated Deposit deposits = 7 [(ethereum.eth.ext.ssz_max) = "16"];

    // At most MAX_VOLUNTARY_EXITS.
    repeated SignedVoluntaryExit voluntary_exits = 8 [(ethereum.eth.ext.ssz_max) = "16"];
}


// The block body of an (HF1) beacon block.
// The new addition is SyncAggregate for light client support and BailOut for exit.
message BeaconBlockBodyAltair {
    // The validators RANDAO reveal 96 byte value.
    bytes randao_reveal = 1 [(ethereum.eth.ext.ssz_size) = "96"];

    // A reference to the Ethereum 1.x chain.
    Eth1Data eth1_data = 2;

    // 32 byte field of arbitrary data. This field may contain any data and
    // is not used for anything other than a fun message.
    bytes graffiti = 3 [(ethereum.eth.ext.ssz_size) = "32"];

    // Block operations
    // Refer to spec constants at https://github.com/ethereum/consensus-specs/blob/dev/specs/phase0/beacon-chain.md#max-operations-per-block

    // At most MAX_PROPOSER_SLASHINGS.
    repeated ProposerSlashing proposer_slashings = 4 [(ethereum.eth.ext.ssz_max) = "16"];

    // At most MAX_ATTESTER_SLASHINGS.
    repeated AttesterSlashing attester_slashings = 5 [(ethereum.eth.ext.ssz_max) = "2"];

    // At most MAX_ATTESTATIONS.
    repeated Attestation attestations = 6 [(ethereum.eth.ext.ssz_max) = "128"];

    // At most MAX_DEPOSITS.
    repeated Deposit deposits = 7 [(ethereum.eth.ext.ssz_max) = "16"];

    // At most MAX_VOLUNTARY_EXITS.
    repeated SignedVoluntaryExit voluntary_exits = 8 [(ethereum.eth.ext.ssz_max) = "16"];

    // Sync aggregate object to track sync committee votes for light client support. [New in ]
    SyncAggregate sync_aggregate = 9;

    // At most Bail Out. New in Altair network upgrade.
    repeated BailOut bail_outs = 10 [(ethereum.eth.ext.ssz_max) = "16"];
}

// Proposer slashings are proofs that a slashable offense has been committed by
// proposing two conflicting blocks from the same validator.
message ProposerSlashing {
    // First conflicting signed block header.
    SignedBeaconBlockHeader header_1 = 2;

    // Second conflicting signed block header.
    SignedBeaconBlockHeader header_2 = 3;
}

// Attestor slashings are proofs that a slashable offense has been committed by
// attesting to two conflicting pieces of information by the same validator.
message AttesterSlashing {
    // First conflicting attestation.
    IndexedAttestation attestation_1 = 1;

    // Second conflicting attestation.
    IndexedAttestation attestation_2 = 2;
}

message AttesterSlashingElectra {
    // First conflicting attestation.
    IndexedAttestationElectra attestation_1 = 1;

    // Second conflicting attestation.
    IndexedAttestationElectra attestation_2 = 2;
}

// Deposit into the Ethereum consensus from the Ethereum 1.x deposit contract.
message Deposit {
    // DepositData that is encoded into a deposit signature.
    message Data {
        // 48 byte BLS public key of the validator.
        bytes public_key = 1 [(ethereum.eth.ext.ssz_size) = "48", (ethereum.eth.ext.spec_name) = "pubkey"];

        // A 32 byte hash of the withdrawal address public key.
        bytes withdrawal_credentials = 2 [(ethereum.eth.ext.ssz_size) = "32"];

        // Deposit amount in gwei.
        uint64 amount = 3;

        // 96 byte signature from the validators public key.
        bytes signature = 4 [(ethereum.eth.ext.ssz_size) = "96"];
    }
    // 32 byte roots in the deposit tree branch.
    repeated bytes proof = 1 [(ethereum.eth.ext.ssz_size) = "33,32"];

    Data data = 2;
}

// A message that represents a validator signaling that they want to voluntarily
// withdraw from the active validator set. The message does not contain a
// validator signature.
message VoluntaryExit {
    // The epoch on when exit request becomes valid.
    uint64 epoch = 1 [(ethereum.eth.ext.cast_type) = "github.com/prysmaticlabs/prysm/v5/consensus-types/primitives.Epoch"];

    // Index of the exiting validator.
    uint64 validator_index = 2 [(ethereum.eth.ext.cast_type) = "github.com/prysmaticlabs/prysm/v5/consensus-types/primitives.ValidatorIndex"];
}

// The signed version of voluntary exit.
message SignedVoluntaryExit {
    // The unsigned voluntary exit itself.
    VoluntaryExit exit = 1;

    // Validator's 96 byte signature
    bytes signature = 2 [(ethereum.eth.ext.ssz_size) = "96"];
}

// A message that represents a validator which should be kicked out
// from the active validator set. The message does not contain a
// validator signature.
message BailOut {
    // Index of the exiting validator.
    uint64 validator_index = 1 [(ethereum.eth.ext.cast_type) = "github.com/prysmaticlabs/prysm/v5/consensus-types/primitives.ValidatorIndex"];
}

// Eth1Data represents references to the Ethereum 1.x deposit contract.
message Eth1Data {
    // The 32 byte deposit tree root for the last deposit included in this
    // block.
    bytes deposit_root = 1 [(ethereum.eth.ext.ssz_size) = "32"];

    // The total number of deposits included in the beacon chain since genesis
    // including the deposits in this block.
    uint64 deposit_count = 2;

    // The 32 byte block hash of the Ethereum 1.x block considered for deposit
    // inclusion.
    bytes block_hash = 3 [(ethereum.eth.ext.ssz_size) = "32"];
}

// A beacon block header is essentially a beacon block with only a reference to
// the beacon body as a 32 byte merkle tree root. This type of message is more
// lightweight than a full beacon block. The message does not contain
// a validator signature.
message BeaconBlockHeader {
    // Beacon chain slot that this block represents.
    uint64 slot = 1 [(ethereum.eth.ext.cast_type) = "github.com/prysmaticlabs/prysm/v5/consensus-types/primitives.Slot"];

    // Validator index of the validator that proposed the block header.
    uint64 proposer_index = 2 [(ethereum.eth.ext.cast_type) = "github.com/prysmaticlabs/prysm/v5/consensus-types/primitives.ValidatorIndex"];

    // 32 byte merkle tree root of the parent ssz encoded block.
    bytes parent_root = 3 [(ethereum.eth.ext.ssz_size) = "32"];

    // 32 byte merkle tree root of the resulting ssz encoded state after processing this block.
    bytes state_root = 4 [(ethereum.eth.ext.ssz_size) = "32"];

    // 32 byte merkle tree root of the ssz encoded block body.
    bytes body_root = 5 [(ethereum.eth.ext.ssz_size) = "32"];
}

message SignedBeaconBlockHeader {
    // The unsigned beacon block header itself.
    BeaconBlockHeader header = 1;

    // 96 byte BLS signature from the validator that produced this block header.
    bytes signature = 2 [(ethereum.eth.ext.ssz_size) = "96"];
}

message IndexedAttestation {
    repeated uint64 attesting_indices = 1 [(ethereum.eth.ext.ssz_max) = "2048"];

    AttestationData data = 2;

    // 96 bytes aggregate signature.
    bytes signature = 3 [(ethereum.eth.ext.ssz_size) = "96"];
}

message IndexedAttestationElectra {
    repeated uint64 attesting_indices = 1 [(ethereum.eth.ext.ssz_max) = "max_attesting_indices.size"];

    AttestationData data = 2;

    // 96 bytes aggregate signature.
    bytes signature = 3 [(ethereum.eth.ext.ssz_size) = "96"];
}

// The sync aggregate object for the beacon chain to track sync committee votes and to
// support light client infra.
message SyncAggregate {
    // Sync committee bits as Bitvector to track votes.
    bytes sync_committee_bits = 1 [(ethereum.eth.ext.ssz_size) = "sync_committee_bytes.size", (ethereum.eth.ext.cast_type) = "sync_committee_bits.type"];

    // BLS aggregated signature of the sync committee for the ones that voted.
    bytes sync_committee_signature = 2 [(ethereum.eth.ext.ssz_size) = "96"];
}

message SignedBeaconBlockBellatrix {
    // The unsigned beacon block itself.
    BeaconBlockBellatrix block = 1;

    // 96 byte BLS signature from the validator that produced this block.
    bytes signature = 2 [(ethereum.eth.ext.ssz_size) = "96"];
}

message BeaconBlockBellatrix {
    // Beacon chain slot that this block represents.
    uint64 slot = 1 [(ethereum.eth.ext.cast_type) = "github.com/prysmaticlabs/prysm/v5/consensus-types/primitives.Slot"];

    // Validator index of the validator that proposed the block header.
    uint64 proposer_index = 2 [(ethereum.eth.ext.cast_type) = "github.com/prysmaticlabs/prysm/v5/consensus-types/primitives.ValidatorIndex"];

    // 32 byte root of the parent block.
    bytes parent_root = 3 [(ethereum.eth.ext.ssz_size) = "32"];

    // 32 byte root of the resulting state after processing this block.
    bytes state_root = 4 [(ethereum.eth.ext.ssz_size) = "32"];

    // The beacon block body.
    BeaconBlockBodyBellatrix body = 5;
}

message BeaconBlockBodyBellatrix {
    // The validators RANDAO reveal 96 byte value.
    bytes randao_reveal = 1 [(ethereum.eth.ext.ssz_size) = "96"];

    // A reference to the Ethereum 1.x chain.
    Eth1Data eth1_data = 2;

    // 32 byte field of arbitrary data. This field may contain any data and
    // is not used for anything other than a fun message.
    bytes graffiti = 3 [(ethereum.eth.ext.ssz_size) = "32"];

    // Block operations
    // Refer to spec constants at https://github.com/ethereum/consensus-specs/blob/dev/specs/phase0/beacon-chain.md#max-operations-per-block

    // At most MAX_PROPOSER_SLASHINGS.
    repeated ProposerSlashing proposer_slashings = 4 [(ethereum.eth.ext.ssz_max) = "16"];

    // At most MAX_ATTESTER_SLASHINGS.
    repeated AttesterSlashing attester_slashings = 5 [(ethereum.eth.ext.ssz_max) = "2"];

    // At most MAX_ATTESTATIONS.
    repeated Attestation attestations = 6 [(ethereum.eth.ext.ssz_max) = "128"];

    // At most MAX_DEPOSITS.
    repeated Deposit deposits = 7 [(ethereum.eth.ext.ssz_max) = "16"];

    // At most MAX_VOLUNTARY_EXITS.
    repeated SignedVoluntaryExit voluntary_exits = 8 [(ethereum.eth.ext.ssz_max) = "16"];

    // Sync aggregate object for the beacon chain to track sync committee votes. New in Altair network upgrade.
    SyncAggregate sync_aggregate = 9;

    // At most Bail Out. New in Altair network upgrade.
    repeated BailOut bail_outs = 10 [(ethereum.eth.ext.ssz_max) = "16"];

    // Execution payload from the execution chain. New in Bellatrix network upgrade.
    ethereum.engine.v1.ExecutionPayload execution_payload = 11;
}

message SignedBlindedBeaconBlockBellatrix {
    // The unsigned blinded beacon block itself.
    BlindedBeaconBlockBellatrix block = 1;

    // 96 byte BLS signature from the validator that produced this blinded block.
    bytes signature = 2 [(ethereum.eth.ext.ssz_size) = "96"];
}

message BlindedBeaconBlockBellatrix {
    // Beacon chain slot that this blinded block represents.
    uint64 slot = 1 [(ethereum.eth.ext.cast_type) = "github.com/prysmaticlabs/prysm/v5/consensus-types/primitives.Slot"];

    // Validator index of the validator that proposed the block header.
    uint64 proposer_index = 2 [(ethereum.eth.ext.cast_type) = "github.com/prysmaticlabs/prysm/v5/consensus-types/primitives.ValidatorIndex"];

    // 32 byte root of the parent block.
    bytes parent_root = 3 [(ethereum.eth.ext.ssz_size) = "32"];

    // 32 byte root of the resulting state after processing this blinded block.
    bytes state_root = 4 [(ethereum.eth.ext.ssz_size) = "32"];

    // The blinded beacon block body.
    BlindedBeaconBlockBodyBellatrix body = 5;
}

message BlindedBeaconBlockBodyBellatrix {
    // The validators RANDAO reveal 96 byte value.
    bytes randao_reveal = 1 [(ethereum.eth.ext.ssz_size) = "96"];

    // A reference to the Ethereum 1.x chain.
    Eth1Data eth1_data = 2;

    // 32 byte field of arbitrary data. This field may contain any data and
    // is not used for anything other than a fun message.
    bytes graffiti = 3 [(ethereum.eth.ext.ssz_size) = "32"];

    // At most MAX_PROPOSER_SLASHINGS.
    repeated ProposerSlashing proposer_slashings = 4 [(ethereum.eth.ext.ssz_max) = "16"];

    // At most MAX_ATTESTER_SLASHINGS.
    repeated AttesterSlashing attester_slashings = 5 [(ethereum.eth.ext.ssz_max) = "2"];

    // At most MAX_ATTESTATIONS.
    repeated Attestation attestations = 6 [(ethereum.eth.ext.ssz_max) = "128"];

    // At most MAX_DEPOSITS.
    repeated Deposit deposits = 7 [(ethereum.eth.ext.ssz_max) = "16"];

    // At most MAX_VOLUNTARY_EXITS.
    repeated SignedVoluntaryExit voluntary_exits = 8 [(ethereum.eth.ext.ssz_max) = "16"];

    // Sync aggregate object for the beacon chain to track sync committee votes. New in Altair network upgrade.
    SyncAggregate sync_aggregate = 9;

    // At most Bail Out. New in Altair network upgrade.
    repeated BailOut bail_outs = 10 [(ethereum.eth.ext.ssz_max) = "16"];

    // Execution payload header from the execution chain. New in Bellatrix network upgrade to accommodate MEV interaction.
    ethereum.engine.v1.ExecutionPayloadHeader execution_payload_header = 11;
}

message SignedBeaconBlockContentsDeneb {
    SignedBeaconBlockDeneb block = 1;
    repeated bytes kzg_proofs = 2 [(ethereum.eth.ext.ssz_size) = "?,48", (ethereum.eth.ext.ssz_max)  = "4096"];
    repeated bytes blobs = 3 [(ethereum.eth.ext.ssz_size) = "?,blob.size", (ethereum.eth.ext.ssz_max)  = "4096"];
}

message BeaconBlockContentsDeneb {
    BeaconBlockDeneb block = 1;
    repeated bytes kzg_proofs = 2 [(ethereum.eth.ext.ssz_size) = "?,48", (ethereum.eth.ext.ssz_max)  = "4096"];
    repeated bytes blobs = 3 [(ethereum.eth.ext.ssz_size) = "?,blob.size", (ethereum.eth.ext.ssz_max)  = "4096"];
}

message SignedBeaconBlockDeneb {
    // The unsigned beacon block itself.
    BeaconBlockDeneb block = 1;

    // 96 byte BLS signature from the validator that produced this block.
    bytes signature = 2 [(ethereum.eth.ext.ssz_size) = "96"];
}

message BeaconBlockDeneb {
    // Beacon chain slot that this block represents.
    uint64 slot = 1 [(ethereum.eth.ext.cast_type) = "github.com/prysmaticlabs/prysm/v5/consensus-types/primitives.Slot"];

    // Validator index of the validator that proposed the block header.
    uint64 proposer_index = 2 [(ethereum.eth.ext.cast_type) = "github.com/prysmaticlabs/prysm/v5/consensus-types/primitives.ValidatorIndex"];

    // 32 byte root of the parent block.
    bytes parent_root = 3 [(ethereum.eth.ext.ssz_size) = "32"];

    // 32 byte root of the resulting state after processing this block.
    bytes state_root = 4 [(ethereum.eth.ext.ssz_size) = "32"];

    // The beacon block body.
    BeaconBlockBodyDeneb body = 5;
}

message BeaconBlockBodyDeneb {
    // The validators RANDAO reveal 96 byte value.
    bytes randao_reveal = 1 [(ethereum.eth.ext.ssz_size) = "96"];

    // A reference to the Ethereum 1.x chain.
    Eth1Data eth1_data = 2;

    // 32 byte field of arbitrary data. This field may contain any data and
    // is not used for anything other than a fun message.
    bytes graffiti = 3 [(ethereum.eth.ext.ssz_size) = "32"];

    // Block operations
    // Refer to spec constants at https://github.com/ethereum/consensus-specs/blob/dev/specs/core/0_beacon-chain.md#max-operations-per-block

    // At most MAX_PROPOSER_SLASHINGS.
    repeated ProposerSlashing proposer_slashings = 4 [(ethereum.eth.ext.ssz_max) = "16"];

    // At most MAX_ATTESTER_SLASHINGS.
    repeated AttesterSlashing attester_slashings = 5 [(ethereum.eth.ext.ssz_max) = "2"];

    // At most MAX_ATTESTATIONS.
    repeated Attestation attestations = 6 [(ethereum.eth.ext.ssz_max) = "128"];

    // At most MAX_DEPOSITS.
    repeated Deposit deposits = 7 [(ethereum.eth.ext.ssz_max) = "16"];

    // At most MAX_VOLUNTARY_EXITS.
    repeated SignedVoluntaryExit voluntary_exits = 8 [(ethereum.eth.ext.ssz_max) = "16"];

    // Sync aggregate object for the beacon chain to track sync committee votes. New in Altair network upgrade.
    SyncAggregate sync_aggregate = 9;

    // At most MAX_VOLUNTARY_EXITS. New in Altair network upgrade.
    repeated BailOut bail_outs = 10 [(ethereum.eth.ext.ssz_max) = "16"];

    // Execution payload from the execution chain. New in Bellatrix network upgrade.
    ethereum.engine.v1.ExecutionPayloadDeneb execution_payload = 11;

    // At most MAX_BLS_TO_EXECUTION_CHANGES. New in Capella network upgrade.
    repeated SignedBLSToExecutionChange bls_to_execution_changes = 12 [(ethereum.eth.ext.ssz_max) = "16"];

    repeated bytes blob_kzg_commitments = 13 [(ethereum.eth.ext.ssz_size) = "?,48", (ethereum.eth.ext.ssz_max)  = "max_blob_commitments.size"];
}

message SignedBeaconBlockCapella {
    // The unsigned beacon block itself.
    BeaconBlockCapella block = 1;

    // 96 byte BLS signature from the validator that produced this block.
    bytes signature = 2 [(ethereum.eth.ext.ssz_size) = "96"];
}

message BeaconBlockCapella {
    // Beacon chain slot that this block represents.
    uint64 slot = 1 [(ethereum.eth.ext.cast_type) = "github.com/prysmaticlabs/prysm/v5/consensus-types/primitives.Slot"];

    // Validator index of the validator that proposed the block header.
    uint64 proposer_index = 2 [(ethereum.eth.ext.cast_type) = "github.com/prysmaticlabs/prysm/v5/consensus-types/primitives.ValidatorIndex"];

    // 32 byte root of the parent block.
    bytes parent_root = 3 [(ethereum.eth.ext.ssz_size) = "32"];

    // 32 byte root of the resulting state after processing this block.
    bytes state_root = 4 [(ethereum.eth.ext.ssz_size) = "32"];

    // The beacon block body.
    BeaconBlockBodyCapella body = 5;
}

message BeaconBlockBodyCapella {
    // The validators RANDAO reveal 96 byte value.
    bytes randao_reveal = 1 [(ethereum.eth.ext.ssz_size) = "96"];

    // A reference to the Ethereum 1.x chain.
    Eth1Data eth1_data = 2;

    // 32 byte field of arbitrary data. This field may contain any data and
    // is not used for anything other than a fun message.
    bytes graffiti = 3 [(ethereum.eth.ext.ssz_size) = "32"];

    // Block operations
    // Refer to spec constants at https://github.com/ethereum/consensus-specs/blob/dev/specs/phase0/beacon-chain.md#max-operations-per-block

    // At most MAX_PROPOSER_SLASHINGS.
    repeated ProposerSlashing proposer_slashings = 4 [(ethereum.eth.ext.ssz_max) = "16"];

    // At most MAX_ATTESTER_SLASHINGS.
    repeated AttesterSlashing attester_slashings = 5 [(ethereum.eth.ext.ssz_max) = "2"];

    // At most MAX_ATTESTATIONS.
    repeated Attestation attestations = 6 [(ethereum.eth.ext.ssz_max) = "128"];

    // At most MAX_DEPOSITS.
    repeated Deposit deposits = 7 [(ethereum.eth.ext.ssz_max) = "16"];

    // At most MAX_VOLUNTARY_EXITS.
    repeated SignedVoluntaryExit voluntary_exits = 8 [(ethereum.eth.ext.ssz_max) = "16"];

    // Sync aggregate object for the beacon chain to track sync committee votes. New in Altair network upgrade.
    SyncAggregate sync_aggregate = 9;

    // At most Bail Out. New in Altair network upgrade.
    repeated BailOut bail_outs = 10 [(ethereum.eth.ext.ssz_max) = "16"];

    // Execution payload from the execution chain. New in Bellatrix network upgrade.
    ethereum.engine.v1.ExecutionPayloadCapella execution_payload = 11;

    // At most MAX_BLS_TO_EXECUTION_CHANGES. New in Capella network upgrade.
    repeated SignedBLSToExecutionChange bls_to_execution_changes = 12 [(ethereum.eth.ext.ssz_max) = "16"];
}

message SignedBlindedBeaconBlockCapella {
    // The unsigned blinded beacon block itself.
    BlindedBeaconBlockCapella block = 1;

    // 96 byte BLS signature from the validator that produced this blinded block.
    bytes signature = 2 [(ethereum.eth.ext.ssz_size) = "96"];
}

message BlindedBeaconBlockCapella {
    // Beacon chain slot that this blinded block represents.
    uint64 slot = 1 [(ethereum.eth.ext.cast_type) = "github.com/prysmaticlabs/prysm/v5/consensus-types/primitives.Slot"];

    // Validator index of the validator that proposed the block header.
    uint64 proposer_index = 2 [(ethereum.eth.ext.cast_type) = "github.com/prysmaticlabs/prysm/v5/consensus-types/primitives.ValidatorIndex"];

    // 32 byte root of the parent block.
    bytes parent_root = 3 [(ethereum.eth.ext.ssz_size) = "32"];

    // 32 byte root of the resulting state after processing this blinded block.
    bytes state_root = 4 [(ethereum.eth.ext.ssz_size) = "32"];

    // The blinded beacon block body.
    BlindedBeaconBlockBodyCapella body = 5;
}

message BlindedBeaconBlockBodyCapella {
    // The validators RANDAO reveal 96 byte value.
    bytes randao_reveal = 1 [(ethereum.eth.ext.ssz_size) = "96"];

    // A reference to the Ethereum 1.x chain.
    Eth1Data eth1_data = 2;

    // 32 byte field of arbitrary data. This field may contain any data and
    // is not used for anything other than a fun message.
    bytes graffiti = 3 [(ethereum.eth.ext.ssz_size) = "32"];

    // At most MAX_PROPOSER_SLASHINGS.
    repeated ProposerSlashing proposer_slashings = 4 [(ethereum.eth.ext.ssz_max) = "16"];

    // At most MAX_ATTESTER_SLASHINGS.
    repeated AttesterSlashing attester_slashings = 5 [(ethereum.eth.ext.ssz_max) = "2"];

    // At most MAX_ATTESTATIONS.
    repeated Attestation attestations = 6 [(ethereum.eth.ext.ssz_max) = "128"];

    // At most MAX_DEPOSITS.
    repeated Deposit deposits = 7 [(ethereum.eth.ext.ssz_max) = "16"];

    // At most MAX_VOLUNTARY_EXITS.
    repeated SignedVoluntaryExit voluntary_exits = 8 [(ethereum.eth.ext.ssz_max) = "16"];

    // Sync aggregate object for the beacon chain to track sync committee votes. New in Altair network upgrade.
    SyncAggregate sync_aggregate = 9;

    // At most Bail Out. New in Altair network upgrade.
    repeated BailOut bail_outs = 10 [(ethereum.eth.ext.ssz_max) = "16"];

    // Execution payload header from the execution chain. New in Bellatrix network upgrade to accommodate MEV interaction.
    ethereum.engine.v1.ExecutionPayloadHeaderCapella execution_payload_header = 11;

    // At most MAX_BLS_TO_EXECUTION_CHANGES. New in Capella network upgrade.
    repeated SignedBLSToExecutionChange bls_to_execution_changes = 12 [(ethereum.eth.ext.ssz_max) = "16"];
}

message SignedBlindedBeaconBlockDeneb {
    // The unsigned blinded beacon block itself.
    BlindedBeaconBlockDeneb message = 1;

    // 96 byte BLS signature from the validator that produced this blinded block.
    bytes signature = 2 [(ethereum.eth.ext.ssz_size) = "96"];
}

message BlindedBeaconBlockDeneb {
    // Beacon chain slot that this blinded block represents.
    uint64 slot = 1 [(ethereum.eth.ext.cast_type) = "github.com/prysmaticlabs/prysm/v5/consensus-types/primitives.Slot"];

    // Validator index of the validator that proposed the block header.
    uint64 proposer_index = 2 [(ethereum.eth.ext.cast_type) = "github.com/prysmaticlabs/prysm/v5/consensus-types/primitives.ValidatorIndex"];

    // 32 byte root of the parent block.
    bytes parent_root = 3 [(ethereum.eth.ext.ssz_size) = "32"];

    // 32 byte root of the resulting state after processing this blinded block.
    bytes state_root = 4 [(ethereum.eth.ext.ssz_size) = "32"];

    // The blinded beacon block body.
    BlindedBeaconBlockBodyDeneb body = 5;
}

message BlindedBeaconBlockBodyDeneb {
    // The validators RANDAO reveal 96 byte value.
    bytes randao_reveal = 1 [(ethereum.eth.ext.ssz_size) = "96"];

    // A reference to the Ethereum 1.x chain.
    Eth1Data eth1_data = 2;

    // 32 byte field of arbitrary data. This field may contain any data and
    // is not used for anything other than a fun message.
    bytes graffiti = 3 [(ethereum.eth.ext.ssz_size) = "32"];

    // At most MAX_PROPOSER_SLASHINGS.
    repeated ProposerSlashing proposer_slashings = 4 [(ethereum.eth.ext.ssz_max) = "16"];

    // At most MAX_ATTESTER_SLASHINGS.
    repeated AttesterSlashing attester_slashings = 5 [(ethereum.eth.ext.ssz_max) = "2"];

    // At most MAX_ATTESTATIONS.
    repeated Attestation attestations = 6 [(ethereum.eth.ext.ssz_max) = "128"];

    // At most MAX_DEPOSITS.
    repeated Deposit deposits = 7 [(ethereum.eth.ext.ssz_max) = "16"];

    // At most MAX_VOLUNTARY_EXITS.
    repeated SignedVoluntaryExit voluntary_exits = 8 [(ethereum.eth.ext.ssz_max) = "16"];

    // Sync aggregate object for the beacon chain to track sync committee votes. New in Altair network upgrade.
    SyncAggregate sync_aggregate = 9;

    // At most Bail Out. New in Altair network upgrade.
    repeated BailOut bail_outs = 10 [(ethereum.eth.ext.ssz_max) = "16"];

    // Execution payload header from the execution chain. New in Bellatrix network upgrade to accommodate MEV interaction.
    ethereum.engine.v1.ExecutionPayloadHeaderDeneb execution_payload_header = 11;

    // At most MAX_BLS_TO_EXECUTION_CHANGES. New in Capella network upgrade.
    repeated SignedBLSToExecutionChange bls_to_execution_changes = 12 [(ethereum.eth.ext.ssz_max) = "16"];

    repeated bytes blob_kzg_commitments = 13 [(ethereum.eth.ext.ssz_size) = "?,48", (ethereum.eth.ext.ssz_max)  = "max_blob_commitments.size"];
}

message SignedBeaconBlockContentsElectra {
    SignedBeaconBlockElectra block = 1;
    repeated bytes kzg_proofs = 2 [(ethereum.eth.ext.ssz_size) = "?,48", (ethereum.eth.ext.ssz_max)  = "4096"];
    repeated bytes blobs = 3 [(ethereum.eth.ext.ssz_size) = "?,blob.size", (ethereum.eth.ext.ssz_max)  = "4096"];
}

message BeaconBlockContentsElectra {
    BeaconBlockElectra block = 1;
    repeated bytes kzg_proofs = 2 [(ethereum.eth.ext.ssz_size) = "?,48", (ethereum.eth.ext.ssz_max)  = "4096"];
    repeated bytes blobs = 3 [(ethereum.eth.ext.ssz_size) = "?,blob.size", (ethereum.eth.ext.ssz_max)  = "4096"];
}

message SignedBeaconBlockElectra {
    // The unsigned beacon block itself.
    BeaconBlockElectra block = 1;

    // 96 byte BLS signature from the validator that produced this block.
    bytes signature = 2 [(ethereum.eth.ext.ssz_size) = "96"];
}

message BeaconBlockElectra {
    // Beacon chain slot that this block represents.
    uint64 slot = 1 [(ethereum.eth.ext.cast_type) = "github.com/prysmaticlabs/prysm/v5/consensus-types/primitives.Slot"];

    // Validator index of the validator that proposed the block header.
    uint64 proposer_index = 2 [(ethereum.eth.ext.cast_type) = "github.com/prysmaticlabs/prysm/v5/consensus-types/primitives.ValidatorIndex"];

    // 32 byte root of the parent block.
    bytes parent_root = 3 [(ethereum.eth.ext.ssz_size) = "32"];

    // 32 byte root of the resulting state after processing this block.
    bytes state_root = 4 [(ethereum.eth.ext.ssz_size) = "32"];

    // The beacon block body.
    BeaconBlockBodyElectra body = 5;
}

message BeaconBlockBodyElectra {
    // The validators RANDAO reveal 96 byte value.
    bytes randao_reveal = 1 [(ethereum.eth.ext.ssz_size) = "96"];

    // A reference to the Ethereum 1.x chain.
    Eth1Data eth1_data = 2;

    // 32 byte field of arbitrary data. This field may contain any data and
    // is not used for anything other than a fun message.
    bytes graffiti = 3 [(ethereum.eth.ext.ssz_size) = "32"];

    // Block operations
    // Refer to spec constants at https://github.com/ethereum/consensus-specs/blob/dev/specs/core/0_beacon-chain.md#max-operations-per-block

    // At most MAX_PROPOSER_SLASHINGS.
    repeated ProposerSlashing proposer_slashings = 4 [(ethereum.eth.ext.ssz_max) = "16"];

    // At most MAX_ATTESTER_SLASHINGS_ELECTRA.
    repeated AttesterSlashingElectra attester_slashings = 5 [(ethereum.eth.ext.ssz_max) = "1"];

    // At most MAX_ATTESTATIONS_ELECTRA.
    repeated AttestationElectra attestations = 6 [(ethereum.eth.ext.ssz_max) = "8"];

    // At most MAX_DEPOSITS.
    repeated Deposit deposits = 7 [(ethereum.eth.ext.ssz_max) = "16"];

    // At most MAX_VOLUNTARY_EXITS.
    repeated SignedVoluntaryExit voluntary_exits = 8 [(ethereum.eth.ext.ssz_max) = "16"];

    // Sync aggregate object for the beacon chain to track sync committee votes. New in Altair network upgrade.
    SyncAggregate sync_aggregate = 9;

    // At most Bail Out. New in Altair network upgrade.
    repeated BailOut bail_outs = 10 [(ethereum.eth.ext.ssz_max) = "16"];

    // Execution payload from the execution chain. New in Bellatrix network upgrade.
<<<<<<< HEAD
    ethereum.engine.v1.ExecutionPayloadElectra execution_payload = 11;
=======
    ethereum.engine.v1.ExecutionPayloadDeneb execution_payload = 10;
>>>>>>> f4984638

    // At most MAX_BLS_TO_EXECUTION_CHANGES. New in Capella network upgrade.
    repeated SignedBLSToExecutionChange bls_to_execution_changes = 12 [(ethereum.eth.ext.ssz_max) = "16"];

<<<<<<< HEAD
    repeated bytes blob_kzg_commitments = 13 [(ethereum.eth.ext.ssz_size) = "?,48", (ethereum.eth.ext.ssz_max)  = "max_blob_commitments.size"];
=======
    repeated bytes blob_kzg_commitments = 12 [(ethereum.eth.ext.ssz_size) = "?,48", (ethereum.eth.ext.ssz_max)  = "max_blob_commitments.size"];

    ethereum.engine.v1.ExecutionRequests execution_requests = 13;
>>>>>>> f4984638
}

message SignedBlindedBeaconBlockElectra {
    // The unsigned blinded beacon block itself.
    BlindedBeaconBlockElectra message = 1;

    // 96 byte BLS signature from the validator that produced this blinded block.
    bytes signature = 2 [(ethereum.eth.ext.ssz_size) = "96"];
}

message BlindedBeaconBlockElectra {
    // Beacon chain slot that this blinded block represents.
    uint64 slot = 1 [(ethereum.eth.ext.cast_type) = "github.com/prysmaticlabs/prysm/v5/consensus-types/primitives.Slot"];

    // Validator index of the validator that proposed the block header.
    uint64 proposer_index = 2 [(ethereum.eth.ext.cast_type) = "github.com/prysmaticlabs/prysm/v5/consensus-types/primitives.ValidatorIndex"];

    // 32 byte root of the parent block.
    bytes parent_root = 3 [(ethereum.eth.ext.ssz_size) = "32"];

    // 32 byte root of the resulting state after processing this blinded block.
    bytes state_root = 4 [(ethereum.eth.ext.ssz_size) = "32"];

    // The blinded beacon block body.
    BlindedBeaconBlockBodyElectra body = 5;
}

message BlindedBeaconBlockBodyElectra {
    // The validators RANDAO reveal 96 byte value.
    bytes randao_reveal = 1 [(ethereum.eth.ext.ssz_size) = "96"];

    // A reference to the Ethereum 1.x chain.
    Eth1Data eth1_data = 2;

    // 32 byte field of arbitrary data. This field may contain any data and
    // is not used for anything other than a fun message.
    bytes graffiti = 3 [(ethereum.eth.ext.ssz_size) = "32"];

    // At most MAX_PROPOSER_SLASHINGS.
    repeated ProposerSlashing proposer_slashings = 4 [(ethereum.eth.ext.ssz_max) = "16"];

    // At most MAX_ATTESTER_SLASHINGS_ELECTRA.
    repeated AttesterSlashingElectra attester_slashings = 5 [(ethereum.eth.ext.ssz_max) = "1"];

    // At most MAX_ATTESTATIONS_ELECTRA.
    repeated AttestationElectra attestations = 6 [(ethereum.eth.ext.ssz_max) = "8"];

    // At most MAX_DEPOSITS.
    repeated Deposit deposits = 7 [(ethereum.eth.ext.ssz_max) = "16"];

    // At most MAX_VOLUNTARY_EXITS.
    repeated SignedVoluntaryExit voluntary_exits = 8 [(ethereum.eth.ext.ssz_max) = "16"];

    // Sync aggregate object for the beacon chain to track sync committee votes. New in Altair network upgrade.
    SyncAggregate sync_aggregate = 9;

    // At most Bail Out. New in Altair network upgrade.
    repeated BailOut bail_outs = 10 [(ethereum.eth.ext.ssz_max) = "16"];

    // Execution payload header from the execution chain. New in Bellatrix network upgrade to accommodate MEV interaction.
<<<<<<< HEAD
    ethereum.engine.v1.ExecutionPayloadHeaderElectra execution_payload_header = 11;
=======
    ethereum.engine.v1.ExecutionPayloadHeaderDeneb execution_payload_header = 10;
>>>>>>> f4984638

    // At most MAX_BLS_TO_EXECUTION_CHANGES. New in Capella network upgrade.
    repeated SignedBLSToExecutionChange bls_to_execution_changes = 12 [(ethereum.eth.ext.ssz_max) = "16"];

<<<<<<< HEAD
    repeated bytes blob_kzg_commitments = 13 [(ethereum.eth.ext.ssz_size) = "?,48", (ethereum.eth.ext.ssz_max)  = "max_blob_commitments.size"];
=======
    repeated bytes blob_kzg_commitments = 12 [(ethereum.eth.ext.ssz_size) = "?,48", (ethereum.eth.ext.ssz_max)  = "max_blob_commitments.size"];

    ethereum.engine.v1.ExecutionRequests execution_requests = 13;
>>>>>>> f4984638
}

message ValidatorRegistrationV1 {
    bytes fee_recipient = 1 [(ethereum.eth.ext.ssz_size) = "20"];
    uint64 gas_limit = 2;
    uint64 timestamp = 3;
    bytes pubkey = 4 [(ethereum.eth.ext.ssz_size) = "48"];
}

message SignedValidatorRegistrationsV1 {
    repeated SignedValidatorRegistrationV1 messages = 1;
}

message SignedValidatorRegistrationV1 {
    ValidatorRegistrationV1 message = 1 ;
    bytes signature = 2 [(ethereum.eth.ext.ssz_size) = "96"];
}

message BuilderBid {
    ethereum.engine.v1.ExecutionPayloadHeader header = 1;
    bytes value = 2 [(ethereum.eth.ext.ssz_size) = "32"];
    bytes pubkey = 3 [(ethereum.eth.ext.ssz_size) = "48"];
}

message SignedBuilderBid {
    BuilderBid message = 1 ;
    bytes signature = 2 [(ethereum.eth.ext.ssz_size) = "96"];
}

message BuilderBidCapella {
    ethereum.engine.v1.ExecutionPayloadHeaderCapella header = 1 ;
    bytes value = 2 [(ethereum.eth.ext.ssz_size) = "32"];
    bytes pubkey = 3 [(ethereum.eth.ext.ssz_size) = "48"];
}

message SignedBuilderBidCapella {
    BuilderBidCapella message = 1 ;
    bytes signature = 2 [(ethereum.eth.ext.ssz_size) = "96"];
}

message BuilderBidDeneb {
    ethereum.engine.v1.ExecutionPayloadHeaderDeneb header = 1;
    repeated bytes blob_kzg_commitments = 2 [(ethereum.eth.ext.ssz_size) = "?,48", (ethereum.eth.ext.ssz_max)  = "max_blob_commitments.size"]; // new in deneb
    bytes value = 3 [(ethereum.eth.ext.ssz_size) = "32"];
    bytes pubkey = 4 [(ethereum.eth.ext.ssz_size) = "48"];
}

message SignedBuilderBidDeneb {
    BuilderBidDeneb message = 1 ;
    bytes signature = 2 [(ethereum.eth.ext.ssz_size) = "96"];
}

message BlobSidecar {
    uint64 index = 1;
    bytes blob = 2 [(ethereum.eth.ext.ssz_size) = "blob.size"];
    bytes kzg_commitment = 3 [(ethereum.eth.ext.ssz_size) = "48"];
    bytes kzg_proof = 4 [(ethereum.eth.ext.ssz_size) = "48"];
    SignedBeaconBlockHeader signed_block_header = 5;
    repeated bytes commitment_inclusion_proof = 6  [(ethereum.eth.ext.ssz_size) = "kzg_commitment_inclusion_proof_depth.size,32"];
}

message BlobSidecars {
    repeated BlobSidecar sidecars = 1 [(ethereum.eth.ext.ssz_max) = "max_blobs_per_block.size"];
}<|MERGE_RESOLUTION|>--- conflicted
+++ resolved
@@ -850,22 +850,14 @@
     repeated BailOut bail_outs = 10 [(ethereum.eth.ext.ssz_max) = "16"];
 
     // Execution payload from the execution chain. New in Bellatrix network upgrade.
-<<<<<<< HEAD
-    ethereum.engine.v1.ExecutionPayloadElectra execution_payload = 11;
-=======
-    ethereum.engine.v1.ExecutionPayloadDeneb execution_payload = 10;
->>>>>>> f4984638
+    ethereum.engine.v1.ExecutionPayloadDeneb execution_payload = 11;
 
     // At most MAX_BLS_TO_EXECUTION_CHANGES. New in Capella network upgrade.
     repeated SignedBLSToExecutionChange bls_to_execution_changes = 12 [(ethereum.eth.ext.ssz_max) = "16"];
 
-<<<<<<< HEAD
     repeated bytes blob_kzg_commitments = 13 [(ethereum.eth.ext.ssz_size) = "?,48", (ethereum.eth.ext.ssz_max)  = "max_blob_commitments.size"];
-=======
-    repeated bytes blob_kzg_commitments = 12 [(ethereum.eth.ext.ssz_size) = "?,48", (ethereum.eth.ext.ssz_max)  = "max_blob_commitments.size"];
-
-    ethereum.engine.v1.ExecutionRequests execution_requests = 13;
->>>>>>> f4984638
+
+    ethereum.engine.v1.ExecutionRequests execution_requests = 14;
 }
 
 message SignedBlindedBeaconBlockElectra {
@@ -926,22 +918,14 @@
     repeated BailOut bail_outs = 10 [(ethereum.eth.ext.ssz_max) = "16"];
 
     // Execution payload header from the execution chain. New in Bellatrix network upgrade to accommodate MEV interaction.
-<<<<<<< HEAD
-    ethereum.engine.v1.ExecutionPayloadHeaderElectra execution_payload_header = 11;
-=======
-    ethereum.engine.v1.ExecutionPayloadHeaderDeneb execution_payload_header = 10;
->>>>>>> f4984638
+    ethereum.engine.v1.ExecutionPayloadHeaderDeneb execution_payload_header = 11;
 
     // At most MAX_BLS_TO_EXECUTION_CHANGES. New in Capella network upgrade.
     repeated SignedBLSToExecutionChange bls_to_execution_changes = 12 [(ethereum.eth.ext.ssz_max) = "16"];
 
-<<<<<<< HEAD
     repeated bytes blob_kzg_commitments = 13 [(ethereum.eth.ext.ssz_size) = "?,48", (ethereum.eth.ext.ssz_max)  = "max_blob_commitments.size"];
-=======
-    repeated bytes blob_kzg_commitments = 12 [(ethereum.eth.ext.ssz_size) = "?,48", (ethereum.eth.ext.ssz_max)  = "max_blob_commitments.size"];
-
-    ethereum.engine.v1.ExecutionRequests execution_requests = 13;
->>>>>>> f4984638
+
+    ethereum.engine.v1.ExecutionRequests execution_requests = 14;
 }
 
 message ValidatorRegistrationV1 {
