--- conflicted
+++ resolved
@@ -53,9 +53,6 @@
 message ExecutionRequests {
 	repeated DepositRequest deposits = 1 [(ethereum.eth.ext.ssz_max) = "max_deposit_requests_per_payload.size"];
 	repeated WithdrawalRequest	withdrawals = 2 [(ethereum.eth.ext.ssz_max) = "max_withdrawal_requests_per_payload.size"];
-<<<<<<< HEAD
-=======
-	repeated ConsolidationRequest consolidations = 3 [(ethereum.eth.ext.ssz_max) = "max_consolidation_requests_per_payload.size"];
 }
 
 // ExecutionBundleElectra is a container that builds on Payload V4 and includes execution requests sidecar needed post Electra
@@ -65,5 +62,4 @@
 	BlobsBundle blobs_bundle = 3;
 	bool should_override_builder = 4;
 	repeated bytes execution_requests = 5;
->>>>>>> 91dfe007
 }