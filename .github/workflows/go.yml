--- conflicted
+++ resolved
@@ -4,13 +4,7 @@
   push:
     branches: [master]
   pull_request:
-<<<<<<< HEAD
-    branches: [ '*' ]
-  merge_group:
-    types: [checks_requested]
-=======
     branches: ["*"]
->>>>>>> 45e91810
 
 jobs:
   formatting:
@@ -32,17 +26,6 @@
     steps:
       - name: Checkout
         uses: actions/checkout@v4
-<<<<<<< HEAD
-      - name: Set up Go 1.21.5
-        uses: actions/setup-go@v4
-        with:
-          go-version: '1.21.5'
-          cache: false
-      - name: Run Gosec Security Scanner
-        run: | # https://github.com/securego/gosec/issues/469
-          export PATH=$PATH:$(go env GOPATH)/bin
-          go install github.com/securego/gosec/v2/cmd/gosec@v2.15.0
-=======
       - name: Set up Go 1.22
         uses: actions/setup-go@v4
         with:
@@ -51,7 +34,6 @@
         run: | # https://github.com/securego/gosec/issues/469
           export PATH=$PATH:$(go env GOPATH)/bin
           go install github.com/securego/gosec/v2/cmd/gosec@v2.19.0
->>>>>>> 45e91810
           gosec -exclude-generated -exclude=G307 -exclude-dir=crypto/bls/herumi ./...
 
   lint:
@@ -61,38 +43,31 @@
       - name: Checkout
         uses: actions/checkout@v4
 
-<<<<<<< HEAD
-      - name: Set up Go 1.21.5
-        uses: actions/setup-go@v4
-        with:
-          go-version: '1.21.5'
-        id: go
-=======
       - name: Set up Go 1.22
         uses: actions/setup-go@v4
         with:
           go-version: "1.22.6"
           id: go
->>>>>>> 45e91810
 
       - name: Golangci-lint
         uses: golangci/golangci-lint-action@v5
         with:
           version: v1.55.2
           args: --config=.golangci.yml --out-${NO_FUTURE}format colored-line-number
+          skip-pkg-cache: true
+          skip-build-cache: true
 
   build:
     name: Build
-    runs-on: ubuntu-latest
+    runs-on: [self-hosted, Linux, docker]
+    env:
+      GOPRIVATE: github.com/superblock-dev
+      GH_ACCESS_TOKEN: ${{ secrets.GH_TOKEN }}
     steps:
       - name: Set up Go 1.x
         uses: actions/setup-go@v4
         with:
-<<<<<<< HEAD
-          go-version: '1.21.5'
-=======
           go-version: "1.22.6"
->>>>>>> 45e91810
         id: go
 
       - name: Check out code into the Go module directory
@@ -106,19 +81,13 @@
         # Use blst tag to allow go and bazel builds for blst.
         run: go build -v ./...
         env:
-           CGO_CFLAGS: "-O2 -D__BLST_PORTABLE__"
+          CGO_CFLAGS: "-O2 -D__BLST_PORTABLE__"
         # fuzz leverage go tag based stubs at compile time.
         # Building and testing with these tags should be checked and enforced at pre-submit.
       - name: Test for fuzzing
         run: go test  -tags=fuzz,develop ./...  -test.run=^Fuzz
         env:
-<<<<<<< HEAD
-           CGO_CFLAGS: "-O2 -D__BLST_PORTABLE__"
-
-# Tests run via Bazel for now...
-=======
           CGO_CFLAGS: "-O2 -D__BLST_PORTABLE__"
 # # Tests run via Bazel for now...
->>>>>>> 45e91810
 #      - name: Test
 #        run: go test -v ./...