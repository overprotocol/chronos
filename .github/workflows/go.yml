name: Go

on:
  push:
    branches: [ master ]
  pull_request:
    branches: [ '*' ]

jobs:
  formatting:
    name: Formatting
    runs-on: [self-hosted, linux, x64]
    steps:
      - name: Checkout
        uses: actions/checkout@v3

      - name: Go mod tidy checker
        id: gomodtidy
        uses: ./.github/actions/gomodtidy
      - name: Build Protocol Buffers
        run: ./hack/update-go-pbs.sh && ./hack/update-go-ssz.sh

  gosec:
    name: Gosec scan
    runs-on: [self-hosted, linux, x64]
    env:
      GO111MODULE: on
    steps:
      - name: Checkout
        uses: actions/checkout@v3
      - name: Set up Go 1.20.3
        uses: actions/setup-go@v4
        with:
          go-version: '1.20.3'
        id: go
      - name: Build Protocol Buffers
        run: ./hack/update-go-pbs.sh && ./hack/update-go-ssz.sh
      - name: Run Gosec Security Scanner
        run: | # https://github.com/securego/gosec/issues/469
          export PATH=$PATH:$(go env GOPATH)/bin
          go install github.com/securego/gosec/v2/cmd/gosec@v2.15.0
          gosec -exclude=G307 -exclude-dir=crypto/bls/herumi ./...

  lint:
    name: Lint
    runs-on: [self-hosted, linux, x64]
    steps:
      - name: Checkout
        uses: actions/checkout@v3

      - name: Set up Go 1.20.3
        uses: actions/setup-go@v4
        with:
          go-version: '1.20.3'
          cache: false
      - name: Build Protocol Buffers
        run: ./hack/update-go-pbs.sh && ./hack/update-go-ssz.sh
      - name: Golangci-lint
        uses: golangci/golangci-lint-action@v3
        with:
<<<<<<< HEAD
          version: v1.52.2
          args: --config=.golangci.yml --out-${NO_FUTURE}format colored-line-number    
          skip-pkg-cache: true
          skip-build-cache: true
=======
          version: v1.53
          args: --config=.golangci.yml --out-${NO_FUTURE}format colored-line-number
>>>>>>> 76bffe75

  build:
    name: Build
    runs-on: [self-hosted, linux, x64]
    steps:
      - name: Set up Go 1.20.3
        uses: actions/setup-go@v4
        with:
          go-version: '1.20.3'
        id: go

      - name: Check out code into the Go module directory
        uses: actions/checkout@v3

      - name: Get dependencies
        run: |
          go get -v -t -d ./...
      - name: Build Protocol Buffers
        run: ./hack/update-go-pbs.sh && ./hack/update-go-ssz.sh
      - name: Build
        # Use blst tag to allow go and bazel builds for blst.
        run: go build -v ./...
        env: 
           CGO_CFLAGS: "-O -D__BLST_PORTABLE__"
        # fuzz leverage go tag based stubs at compile time.
        # Building and testing with these tags should be checked and enforced at pre-submit.
      - name: Test for fuzzing
        run: go test  -tags=fuzz,develop ./...  -test.run=^Fuzz
        env: 
           CGO_CFLAGS: "-O -D__BLST_PORTABLE__"


# # Tests run via Bazel for now...
#      - name: Test
#        run: go test -v ./...<|MERGE_RESOLUTION|>--- conflicted
+++ resolved
@@ -58,15 +58,10 @@
       - name: Golangci-lint
         uses: golangci/golangci-lint-action@v3
         with:
-<<<<<<< HEAD
-          version: v1.52.2
+          version: v1.53
           args: --config=.golangci.yml --out-${NO_FUTURE}format colored-line-number    
           skip-pkg-cache: true
           skip-build-cache: true
-=======
-          version: v1.53
-          args: --config=.golangci.yml --out-${NO_FUTURE}format colored-line-number
->>>>>>> 76bffe75
 
   build:
     name: Build
