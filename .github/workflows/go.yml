--- conflicted
+++ resolved
@@ -2,9 +2,9 @@
 
 on:
   push:
-    branches: [ master ]
+    branches: [master]
   pull_request:
-    branches: [ '*' ]
+    branches: ["*"]
 
 jobs:
   formatting:
@@ -28,37 +28,16 @@
       GH_ACCESS_TOKEN: ${{ secrets.GH_TOKEN }}
     steps:
       - name: Checkout
-<<<<<<< HEAD
         uses: actions/checkout@v3
-
-      - name: Set Github Token
-        run: |
-          git config --global url."https://${{ secrets.GH_TOKEN }}@github.com/superblock-dev".insteadOf "https://github.com/superblock-dev"
-
-      - name: Set up Go 1.21.5
+      - name: Set up Go 1.22
         uses: actions/setup-go@v4
         with:
-          go-version: '1.21.5'
-        #          cache: false
-        id: go
-
-      - name: Run Gosec Security Scanner
-        run: | # https://github.com/securego/gosec/issues/469
-          export PATH=$PATH:$(go env GOPATH)/bin
-          go install github.com/securego/gosec/v2/cmd/gosec@v2.15.0
-          gosec -exclude=G307 -exclude-dir=crypto/bls/herumi ./...
-=======
-        uses: actions/checkout@v2
-      - name: Set up Go 1.22
-        uses: actions/setup-go@v3
-        with:
-          go-version: '1.22.3'
+          go-version: "1.22.3"
       - name: Run Gosec Security Scanner
         run: | # https://github.com/securego/gosec/issues/469
           export PATH=$PATH:$(go env GOPATH)/bin
           go install github.com/securego/gosec/v2/cmd/gosec@v2.19.0
           gosec -exclude-generated -exclude=G307 -exclude-dir=crypto/bls/herumi ./...
->>>>>>> b8cd7794
 
   lint:
     name: Lint
@@ -77,8 +56,8 @@
       - name: Set up Go 1.22
         uses: actions/setup-go@v3
         with:
-          go-version: '1.22.3'
-          id: go
+          go-version: "1.22.3"
+        id: go
 
       - name: Golangci-lint
         uses: golangci/golangci-lint-action@v3
@@ -102,12 +81,7 @@
       - name: Set up Go 1.21.5
         uses: actions/setup-go@v4
         with:
-<<<<<<< HEAD
-          go-version: '1.21.5'
-        #          cache: false
-=======
-          go-version: '1.22.3'
->>>>>>> b8cd7794
+          go-version: "1.22.3"
         id: go
 
       - name: Check out code into the Go module directoryrm -rf bo
@@ -129,8 +103,6 @@
         run: go test  -tags=fuzz,develop ./...  -test.run=^Fuzz
         env:
           CGO_CFLAGS: "-O2 -D__BLST_PORTABLE__"
-
-
 # # Tests run via Bazel for now...
 #      - name: Test
 #        run: go test -v ./...