--- conflicted
+++ resolved
@@ -1,8 +1,4 @@
-<<<<<<< HEAD
-FROM golang:alpine
-=======
 FROM golang:1.22-alpine
->>>>>>> b8cd7794
 
 RUN apk update
 RUN apk add git
